#!/usr/bin/python
import inspect
import json
from json import dumps
import logging
from logging.handlers import SysLogHandler
import os
import os.path
from pprint import pprint
import re
import subprocess
import sys
from time import sleep
from functools import wraps

import msgpack

from opster import Dispatcher
from cocaine.exceptions import ServiceError
from cocaine.services import Service


SERVICE_APP_NAME = 'mastermind2.26'
SERVICE_DEFAULT_HOST = 'localhost'
SERVICE_DEFAULT_PORT = 10053

host_param = ['h',
              'host',
              '{host}:{port}'.format(host=SERVICE_DEFAULT_HOST,
                                     port=SERVICE_DEFAULT_PORT),
              'Mastermind application host[:port]']

app_param = ('a',
             'app',
             '{app}'.format(app=SERVICE_APP_NAME),
             'Mastermind application name')


def logger_setup():
    logger = logging.getLogger('mastermind.commands')
    logger_h = SysLogHandler()
    logger_h.setFormatter(logging.Formatter(fmt='%(name)-15s %(message)s'))
    logger.addHandler(logger_h)
    logger.setLevel(logging.INFO)
    return logger


logger = logger_setup()


def service(host, app):
    parts = host.split(':', 1)
    hostname, port = parts[0], len(parts) == 2 and int(parts[1]) or SERVICE_DEFAULT_PORT
    return Service(app or SERVICE_APP_NAME, host=hostname, port=port)


def log_action(func):

    def decorator(func, *args, **kwargs):
        logger.info(' '.join(sys.argv))
        return func(*args, **kwargs)

    return evil_wrapper(func, decorator)


def evil_wrapper(func, decorator):
    '''This evil code is needed to be able to decorate opster dispacher
    commands. This workaround helps "inspect" module to parse
    command arguments properly'''

    args = inspect.getargspec(func)
    arglist = args[0][:-len(args[3])]
    kwarglist = zip(args[0][-len(args[3]):], args[3])

    argstr = ', '.join(arglist) + (', ' if arglist else '')
    wrapper = "def wrapper(%s %s):\n    return wrapped(func, %s %s)\n" % (argstr,
        ', '.join([kw[0] + '=' + str(kw[1]) for kw in kwarglist]), argstr,
        ', '.join([kw[0] + '=' + kw[0] for kw in kwarglist]))
    wrapper_code = compile(wrapper, '<string>', 'exec')
    fakeglobals = {}
    eval(wrapper_code, {'wrapped': decorator, 'func': func}, fakeglobals)
    f_with_good_sig = fakeglobals['wrapper']

    return wraps(func)(f_with_good_sig)


# group commands
groupDispatcher = Dispatcher(globaloptions=(host_param, app_param))


def convert_stats(d):
    def to_gb(bytes):
        return bytes / (1024.0 * 1024.0 * 1024.0)
    for k in ('free_space', 'free_effective_space', 'used_space'):
        if k in d:
            d[k] = '{0:.3f} Gb'.format(to_gb(d[k]))


@groupDispatcher.command(name='info')
@log_action
def group_info(group, history=('l', False, 'History of group nodes'), host=None, app=None):
    '''Get group info'''
    s = service(host, app)
    group = int(group)

    res = s.enqueue("get_group_info", msgpack.packb(group)).get()
    for node in res.get('node_backends', []):
        convert_stats(node)
    pprint(res)

    if history:

        group_history = s.enqueue('get_group_history', msgpack.packb([group])).get()
        if isinstance(group_history, dict) and not 'nodes' in group_history:
            # exception returned
            print group_history
        else:
            if group_history['couples']:
                print
                print color('Couples history:', YELLOW)
                for entry in group_history['couples']:
                    record = '[{timestamp}] {couple}'.format(**entry)
                    print record
            print
            print color('Nodes history:', YELLOW)
            for entry in group_history['nodes']:
                record = '[{timestamp}] {set}'.format(**entry)
                if entry['type'] == 'manual':
                    record += ', MANUAL'
                    record = color(record, YELLOW)
                elif entry['type'] == 'job':
                    record += ', JOB'
                    record = color(record, BLUE)
                print record


@groupDispatcher.command(name='meta')
@log_action
def group_meta(group, key=('k', '', 'Read data from arbitrary key'),
               unpack=('u', False, 'Unpack key with msgpack'), host=None, app=None):
    '''Read group metadata'''
    s = service(host, app)
    group = int(group)

    params = [group, key, unpack]

    res = s.enqueue('get_group_meta', msgpack.packb(params)).get()
    pprint(res)


@groupDispatcher.command(name='next-number')
@log_action
def group_next_number(count, host=None, app=None):
    '''Get unused group numbers, number of groups is an argument'''
    s = service(host, app)
    count = int(count)

    res = s.enqueue("get_next_group_number", msgpack.packb(count)).get()
    print res


@groupDispatcher.command(name='list-uncoupled')
@log_action
def group_list_uncoupled(by_dc=('', None, 'Group by dc and provide some useful data'),
                         json=('', None, 'Format additional data as json'),
                         host=None, app=None):
    '''Get list of uncoupled groups from balancer'''
    s = service(host, app)
    res = s.enqueue("get_empty_groups", "").get()

    if not by_dc:
        print res

    if by_dc:
        groups_by_dcs = s.enqueue('groups_by_dc',
            msgpack.packb((res,))).get()
        print_by_dcs(groups_by_dcs, json)


@groupDispatcher.command(name='detach-node')
@log_action
def group_detach_node(group, node=None,
                      host=None, app=None):
    '''Detach node from a group. Used when elliptics instance is
       transferred to another host and/or port.

       Node parameter is <host>:<port>'''
    s = service(host, app)

    if not node:
        res = s.enqueue('get_group_info', msgpack.packb(group)).get()
        pprint(res)
        print 'You have to select node to be detached (<host>:<port>)'
        return

    res = s.enqueue('group_detach_node', msgpack.packb([group, node])).get()
    print res


@groupDispatcher.command(name='force-update')
@log_action
def group_force_update(host=None, app=None):
    '''Force mastermind node data collection'''
    s = service(host, app)

    res = s.enqueue('force_nodes_update', '').get()
    print res


@groupDispatcher.command(name='move')
@log_action
def group_move(group, uncoupled_group,
               host=None, app=None):
    '''Create job to move group's node backend to uncoupled group's node backend.
       Uncoupled group will be replaced, source group node backend will be disabled.
       Applicable only for single node backend groups'''
    s = service(host, app)

    (group, uncoupled_group) = map(int, (group, uncoupled_group))
    group_data = retry(s, 'get_group_info', group)
    if len(group_data['node_backends']) != 1:
        print warn('Group {0} has {1} node backends, should have one'.format(
            group, len(group_data['node_backends'])))
        return
    src_backend = group_data['node_backends'][0]
    if src_backend['status'] != 'OK':
        print warn('Group {0} node backend status is {1}, should be OK'.format(
            group, src_backend['status']))
        return
    src_host, src_port, src_family = src_backend['node'].split(':')
    (src_port, src_family) = map(int, (src_port, src_family))

    uncoupled_group_data = retry(s, 'get_group_info', uncoupled_group)
    if len(uncoupled_group_data['node_backends']) != 1:
        print warn('Group {0} has {1} node backends, should have one'.format(
            uncoupled_group, len(uncoupled_group_data['node_backends'])))
        return

    if uncoupled_group_data['status'] != 'INIT':
        print warn('Group {0} has status {1}, should be INIT'.format(
            uncoupled_group, uncoupled_group_data['status']))
        return
    dst_backend = uncoupled_group_data['node_backends'][0]
    if dst_backend['status'] != 'OK':
        print warn('Group {0} node backend status is {1}, should be OK'.format(
            uncoupled_group, dst_backend['status']))
        return
    dst_host, dst_port, dst_family = dst_backend['node'].split(':')
    (dst_port, dst_family) = map(int, (dst_port, dst_family))

    if group_data.get('couples'):
        # checking if new dc (of uncoupled group) is applicable for couple
        couple_data = retry(s, 'get_couple_info', group)
        couple_dcs = set()
        for g in couple_data['groups']:
            if g['id'] == group:
                continue
            for nb in g['node_backends']:
                couple_dcs.add(nb['dc'])

        if uncoupled_group_data['node_backends'][0]['dc'] in couple_dcs:
            print warn('Group {0} cannot be moved to uncoupled group {1}, '
                 'couple {2} already has groups in dc {3}'.format(
                    group, uncoupled_group, couple_data['id'],
                    uncoupled_group_data['node_backends'][0]['dc']))
            return

    job_data = s.enqueue('create_job', msgpack.packb(['move_job',
        {'group': group,
         'uncoupled_group': uncoupled_group,
         'src_host': src_host,
         'src_port': src_port,
         'src_family': src_family,
         'src_backend_id': src_backend['backend_id'],
         'src_base_path': src_backend['path'],
         'dst_host': dst_host,
         'dst_port': dst_port,
         'dst_family': dst_family,
         'dst_backend_id': dst_backend['backend_id'],
         'dst_base_path': dst_backend['path'],
         }])).get()

    print job_data


@groupDispatcher.command(name='recover-dc')
@log_action
def group_recover_dc(group,
                     host=None, app=None):
    '''Create job to perform dnet_recovery dc command on destination group's
    node backend'''
    s = service(host, app)

    group = int(group)

    group_data = retry(s, 'get_group_info', group)
    if not len(group_data['node_backends']):
        print warn('Group {0} has no available node backends, should have '
            'at least one'.format(group))
        return
    src_backend = group_data['node_backends'][0]
    src_host, src_port, src_family = src_backend['node'].split(':')
    (src_port, src_family) = map(int, (src_port, src_family))

    job_data = s.enqueue('create_job', msgpack.packb(['recover_dc_job',
        {'group': group,
         'host': src_host,
         'port': src_port,
         'family': src_family,
         'backend_id': src_backend['backend_id'],
         }])).get()

    print job_data


# couple commands
coupleDispatcher = Dispatcher(globaloptions=(host_param, app_param))


def deprecated(state, by_ns=None, by_dc=None, json=None):
    options = []
    if by_ns:
        options.append('--by-ns')
    elif by_dc:
        options.append('--by-dc')
    if not json:
        options.append('--short')

    print (warn('DEPRECATED: ') + 'use command "mastermind couple list --state {0}'
        '{1}"'.format(state, ' ' + ' '.join(options) if options else ''))


@coupleDispatcher.command(name='list-bad')
@log_action
def couple_list_bad(by_dc=('', None, 'Group by dc and provide some useful data'),
                    by_ns=('', None, 'Group by namespaces'),
                    json=('', None, 'Format additional data as json'),
                    host=None, app=None):
    '''Get list of broken couples from balancer'''
    deprecated('bad', by_ns=by_ns, by_dc=by_dc, json=json)

    s = service(host, app)
    res = s.enqueue('get_bad_groups', '').get()

    if not by_dc and not by_ns:
        print res

    if by_dc:
        groups_by_dcs = s.enqueue('groups_by_dc',
            msgpack.packb(([g for c in res for g in c],))).get()
        print_by_dcs(groups_by_dcs, json)
    if by_ns:
        couples_by_nss = s.enqueue('couples_by_namespace',
            msgpack.packb((res,))).get()
        print_by_namespaces(couples_by_nss, json)


@coupleDispatcher.command(name='list-symmetric')
@log_action
def couple_list_symmetric(by_dc=('', None, 'Group by dc and provide some useful data'),
                          by_ns=('', None, 'Group by namespaces'),
                          json=('', None, 'Format additional data as json'),
                          host=None, app=None):
    '''Get list of good couples from balancer'''
    deprecated('good', by_ns=by_ns, by_dc=by_dc, json=json)

    s = service(host, app)
    res = s.enqueue("get_symmetric_groups", "").get()

    if not by_dc and not by_ns:
        print res

    if by_dc:
        groups_by_dcs = s.enqueue('groups_by_dc',
            msgpack.packb(([g for c in res for g in c],))).get()
        print_by_dcs(groups_by_dcs, json)
    if by_ns:
        couples_by_nss = s.enqueue('couples_by_namespace',
            msgpack.packb((res,))).get()
        print_by_namespaces(couples_by_nss, json)


@coupleDispatcher.command(name='list-frozen')
@log_action
def couple_list_frozen(by_dc=('', None, 'Group by dc and provide some useful data'),
                       by_ns=('', None, 'Group by namespaces'),
                       json=('', None, 'Format additional data as json'),
                       host=None, app=None):
    '''Get list of frozen couples from balancer'''
    deprecated('frozen', by_ns=by_ns, by_dc=by_dc, json=json)

    s = service(host, app)
    res = s.enqueue("get_frozen_groups", "").get()

    if not by_dc and not by_ns:
        print res

    if by_dc:
        groups_by_dcs = s.enqueue('groups_by_dc',
            msgpack.packb(([g for c in res for g in c],))).get()
        print_by_dcs(groups_by_dcs, json)
    if by_ns:
        couples_by_nss = s.enqueue('couples_by_namespace',
            msgpack.packb((res,))).get()
        print_by_namespaces(couples_by_nss, json)


@coupleDispatcher.command(name='list-closed')
@log_action
def couple_list_closed(by_dc=('', None, 'Group by dc and provide some useful data'),
                       by_ns=('', None, 'Group by namespaces'),
                       json=('', None, 'Format additional data as json'),
                       host=None, app=None):
    '''Get list of couples closed to balancer'''
    deprecated('full', by_ns=by_ns, by_dc=by_dc, json=json)

    s = service(host, app)
    res = s.enqueue('get_closed_groups', '').get()

    if not by_dc and not by_ns:
        print res

    if by_dc:
        groups_by_dcs = s.enqueue('groups_by_dc',
            msgpack.packb(([g for c in res for g in c],))).get()
        print_by_dcs(groups_by_dcs, json)
    if by_ns:
        couples_by_nss = s.enqueue('couples_by_namespace',
            msgpack.packb((res,))).get()
        print_by_namespaces(couples_by_nss, json)


@coupleDispatcher.command(name='info')
@log_action
def couple_info(group, host=None, app=None):
    '''Get couple info'''
    s = service(host, app)
    group = int(group)

    res = s.enqueue("get_couple_info", msgpack.packb(group)).get()
    for group in res.get('groups', []):
        for node in group.get('node_backends', []):
            convert_stats(node)
    if 'id' in res:
        convert_stats(res)

    if 'Balancer error' in res or 'Error' in res:
        print res
        return

    print color('Groups info', YELLOW)
    pprint(res['groups'])

    print
    print color('Couple info', YELLOW)
    res['group_statuses'] = []
    for g in res['groups']:
        res['group_statuses'].append({'group_id': g['id'],
            'status': g['status'],
            'status_text': g['status_text']})
    del res['groups']
    pprint(res)


STATES = {
    'OK': 'good',
    'FULL': 'full',
    'FROZEN': 'frozen',
    'INIT': 'bad',
    'BAD': 'bad',
}


@coupleDispatcher.command(name='list')
@log_action
def couple_list(namespace=('n', '', 'Filter by namespace'),
                state=('s', '', 'Filter by state (good|full|frozen|bad)'),
                short=('', False, 'Use short format output'),
                verbose=('v', False, 'Use verbose format output'),
                by_ns=('', False, 'Output by namespaces'),
                by_dc=('', False, 'Output by dc'),
                by_state=('', False, 'Output by state'),
                json=('', False, 'Output in json format (overrided by --short and --verbose options)'),
                host=None, app=None):
    '''List couples with various view options. Default format is json,
    use '--short' or '--verbose' option for human readable formats.'''
    s = service(host, app)

    options = {'namespace': namespace,
               'state': state}
    couples = s.enqueue('get_couples_list', msgpack.packb([options])).get()

    viewer = view_couples
    data = couples

    grouped = by_ns or by_dc or by_state
    key_mapper = lambda k: k
    if grouped:
        if by_dc:
            viewer = view_groups
            data = group_by_dc(couples)
        elif by_ns:
            data = group_by_ns(couples)
        elif by_state:
            data = group_by_state(couples)
            key_mapper = lambda k: STATES.get(k, k)

    if not short and not verbose:

        # convert stats
        def convert_entities_stats(entities):

            def convert_group_stats(group):
                for node in group.get('node_backends', []):
                    convert_stats(node)

            for entity in entities:
                if 'couple_status' in entity:
                    # entity is couple
                    for group in entity.get('groups', []):
                        convert_group_stats(group)
                    convert_stats(entity)
                else:
                    # entity is group
                    convert_group_stats(entity)

        if grouped:
            for key, entities in data.iteritems():
                convert_entities_stats(entities)
        else:
            convert_entities_stats(data)

        if json:
            print dumps(data)
        else:
            pprint(data)
        return

    viewer(data, grouped, key_mapper, short=short, verbose=verbose)


def group_by_ns(couples):
    res = {}
    for c in couples:
        res.setdefault(c['namespace'], []).append(c)
    return res


def group_by_state(couples):
    res = {}
    for c in couples:
        res.setdefault(c['couple_status'], []).append(c)
    return res


def group_by_dc(couples):
    res = {}
    for c in couples:
        for g in c['groups']:
            dcs = set()
            for node in g['node_backends']:
                dcs.add(node['dc'])
            if not dcs:
                dcs.add('unknown')
            for dc in dcs:
                res.setdefault(dc, []).append(g)
    return res


def view_couples(data, grouped, key_mapper, short=False, verbose=False):

    def output(couples, short=False, verbose=False):
        if short:
            print tuple([c['tuple'] for c in couples])
        elif verbose:
            print '-' * 30
            for c in sorted(couples,
                            key=lambda x: (len(x['id'].split(':')), x['id'])):
                print_couple(c)

    if grouped:
        for k, couples in data.iteritems():
            print color(key_mapper(k), YELLOW)
            output(couples, short=short, verbose=verbose)
            print
    else:
        output(data, short=short, verbose=verbose)


def view_groups(data, grouped, key_mapper, short=False, verbose=False):

    def output(groups, short=False, verbose=False):
        if short:
            print tuple([g['id'] for g in groups])
        elif verbose:
            print '-' * 30
            for c in sorted(groups):
                print_group(c)

    if grouped:
        for k, groups in sorted(data.iteritems(),
                                key=lambda x: '' if x[0] == 'unknown' else x[0]):
            print color(key_mapper(k), YELLOW)
            output(groups, short=short, verbose=verbose)
            print
    else:
        output(groups, short=short, verbose=verbose)


ALLOWED_COUPLE_STATES = ('frozen', 'coupled')

@coupleDispatcher.command(name='build')
@log_action
def couple_build(size, groups=('i', '', 'Use these groups in couple (example: 1:2)'),
                 couples=('c', 0, 'Number of couples to create. Mastermind will try '
                    'to build couples using groups from different sets of dcs '
                    'to prevent all couples falling out when a dc gets disconnected'),
                 ignore_space=('s', False, 'Ignore checking of groups total space '
                    'matching'),
<<<<<<< HEAD
                 namespace=('n', '', 'Set custom namespace for couple'), host=None, app=None):
=======
                 namespace=('n', '', 'Set custom namespace for couple'),
                 state=('', '', 'Set couple initial state'), host=None):
>>>>>>> ed06e892
    '''Make a couple of groups. The default behaviour is to use
    groups with approximately equal total space size.
    This behaviour can be turned off by --ignore-space option.
    Options --couples and --groups are mutually exclusive.
    The required argument for the command is the size of a couple (number of groups).'''
    s = service(host, app)
    size = int(size)

    if groups and couples:
        print warn('Options --groups and --couples are mutually exclusive')
        return

    if groups:
        groups = [int(g) for g in groups.split(':')]
    else:
        groups = []

    if not namespace:
        print warn('Namespace should be set (--namespace | -n)')
    if not state or not state.lower() in ALLOWED_COUPLE_STATES:
        print warn('Initial couple state is required (--state): coupled | frozen')

    params = [size, groups, couples, not ignore_space, namespace, state]

    res = s.enqueue("couple_groups", msgpack.packb(tuple(params))).get()

    if not isinstance(res,  tuple):
        print res
        return

    good_couples, bad_couples = res

    if couples > 1:
        print highlight('Successfully created {0} out of {1} couples:'.format(len(good_couples), couples))
    for c in good_couples:
        print c

    if bad_couples:
        print warn('Failed couples: {0}'.format(bad_couples))
    elif len(good_couples) < couples:
        print warn('Not enough valid dcs and/or groups of appropriate '
            'total space for remaining couples creation')


@coupleDispatcher.command(name='break')
@log_action
def couple_break(couple, confirm=None,
                 host=None, app=None):
    '''Break the couple of groups, couple is an argument
        confirm parameter is a message "Yes, I want to break (bad|good) couple [1:2:3]"'''
    s = service(host, app)
    groups = [int(g) for g in couple.split(':')]

    res = s.enqueue('break_couple', msgpack.packb((groups, confirm))).get()
    print res


@coupleDispatcher.command(name='weights')
@log_action
def couple_get_weights(namespace=('n', '', 'Use namespace for couple if there are '
                                      'no neighbour groups to fetch definite namespace'),
                       host=None, app=None):
    '''Get weights for symmetric groups'''
    s = service(host, app)
    params = []
    if namespace:
        params.append(namespace)
    res = s.enqueue("get_group_weights", msgpack.packb(params)).get()
    print res


@coupleDispatcher.command(name='repair')
@log_action
def couple_repair(group,
                  namespace=('n', '', 'Use namespace for couple if there are '
                                      'no neighbour groups to fetch definite namespace'),
                  host=None, app=None):
    '''Repair broken symmetric groups'''
    s = service(host, app)
    params = [int(group)]
    if namespace:
        params.append(namespace)

    res = s.enqueue("repair_groups", msgpack.packb(tuple(params))).get()
    print res


@coupleDispatcher.command(name='list-namespaces')
@log_action
def couple_list_namespaces(host=None, app=None):
    '''List all couple namespaces'''
    s = service(host, app)
    res = s.enqueue('get_namespaces', '').get()
    print res


# namespace commands
nsDispatcher = Dispatcher(globaloptions=(host_param, app_param))

@nsDispatcher.command(name='setup')
@log_action
def ns_setup(namespace,
             overwrite=('o', False, 'Flag to setup namespace from scratch'),
             groups_count=('g', '', 'Set number of groups per couple'),
             success_copies=('s', '', 'Success copy politics (any|quorum|all)'),
             auth_key_write=('', '', 'Proxy auth-key for writing'),
             auth_key_read=('', '', 'Proxy auth-key for reading'),
             sign_token=('', '', 'Signature token'),
             sign_path_prefix=('', '', 'Signature path prefix'),
             sign_port=('', '', 'Signature scheme port'),
             couple=('c', '', 'Set static couple for namespace (1:2:10)'),
             content_length_threshold=('', '', 'Set content length threshold for '
                'proxy to return direct urls instead of balancer urls'),
             host=None, app=None):
    '''Namespace setup.
    Updates settings by default with given keys.
    Use --overwrite to completely overwrite namespace settings.'''
    s = service(host, app)

    settings = {}

    try:
        groups_count = int(groups_count)
    except ValueError:
        groups_count = 0

    if not success_copies and overwrite:
        print warn('--success-copies is required parameter')
        return

    if success_copies:
        settings['success-copies-num'] = success_copies

    if couple:
        couple = [int(g) for g in couple.split(':')]
    else:
        couple = None

    if (not couple and not groups_count) and overwrite:
        print warn('either --groups-count or --couple is required')
        return

    if couple:
        settings['static-couple'] = couple
    elif groups_count:
        settings['groups-count'] = groups_count
    if sign_token:
        settings.setdefault('signature', {})['token'] = sign_token
    if sign_path_prefix:
        settings.setdefault('signature', {})['path_prefix'] = sign_path_prefix
    if sign_port:
        settings.setdefault('signature', {})['port'] = sign_port
    if auth_key_read:
        settings.setdefault('auth-keys', {})['read'] = auth_key_read
    if auth_key_write:
        settings.setdefault('auth-keys', {})['write'] = auth_key_write
    if overwrite and (auth_key_read or auth_key_write):
        # set empty read or write key if not specified
        settings['auth-keys'].setdefault('read', '')
        settings['auth-keys'].setdefault('write', '')

    if content_length_threshold:
        settings['content_length_threshold'] = content_length_threshold

    res = s.enqueue('namespace_setup', msgpack.packb([namespace, overwrite, settings])).get()
    print res


@nsDispatcher.command(name='settings')
@log_action
def ns_settings(namespace, host=None, app=None):
    '''Get namespace settings'''
    s = service(host, app)

    res = s.enqueue('get_namespace_settings', msgpack.packb([namespace])).get()
    print res

# cache commands
cacheDispatcher = Dispatcher(globaloptions=(host_param, app_param))


@cacheDispatcher.command(name='keys')
@log_action
def cache_keys(host=None, app=None):
    '''Fetch cached keys'''
    s = service(host, app)

    res = s.enqueue('get_cached_keys', '').get()
    print res


@cacheDispatcher.command(name='keys-by-group')
@log_action
def cache_keys_by_group(group, host=None, app=None):
    '''Fetch cached keys for certain group id'''
    s = service(host, app)
    group = int(group)

    res = s.enqueue('get_cached_keys_by_group', msgpack.packb(group)).get()


@coupleDispatcher.command(name='freeze')
@log_action
def couple_freeze(couple, host=None, app=None):
    '''Freeze symmetric group (freeze couples are excluded from balancing)'''
    s = service(host, app)
    groups = [int(g) for g in couple.split(':')]

    res = s.enqueue('freeze_couple', msgpack.packb(groups)).get()
    print res


@coupleDispatcher.command(name='unfreeze')
@log_action
def couple_unfreeze(couple, host=None, app=None):
    '''Unfreeze symmetric group'''
    s = service(host, app)
    groups = [int(g) for g in couple.split(':')]

    res = s.enqueue('unfreeze_couple', msgpack.packb(groups)).get()
    print res


# cmd commands
cmdDispatcher = Dispatcher(globaloptions=(host_param, app_param))


DEFAULT = '\033[0m'
DEFAULT_BOLD = '\033[1m'
RED = '\033[1;31m'
GREEN = '\033[1;32m'
YELLOW = '\033[1;33m'
BLUE = '\033[1;34m'

def warn(s):
    return color(s, RED)

def highlight(s):
    return color(s, GREEN)

def color(s, color):
    return '{color}{text}{coloroff}'.format(color=color,
                                            text=s, coloroff=DEFAULT)

def box(text, caption=None):
    print
    print '=' * 8 + (' %s ' % caption) + '=' * (60 - (len(caption) + 10))
    print highlight(text)
    print '=' * 60
    print


PATH_RE = re.compile('/[^\s]*')
MIN_PATH_LENGTH = 7


def danger(cmd):
    for path in PATH_RE.findall(cmd):
        if len(path) < MIN_PATH_LENGTH:
            return True
    return False


def confirm(prompt, answer, prefix=''):
    if prefix:
        print prefix

    try:
        s = raw_input(prompt)
    except KeyboardInterrupt:
        s = ''
        print

    return s == answer


def cmd_dest(cmd):
    return cmd.split(' ')[-1]


@cmdDispatcher.command(name='restore')
@log_action
def restore_group(group, user=('u', os.environ['USER'],
                               'rsync command user for source path'),
                  dest=('d', '', 'Destination path on current host'),
                  group_file=('f', '', 'Write group id to specified file, '
                     'absolute or relative to destination path '
                     '(will be overwritten if exists)'),
                  host=None, app=None):
    '''Get command for restoring group from good symmetric group'''
    s = service(host, app)
    group = int(group)

    res = s.enqueue('restore_group_cmd', msgpack.packb([group, user, dest])).get()
    if isinstance(res, dict):
        print res
        return

    dst_host, dst_port, backend_id, cmd, messages = res
    for msg in messages:
        print '{prefix} {msg}'.format(prefix=warn('WARNING:'), msg=msg)

    if not cmd:
        return

    box(cmd, caption='Command')

    if not confirm('Do you want the glorious mastermind '
                   'to execute this command for you? [yes/no]: ', 'yes'):
        print 'Like a pussy...'
        return

    if danger(cmd):

        test_msg = 'God please forgive me'

        if not confirm('I will execute it for you, though, '
                       'if you type "%s": ' % test_msg, test_msg,
                       prefix='Hmm... The command seems pretty strange to me.'):
             print 'I thought so...'
             return

        print 'Well if you say so...\n'

    params = {'group': str(group)}
    if group_file:
        try:
            dest_dir = dest or cmd_dest(cmd)
            dest_dir = dest_dir.strip('"')
            group_file_path = os.path.join(dest_dir, group_file)
            print 'Group id %s will be written to ' \
                  'group file %s' % (group, group_file_path)
            params['group_file'] = group_file_path
        except Exception as e:
            print warn('Failed to write to group file: %s' % e)
            return
    else:
        print warn("\nDon't forget to MANUALLY set group id "
                   "of the restored group to %s!" % group)

    print
    res = s.enqueue('execute_cmd', msgpack.packb([dst_host, cmd, params])).get()
    print res
    print

    if 'Balancer error' in res:
        print res
        return

    task_id = res.keys()[0]

    success = watch_progress(s, task_id)

    if not success:
        return

    if 'Balancer error' in res:
        print res
        return

    cmd = retry(s, 'enable_node_backend_cmd', [dst_host, dst_port, 2, backend_id])
    if isinstance(cmd, dict):
        print cmd
        return

    box(cmd, caption='Command')

    # check and print warning if group has any other alive nodes
    print 'Checking group nodes'
    res = retry(s, 'get_group_info', group)
    statuses = [node['status'] for node in res['node_backends']
                if node['addr'] != '{0}:{1}'.format(dst_host, dst_port)]
    if not all([status in ('STALLED', 'INIT') for status in statuses]):
        print
        print 'Group {0} current node statuses are {1}'.format(group, statuses)
        print warn('Looks like there are some active nodes in group {0}!'.format(group))

    if not confirm('Do you want to start new node? [yes/no]: ', 'yes'):
         print warn('I thought so...')
         return

    params = {'node': '{0}:{1}'.format(dst_host, dst_port)}

    print
    res = s.enqueue('execute_cmd', msgpack.packb([dst_host, cmd, params])).get()
    print res
    print

    if 'Balancer error' in res:
        return

    task_id = res.keys()[0]

    success = watch_progress(s, task_id)

    if not success:
        return

    print '\nNode was successfully started'

def watch_progress(session, task_id):
    success = False
    status_errors = 0
    max_retries = 15

    while True:
        try:
            status = session.enqueue('get_command', msgpack.packb([task_id])).get()
        except ServiceError:
            sleep(1)
            continue

        if not status.get('uid') == task_id:
            status_errors += 1
            if status_errors > max_retries:
                print
                print warn('Failed to fetch command status after {0} retries'.format(max_retries))
                print
                pprint(status)
                break
            sleep(3)
            continue

        status_errors = 0

        sys.stdout.write('\rProgress: {0:.2f}%'.format(status['progress'] * 100))

        sys.stdout.flush()

        if status['progress'] == 1.0:
            print
            pprint(status)
            if status['exit_code'] == 0:
                success = True
                print 'Task finished successfully'
            else:
                print 'Exit code: {exit_code}\n{exit_message}'.format(**status)
            break

        sleep(1)

    return success


def retry(session, method, *params, **kwargs):
    retries = kwargs.get('retries', 2)

    tries = 0
    while True:
        try:
            return session.enqueue(method, msgpack.packb(*params)).get()
        except ServiceError:
            tries += 1
            if tries > retries:
                print 'Failed to perform mastermind request: {0}, params {1}'.format(method, params)
                raise

            sleep(3)
            continue


# display-me-pretty formatters

def print_by_dcs(groups_by_dc, as_json):

    for dc in groups_by_dc:
        print groups_by_dc[dc]
        groups_by_dc[dc] = groups_by_dc[dc].values()

    if as_json:
        print json.dumps(groups_by_dc, indent=4)
        return

    field_order = dict((y, x) for x, y in enumerate(['group', 'node_backends', 'couple']))

    for dc, groups in sorted(groups_by_dc.iteritems(), key=lambda x: '' if x[0] == 'unknown' else x[0]):
        print '\n' + '=' * 30
        print 'DC: {0}'.format(color(dc, YELLOW))
        print '=' * 30

        for group in groups:

            couple_status = group.get('couple_status', 'NOT IN COUPLE')
            group['couple'] = '{0}, status {1}'.format(group.get('couple'),
                couple_status if couple_status == 'OK' else warn(couple_status))

            nodes = []
            for nb in sorted(group['node_backends'], key=lambda x: x['addr']):
                node_status = (nb['status']
                               if nb['status'] == 'OK' else
                               warn(nb['status']))
                nodes.append('{0}, status {1}, path {2} ({3})'.format(
                             nb['addr'], node_status, nb.get('path', 'unknown'),
                             nb['last_stat_update']))
            group['node_backends'] = nodes

            for k, v in sorted(group.iteritems(),
                               key=lambda x: field_order.get(x[0], x[0])):
                if not k in field_order:
                    continue

                if k == 'node_backends':
                    for node in v[:1]:
                        print '{0:15}: {1}'.format(k, node)
                    for node in v[1:]:
                        print '{0:15}  {1}'.format('', node)
                    continue

                print '{0:15}: {1}'.format(k, v)

            print '-' * 30


def print_by_namespaces(couples_by_nss, as_json):

    if as_json:
        print json.dumps(couples_by_nss, indent=4)
        return

    field_order = dict((y, x) for x, y in enumerate(['couple', 'node_backends']))

    for ns, couples in sorted(couples_by_nss.iteritems(), key=lambda x: '' if x[0] == None else x[0]):
        print '\n' + '=' * 30
        print 'Namespace: {0}'.format(color(ns, YELLOW))
        print '=' * 30

        for couple in sorted(couples,
                        key=lambda x: (len(x['couple'].split(':')), x['couple'])):

            couple_status = couple['couple_status']
            couple['couple'] = '{0}, status {1}'.format(couple.get('couple'),
                couple_status if couple_status == 'OK' else warn(couple_status))

            nodes = []
            for nb in sorted(couple['node_backends'], key=lambda x: x['addr']):
                node_status = (nb['status']
                               if nb['status'] == 'OK' else
                               warn(nb['status']))
                nodes.append('{0}, status {1}, dc {2}, updated {3}'.format(
                             nb['addr'], node_status,
                             color(nb['dc'], DEFAULT_BOLD),
                             nb['last_stat_update']))
            couple['nodes'] = nodes

            for k, v in sorted(couple.iteritems()):
                if not k in field_order:
                    continue

                if k == 'node_backends':
                    for node in v[:1]:
                        print '{0:15}: {1}'.format(k, node)
                    for node in v[1:]:
                        print '{0:15}  {1}'.format('', node)
                    continue

                print '{0:15}: {1}'.format(k, v)

            print '-' * 30


def print_couple(couple):
    couple_status = couple['couple_status']
    couple_s = '{0}, status {1}'.format(couple['id'],
        couple_status if couple_status == 'OK' else warn(couple_status))

    print '{0:15}: {1}'.format('couple', couple_s)
    for group in couple['groups']:
        group_status = group['status']
        group_s = '{0}, status {1}'.format(group['id'],
            group_status if group_status == 'COUPLED' else warn(group_status))

        print '  {0:13}: {1}'.format('group', group_s)

        for i, nb in enumerate(group['node_backends']):
            node_status = nb['status']
            print '    {0:11}: {1}, status {2}, dc {3} ({4})'.format(
                'nodes' if i == 0 else '', nb['addr'], node_status,
                color(nb['dc'], DEFAULT_BOLD),
                nb['last_stat_update'])

    print '-' * 30


def print_group(group):
    group_status = group['status']
    group_s = '{0}, status {1}'.format(group['id'],
        group_status if group_status == 'COUPLED' else warn(group_status))
    print '{0:15}: {1}'.format('group', group_s)

    for i, nb in enumerate(group['node_backends']):
        node_status = nb['status']
        print '  {0:13}: {1}, status {2}, path {3} ({4})'.format(
            'nodes' if i == 0 else '', nb['addr'], node_status,
            nb.get('path', 'unknown'),
            nb['last_stat_update'])

    print '-' * 30


d = Dispatcher(globaloptions=(app_param,))
d.nest('group', groupDispatcher, 'Perform group action')
d.nest('couple', coupleDispatcher, 'Perform couple action')
d.nest('ns', nsDispatcher, 'Perform namespace action')
d.nest('cache', cacheDispatcher, 'Perform cache action')
d.nest('cmd', cmdDispatcher, 'Some useful commands')


def command_helper(argv):
    cmdtable = d.cmdtable
    for opt in sys.argv[1:]:

        if opt == '--commands':
            for c in cmdtable:
                print c
            return

        command = cmdtable.get(opt, None) and cmdtable[opt][0]
        if not isinstance(command, Dispatcher):
            for o in command.opts:
                if o.name:
                    print '--' + o.name
                else:
                    print '-' + o.short
            return
        cmdtable = command.cmdtable


if __name__ == '__main__':

    if '--commands' in sys.argv:
        command_helper(sys.argv)
        sys.exit(0)

    d.dispatch()<|MERGE_RESOLUTION|>--- conflicted
+++ resolved
@@ -617,12 +617,8 @@
                     'to prevent all couples falling out when a dc gets disconnected'),
                  ignore_space=('s', False, 'Ignore checking of groups total space '
                     'matching'),
-<<<<<<< HEAD
-                 namespace=('n', '', 'Set custom namespace for couple'), host=None, app=None):
-=======
                  namespace=('n', '', 'Set custom namespace for couple'),
-                 state=('', '', 'Set couple initial state'), host=None):
->>>>>>> ed06e892
+                 state=('', '', 'Set couple initial state'), host=None, app=None):
     '''Make a couple of groups. The default behaviour is to use
     groups with approximately equal total space size.
     This behaviour can be turned off by --ignore-space option.
