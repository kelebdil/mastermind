--- conflicted
+++ resolved
@@ -1,12 +1,7 @@
 {
     "concurrency": 10,
-<<<<<<< HEAD
-    "handshake-timeout": 800,
-    "heartbeat-timeout": 240,
-=======
     "handshake-timeout": 1800,
     "heartbeat-timeout": 720,
->>>>>>> 2dc63da2
     "log-output": true,
     "pool-limit": 8,
     "queue-limit": 100,
