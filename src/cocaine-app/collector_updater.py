--- conflicted
+++ resolved
@@ -1,11 +1,9 @@
 # -*- coding: utf-8 -*-
+import gc
 import simplejson
 import logging
-<<<<<<< HEAD
 import uuid
-=======
 import time
->>>>>>> 9a01e7bd
 
 # import balancer
 from mastermind_core.config import config
@@ -18,8 +16,6 @@
 from weight_manager import weight_manager
 from node_info_updater_base import NodeInfoUpdaterBase
 from tornado.ioloop import IOLoop
-import time
-import gc
 
 
 logger = logging.getLogger('mm.balancer')
@@ -182,14 +178,7 @@
         self._force_nodes_update(groups)
         self.update(groups=groups)
 
-<<<<<<< HEAD
-    def update(self, groups=None):
-        logger = logging.getLogger('mm.balancer.update')
-        traceid = self.new_str_traceid()
-        logger.info('Fetching update from collector, traceid = {}'.format(traceid))
-=======
     def _update_cluster(self):
->>>>>>> 9a01e7bd
 
         start_ts = time.time()
 
@@ -203,19 +192,14 @@
         finally:
             logger.info('Cluster updating: finished, time: {0:.3f}'.format(time.time() - start_ts))
             reload_period = config.get('nodes_reload_period', 60)
+            logger.info('Scheduling gc')
+            self._tq.add_task_in('collect_garbage', reload_period/2, self.collect_garbage)
             self._tq.add_task_in('update', reload_period, self._update_cluster)
 
-<<<<<<< HEAD
-                collector_client = MastermindClient(COLLECTOR_SERVICE_NAME, traceid=traceid)
-                response = collector_client.request('get_snapshot', simplejson.dumps(request))
-            except Exception as e:
-                logger.error('Failed to fetch snapshot from collector: {}'.format(e))
-                self._schedule_next_round()
-                return
-=======
     def update(self, groups=None):
-        logger.info('Fetching update from collector')
->>>>>>> 9a01e7bd
+        logger = logging.getLogger('mm.balancer.update')
+        traceid = self.new_str_traceid()
+        logger.info('Fetching update from collector, traceid = {}'.format(traceid))
 
         request = {
             'item_types': [
@@ -229,67 +213,6 @@
             ]
         }
 
-<<<<<<< HEAD
-            try:
-                logger.info('Parsing json')
-                snapshot = simplejson.loads(response)
-                logger.info('Processing hosts')
-                self._process_hosts(snapshot['hosts'])
-                logger.info('Processing nodes')
-                self._process_nodes(snapshot['nodes'])
-                logger.info('Processing filesystems')
-                self._process_filesystems(snapshot['filesystems'])
-                logger.info('Processing backends')
-                self._process_backends(snapshot['backends'])
-                logger.info('Processing groups')
-                self._process_groups(snapshot['groups'])
-                logger.info('Processing jobs(groups)')
-                self._process_jobs(groups)
-                logger.info('Processing namespaces')
-                self._process_namespaces(snapshot['namespaces'])
-                logger.info('Processing couples')
-                self._process_couples(snapshot['couples'])
-                logger.info('Processing complete')
-            except Exception as e:
-                logger.error('Failed to process update from collector: {}'.format(e))
-                self._schedule_next_round()
-                return
-
-            logger.info('self._update_max_group')
-            try:
-                self._update_max_group()
-            except Exception as e:
-                logger.error('Failed to update max group: {}'.format(e))
-            logger.info('self._update_max_group complete')
-
-            try:
-                if groups is None:
-                    logger.info('self.namespaces_settings.fetch()')
-                    namespaces_settings = self.namespaces_settings.fetch()
-                    logger.info('storage.dc_host_view.update()')
-                    storage.dc_host_view.update()
-                    logger.info('load_manager.update(storage)')
-                    load_manager.update(storage)
-                    logger.info('weight_manager.update(storage, namespaces_settings)')
-                    weight_manager.update(storage, namespaces_settings)
-                    logger.info('infrastructure.schedule_history_update()')
-                    infrastructure.schedule_history_update()
-
-                    # will be calculated lazily if required
-                    per_entity_stat = None
-
-                    if self._prepare_namespaces_states:
-                        logger.info('Recalculating namespaces states')
-                        per_entity_stat = per_entity_stat or self.statistics.per_entity_stat()
-                        self._update_namespaces_states(
-                            namespaces_settings,
-                            per_entity_stat=per_entity_stat,
-                        )
-                    if self._prepare_flow_stats:
-                        logger.info('Recalculating flow stats')
-                        per_entity_stat = per_entity_stat or self.statistics.per_entity_stat()
-                        self._update_flow_stats(per_entity_stat)
-=======
         if groups:
             filter_groups = request.setdefault('filter', {}).setdefault('groups', [])
             for g in groups:
@@ -299,20 +222,29 @@
 
         collector_client = MastermindClient(COLLECTOR_SERVICE_NAME)
         response = collector_client.request('get_snapshot', simplejson.dumps(request))
->>>>>>> 9a01e7bd
 
         logger.info('Applying update')
 
         try:
+            logger.info('Parsing json')
             snapshot = simplejson.loads(response)
+            logger.info('Processing hosts')
             self._process_hosts(snapshot['hosts'])
+            logger.info('Processing nodes')
             self._process_nodes(snapshot['nodes'])
+            logger.info('Processing filesystems')
             self._process_filesystems(snapshot['filesystems'])
+            logger.info('Processing backends')
             self._process_backends(snapshot['backends'])
+            logger.info('Processing groups')
             self._process_groups(snapshot['groups'])
+            logger.info('Processing jobs(groups)')
             self._process_jobs(groups)
+            logger.info('Processing namespaces')
             self._process_namespaces(snapshot['namespaces'])
+            logger.info('Processing couples')
             self._process_couples(snapshot['couples'])
+            logger.info('Processing complete')
         except Exception:
             logger.exception('Failed to process update from collector')
             raise
@@ -322,12 +254,18 @@
         except Exception as e:
             logger.error('Failed to update max group: {}'.format(e))
             pass
+        logger.info('self._update_max_group complete')
 
         if groups is None:
+            logger.info('self.namespaces_settings.fetch()')
             namespaces_settings = self.namespaces_settings.fetch()
+            logger.info('storage.dc_host_view.update()')
             storage.dc_host_view.update()
+            logger.info('load_manager.update(storage)')
             load_manager.update(storage)
+            logger.info('weight_manager.update(storage, namespaces_settings)')
             weight_manager.update(storage, namespaces_settings)
+            logger.info('infrastructure.schedule_history_update()')
             infrastructure.schedule_history_update()
 
             # will be calculated lazily if required
@@ -684,16 +622,4 @@
         couple.status_text = couple_state['status_text']
 
         if 'settings' in couple_state:
-<<<<<<< HEAD
-            couple.settings = couple_state['settings']
-
-    def _schedule_next_round(self):
-        logger.info('Scheduling next update round')
-        reload_period = config.get('nodes_reload_period', 60)
-        self._tq.add_task_in('update', reload_period, self.update)
-
-        logger.info('Scheduling gc')
-        self._tq.add_task_in('collect_garbage', reload_period/2, self.collect_garbage)
-=======
-            couple.settings = couple_state['settings']
->>>>>>> 9a01e7bd
+            couple.settings = couple_state['settings']