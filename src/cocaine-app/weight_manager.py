import itertools
import math
import random

from jobs.job import Job
from jobs.job_types import JobTypes
from load_manager import load_manager
import logging
from mastermind_core.config import config


logger = logging.getLogger('mm.weights')

WEIGHT_CFG = config.get('weight', {})


class WeightManager(object):

    MIN_NS_UNITS = WEIGHT_CFG.get('min_units', 1)
    ADD_NS_UNITS = WEIGHT_CFG.get('add_units', 1)

    def __init__(self):
        self.disks = {}
        self.net = {}
        self.couples = {}
        self.couples_by_disk = {}
        self.couples_by_net = {}
        self.weights = {}

    def update(self, storage, namespaces_settings):
        self.update_resources(storage)
        self.calculate_weights(storage, namespaces_settings)

    def update_resources(self, storage):
        disks = {}
        net = {}
        couples = {}
        couples_by_disk = {}
        couples_by_net = {}
        for couple in storage.replicas_groupsets:
            # TODO: add other couples (e.g. FULL) to account their load
            if couple.status != storage.Status.OK:
                continue
            groups_res = []
            for group in couple.groups:
                nbs_res = []
                for nb in group.node_backends:
                    nb_hostname = nb.node.host.hostname
                    net_res = net.setdefault(
                        nb_hostname,
                        NetResources(nb_hostname, load_manager.net[nb_hostname])
                    )
                    disk_key = (nb_hostname, nb.fs.fsid)
                    disk_res = disks.setdefault(
                        disk_key,
                        DiskResources(disk_key, load_manager.disks[disk_key])
                    )
                    disk_res.account_node_backend(nb)
                    nbs_res.append(
                        NodeBackendResources(
                            disk_res,
                            net_res,
                            load_manager.node_backends[nb]
                        )
                    )

                    couples_by_disk.setdefault(disk_key, set()).add(couple)
                    couples_by_net.setdefault(nb_hostname, set()).add(couple)
                groups_res.append(GroupResources(nbs_res))
            couples[couple] = CoupleResources(couple, groups_res)

        self.disks = disks
        self.net = net
        self.couples = couples
        self.couples_by_disk = couples_by_disk
        self.couples_by_net = couples_by_net

    def calculate_weights(self, storage, namespaces_settings):
        ns_settings_by_ns = {
            ns_settings.namespace: ns_settings
            for ns_settings in namespaces_settings
        }
        try:
            weights = {}
            min_couple_res_units = WeightCalculator.min_couple_resources()
            zero_res_units = WeightCalculator.zero_resources()
            for ns in self.namespaces(storage, ns_settings_by_ns):
                ns_weights = {}
                ns_sizes = {}

                ns_settings = ns_settings_by_ns[ns]
                ns_min_units = ns_settings.min_units or self.MIN_NS_UNITS
                ns_add_units = ns_settings.add_units or self.ADD_NS_UNITS

                for couple in ns.couples:
                    ns_weights.setdefault(len(couple.groups), [])
                    if couple.status != storage.Status.OK:
                        continue
                    if couple not in self.couples:
                        continue
                    ns_sizes.setdefault(len(couple.groups), []).append(self.couples[couple])

                required_units = WeightCalculator.ns_used_resources(ns)

                logger.debug('Ns {}, required resources: {}'.format(
                    ns.id,
                    required_units
                ))

                for ns_size, couples_res in ns_sizes.iteritems():
                    buckets = CouplesBuckets(couples_res)
                    claimed_units = WeightCalculator.zero_resources()

                    ns_weights[ns_size] = []
                    skip_couples = set()

                    for couple_res in buckets:
                        logger.debug('Ns {}, calculating weight for couple {}'.format(
                            ns.id,
                            couple_res.couple
                        ))
                        # count couple weight, accumulate it
                        weight, couple_res_units = WeightCalculator.calculate_resources(couple_res)
                        # change the state of resources
                        if required_units - claimed_units > zero_res_units:
                            claim_res_units = min(
                                couple_res_units,
                                required_units - claimed_units
                            )
                        else:
                            claim_res_units = min_couple_res_units
                        self.__claim(couple_res, claim_res_units)
                        # mark couples with shared resources
                        claimed_units += claim_res_units
                        logger.debug('Ns {}, acc claimed resources: {}'.format(
                            ns.id,
                            claimed_units
                        ))
                        skip_couples.add(couple_res.couple)
                        self.__rebucket(buckets, couple_res, skip_couples, ns_size)
                        ns_weights[ns_size].append((
                            couple_res.couple.as_tuple(),
                            weight,
                            couple_res.couple.effective_free_space
                        ))
                        enough_couples = len(ns_weights[ns_size]) >= ns_min_units + ns_add_units
                        if claimed_units >= required_units and enough_couples:
                            # claimed enough resouce units for namespace
                            break

                ns_groups_count = ns_settings.groups_count
                found_couples = len(ns_weights.get(ns_groups_count, []))
                if found_couples < ns_min_units:
                    logger.error(
                        'Namespace {}, {}, has {} available couples, {} required'.format(
                            ns.id,
                            'static' if ns_settings.static_couple else 'non-static',
                            found_couples,
                            ns_min_units
                        )
                    )
                    continue
                else:
                    weights[ns.id] = ns_weights

                # Restoring claimed resources
                for ns_size, couples_res in ns_sizes.iteritems():
                    for couple_res in couples_res:
                        self.__restore(couple_res)

            self.weights = weights
        except Exception:
            logger.exception('Failed to calculate weights')
            pass

    def __rebucket(self, buckets, couple_res, skip_couples, couple_size):
        disk_keys = couple_res.disks_keys()
        net_keys = couple_res.net_keys()

        couples_to_rebucket = set()

        def populate_neighbours(keys, couples_by_key_container, neighbours):
            for key in keys:
                for couple in couples_by_key_container.get(key, []):
                    if couple.namespace != couple_res.couple.namespace:
                        continue
                    if len(couple.groups) != couple_size:
                        continue
                    if couple in skip_couples:
                        continue
                    neighbours.add(couple)

        populate_neighbours(disk_keys, self.couples_by_disk, couples_to_rebucket)
        populate_neighbours(net_keys, self.couples_by_net, couples_to_rebucket)

        for couple in couples_to_rebucket:
            buckets.insert(self.couples[couple], updating=True)

    def __claim(self, couple_res, resource_units):
        disks = [self.disks[disk_key] for disk_key in couple_res.disks_keys()]
        nets = [self.net[net_key] for net_key in couple_res.net_keys()]
        for resource in itertools.chain(disks, nets):
            resource.claim(resource_units)
            logger.debug('Ns {}, claimed {} resource units from resource {}'.format(
                couple_res.couple.namespace.id,
                resource_units,
                resource
            ))

    def __restore(self, couple_res):
        disks = [self.disks[disk_key] for disk_key in couple_res.disks_keys()]
        nets = [self.net[net_key] for net_key in couple_res.net_keys()]
        for resource in itertools.chain(disks, nets):
            resource.restore()

    @staticmethod
    def namespaces(storage, ns_settings_by_ns):
        nss = storage.namespaces.keys()
        nss.sort(key=lambda ns: len(ns.couples))
        for ns in nss:
            if ns.id == storage.Group.CACHE_NAMESPACE:
                continue
            if ns.id not in ns_settings_by_ns:
                # namespace does not have settings
                continue
            yield ns


class WeightCalculator(object):
    """
    Calculates weights for couples

    NOTE: Common linear decrease formula for a parameter:
        Let 'top_y' be the top (start) coefficient value, let 'delta_y' be the difference
        between top (start) and bottom (end) coefficient value, let 'delta_x' be the
        difference between start and end value of measured parameter, let 'offset_x' be
        the difference between current measured parameter value and its start value, then
        the formula has the following form:
            top_y -
            delta_y *
            (
                offset_x /
                delta_x
            )
    """
    DISK_UTIL_COEF = WEIGHT_CFG.get('resource_unit_disk_util', 0.05)
    DISK_NET_RATE_COEF = WEIGHT_CFG.get('resource_unit_net_write_rate', 5 * (1024 ** 2))

    ADD_RES_UNITS_REL = WEIGHT_CFG.get('add_resource_units_relative', 0.15)
    ADD_RES_UNITS_ABS = WEIGHT_CFG.get('add_resource_units_absolute', 0.20)

    @staticmethod
    def ns_used_resources(ns):
        load = load_manager.namespaces[ns]
        max_coef = max(load.net_write_rate / WeightCalculator.DISK_NET_RATE_COEF,
                       load.disk_util_write / WeightCalculator.DISK_UTIL_COEF)
        # add reserve resource units
        max_coef = max(max_coef * (1.0 + WeightCalculator.ADD_RES_UNITS_REL),
                       max_coef + WeightCalculator.ADD_RES_UNITS_ABS)
        return ResourceUnit(disk_util=max_coef * WeightCalculator.DISK_UTIL_COEF,
                            net_rate=max_coef * WeightCalculator.DISK_NET_RATE_COEF)

    @staticmethod
    def used_space_coef(x):
        if x <= 0.5:
            space_coef = math.e ** (-(2 * x - 1) ** 2)
        else:
            space_coef = math.e ** (-(3 * x - 1.5) ** 2)
        return space_coef

    @staticmethod
    def write_net_coef(write_rate):
        base_threshold_min_coef = 0.1
        min_coef = 0.01
        if write_rate <= NetResources.WRITE_RATE_THRESHOLD * 0.5:
            return 1.0
        if write_rate <= NetResources.WRITE_RATE_THRESHOLD:
            return (
                1.0 -                                                                              # top_y
                (1.0 - base_threshold_min_coef) *                                                  # delta_y
                (
                    (write_rate - NetResources.WRITE_RATE_THRESHOLD * 0.5) /                       # offset_x
                    (NetResources.WRITE_RATE_THRESHOLD - NetResources.WRITE_RATE_THRESHOLD * 0.5)  # delta_x
                )
            )
        return max(
            (
                base_threshold_min_coef -                                              # top_y
                (base_threshold_min_coef - min_coef) *                                 # delta_y
                (
                    (write_rate - NetResources.WRITE_RATE_THRESHOLD) /                 # offset_x
                    (NetResources.MAX_WRITE_RATE - NetResources.WRITE_RATE_THRESHOLD)  # delta_x
                )
            ),
            min_coef
        )

    @staticmethod
    def read_net_coef(read_rate):
        """
        Calculate read network coefficient.

        For network read rate:
            from 0 b/s to READ_RATE_THRESHOLD: 1.0
            from READ_RATE_THRESHOLD to MAX_READ_RATE: linear decrease from 1.0 to 0.01
            from MAX_READ_RATE to inf: 0.01
        """
        min_coef = 0.01
        if read_rate <= NetResources.READ_RATE_THRESHOLD:
            return 1.0
        return max(
            (
                1.0 -                                     # top_y
                (1.0 - min_coef) *                        # delta_y
                (
                    read_rate /                           # offset_x
                    NetResources.MAX_READ_RATE            # delta_x
                )
            ),
            min_coef
        )

    @staticmethod
    def disk_coef(x):
        def normal_mode_coef(x):
            return math.e ** (-12 * (x ** 2))

        if x <= DiskResources.DISK_UTIL_THRESHOLD:
            return normal_mode_coef(x)
        else:
            base_point = normal_mode_coef(DiskResources.DISK_UTIL_THRESHOLD)
            min_coef = 0.01
            return max(
                (
                    base_point - (
                        (base_point - min_coef) *
                        (
                            (x - DiskResources.DISK_UTIL_THRESHOLD) /
                            (1.0 - DiskResources.DISK_UTIL_THRESHOLD)
                        )
                    )
                ),
                min_coef
            )

    @staticmethod
    def weight(base_coef, write_net_coef, read_net_coef, disk_coef):
        return int(1000000 * base_coef * write_net_coef * read_net_coef * disk_coef)

    @staticmethod
    def resource_coef(base_coef, write_net_coef, disk_coef):
        return base_coef * write_net_coef * disk_coef

    @staticmethod
    def calculate_resources(couple_res):
        """
        Get integer weight and resource units claimed from couple

        Returns:
            A tuple of (calculated couple weight, <ResourceUnit> that should be claimed)
        """
        couple = couple_res.couple
        used_space_pct = max(1.0 - float(couple.effective_free_space) / couple.effective_space,
                             0.0)
        base_coef = WeightCalculator.used_space_coef(used_space_pct)
        write_net_coef = WeightCalculator.write_net_coef(couple_res.net_write_rate)
        read_net_coef = WeightCalculator.read_net_coef(couple_res.net_read_rate)
        disk_coef = WeightCalculator.disk_coef(couple_res.disk_util)

        weight = WeightCalculator.weight(base_coef, write_net_coef, read_net_coef, disk_coef)

        logger.info(
            'Ns {}, couple {} used_space_pct: {}, base coef {}, '
            'net_write_rate: {} Mb/s, write_net_coef {}, '
            'disk_util: {}, disk_coef {}, '
            'weight = {}'.format(
                couple_res.couple.namespace.id,
                couple_res.couple,
                used_space_pct,
                base_coef,
                couple_res.net_write_rate,
                write_net_coef,
                couple_res.disk_util,
                disk_coef,
                weight
            )
        )

        resource_coef = WeightCalculator.resource_coef(base_coef, write_net_coef, disk_coef)
        return (
            weight,
            ResourceUnit(disk_util=resource_coef * WeightCalculator.DISK_UTIL_COEF,
                         net_rate=resource_coef * WeightCalculator.DISK_NET_RATE_COEF)
        )

    @staticmethod
    def zero_resources():
        return ResourceUnit(disk_util=0.0, net_rate=0.0)

    @staticmethod
    def min_couple_resources():
        return ResourceUnit(disk_util=0.0025, net_rate=float(250 * 1024))


class CouplesBuckets(object):

    # a couple is checked against buckets in order
    # described by BUCKET_ORDER. Each bucket should have
    # 'is_<bucket_id>' method. Couple falls into a first
    # bucket for which is passes the check.
    BUCKET_ORDER = ('base', 'on_defragmenting_disk', 'tired')

    def __init__(self, couples_res):
        self.skip = set()
        self.buckets = [[] for _ in xrange(len(self.BUCKET_ORDER))]
        self.buckets_idx = [set() for _ in xrange(len(self.BUCKET_ORDER))]
        for couple_res in couples_res:
            self.insert(couple_res)

    @staticmethod
    def utilized(couple_res):
        return (couple_res.disk_util >= DiskResources.DISK_UTIL_THRESHOLD or
                couple_res.net_write_rate >= NetResources.WRITE_RATE_THRESHOLD or
                couple_res.net_read_rate >= NetResources.READ_RATE_THRESHOLD or
                couple_res.io_blocking_queue_size >= 10 or
                couple_res.io_nonblocking_queue_size >= 10)

    @staticmethod
    def is_base(couple_res):
<<<<<<< HEAD
        # logger.debug(
        #     'Couple {couple}: disk_util: {disk_util}, net_write_rate {net_write_rate}, '
        #     'net_read_rate {net_read_rate}, nbr_res {nbr_res}'.format(
        #         couple=couple_res.couple,
        #         disk_util=couple_res.disk_util,
        #         net_write_rate=couple_res.net_write_rate,
        #         net_read_rate=couple_res.net_read_rate,
        #         nbr_res=[
        #             nbr.net_write_rate
        #             for gr in couple_res.groups_res
        #             for nbr in gr.node_backends_res
        #         ],
        #     )
        # )
=======
        #logger.debug(
            #'Couple {couple}: disk_util: {disk_util}, net_write_rate {net_write_rate}, '
            #'net_read_rate {net_read_rate}, nbr_res {nbr_res}'.format(
                #couple=couple_res.couple,
                #disk_util=couple_res.disk_util,
                #net_write_rate=couple_res.net_write_rate,
                #net_read_rate=couple_res.net_read_rate,
                #nbr_res=[
                    #nbr.net_write_rate
                    #for gr in couple_res.groups_res
                    #for nbr in gr.node_backends_res
                #],
            #)
        #)
>>>>>>> 2dc63da2
        return not CouplesBuckets.utilized(couple_res) and not couple_res.on_defragmenting_disk

    @staticmethod
    def is_on_defragmenting_disk(couple_res):
        return not CouplesBuckets.utilized(couple_res) and couple_res.on_defragmenting_disk

    @staticmethod
    def is_tired(couple_res):
        return True

    def __iter__(self):
        for bucket in self.buckets:
            self.skip = set()
            if not bucket:
                continue
            random.shuffle(bucket)
            for couple_res in bucket:
                if couple_res.couple not in self.skip:
                    yield couple_res

    def insert(self, couple_res, updating=False):
        bucket_id = None
        for i, bucket in enumerate(self.BUCKET_ORDER):
            checker = getattr(self, 'is_' + bucket)
            if checker(couple_res):
                bucket_id = i
                break
        else:
            raise ValueError(
                'No appropriate bucket found for couple {}'.format(couple_res.couple)
            )
        if couple_res.couple not in self.buckets_idx[bucket_id]:
            self.buckets[bucket_id].append(couple_res)
            self.buckets_idx[bucket_id].add(couple_res.couple)
            #logger.debug('Couple {} goes into bucket {} ({}){}'.format(
                #couple_res.couple,
                #bucket_id + 1,
                #self.BUCKET_ORDER[bucket_id],
                #' (rebucketing)' if updating else ''
            #))
            if updating:
                for i, bucket in enumerate(self.buckets):
                    if i == bucket_id:
                        break
                    if couple_res.couple in self.buckets_idx[i]:
                        self.skip.add(couple_res.couple)
                        self.buckets_idx[i].remove(couple_res.couple)
                        break


class ResourceUnit(object):
    def __init__(self, disk_util, net_rate):
        self.disk_util = disk_util
        self.net_rate = net_rate

    def __gt__(self, other):
        return (self.disk_util > other.disk_util and
                self.net_rate > other.net_rate)

    def __ge__(self, other):
        return (self.disk_util >= other.disk_util and
                self.net_rate >= other.net_rate)

    def __add__(self, other):
        return ResourceUnit(disk_util=self.disk_util + other.disk_util,
                            net_rate=self.net_rate + other.net_rate)

    def __sub__(self, other):
        return ResourceUnit(disk_util=max(self.disk_util - other.disk_util, 0.0),
                            net_rate=max(self.net_rate - other.net_rate, 0.0))

    def __iadd__(self, other):
        self.disk_util += other.disk_util
        self.net_rate += other.net_rate
        return self

    def __repr__(self):
        return '<ResourceUnits: disk_util: {}, net_rate: {}>'.format(
            self.disk_util,
            self.net_rate
        )


class CoupleResources(object):
    def __init__(self, couple, groups_res):
        self.couple = couple
        self.groups_res = groups_res

    @property
    def disk_util(self):
        return max(g_res.disk_util for g_res in self.groups_res)

    @property
    def on_defragmenting_disk(self):
        return any(g_res.on_defragmenting_disk for g_res in self.groups_res)

    @property
    def net_write_rate(self):
        return max(g_res.net_write_rate for g_res in self.groups_res)

    @property
    def net_read_rate(self):
        return max(g_res.net_read_rate for g_res in self.groups_res)

    @property
    def io_blocking_queue_size(self):
        return max(g_res.io_blocking_queue_size for g_res in self.groups_res)

    @property
    def io_nonblocking_queue_size(self):
        return max(g_res.io_nonblocking_queue_size for g_res in self.groups_res)

    def __get_resource_keys(self, key_mapper):
        keys = set()
        for group in self.couple.groups:
            for nb in group.node_backends:
                keys.add(key_mapper(nb))
        return keys

    def disks_keys(self):
        for disk_key in self.__get_resource_keys(DiskResources.key):
            yield disk_key

    def net_keys(self):
        for net_key in self.__get_resource_keys(NetResources.key):
            yield net_key


class GroupResources(object):
    def __init__(self, nbs_res):
        self.node_backends_res = nbs_res

    @property
    def disk_util(self):
        return sum(nb_res.disk_util for nb_res in self.node_backends_res)

    @property
    def on_defragmenting_disk(self):
        return any(nb_res.is_defragmentation_running for nb_res in self.node_backends_res)

    @property
    def net_write_rate(self):
        return sum(nb_res.net_write_rate for nb_res in self.node_backends_res)

    @property
    def net_read_rate(self):
        return sum(nb_res.net_read_rate for nb_res in self.node_backends_res)

    @property
    def io_blocking_queue_size(self):
        return sum(nb_res.io_blocking_queue_size for nb_res in self.node_backends_res)

    @property
    def io_nonblocking_queue_size(self):
        return sum(nb_res.io_nonblocking_queue_size for nb_res in self.node_backends_res)


class NodeBackendResources(object):
    def __init__(self, disk_res, node_res, node_backend_load):
        self.disk_res = disk_res
        self.node_res = node_res
        self.io_blocking_queue_size = node_backend_load.io_blocking_queue_size
        self.io_nonblocking_queue_size = node_backend_load.io_nonblocking_queue_size

    @property
    def disk_util(self):
        return self.disk_res.disk_util

    @property
    def is_defragmentation_running(self):
        return self.disk_res.is_defragmentation_running

    @property
    def net_write_rate(self):
        return self.node_res.net_write_rate

    @property
    def net_read_rate(self):
        return self.node_res.net_read_rate


class DiskResources(object):

    DISK_UTIL_THRESHOLD = WEIGHT_CFG.get('disk', {}).get('disk_util_threshold', 0.3)
    MAX_DISK_UTIL = 1.0

    def __init__(self, key, disk_load):
        self.key = key

        ext_write_rate = disk_load.write_rate - disk_load.ell_write_rate
        ext_write_rate_ratio = (
            ext_write_rate / disk_load.write_rate
            if disk_load.write_rate else
            1.0
        )
        ext_write_disk_util = ext_write_rate_ratio * disk_load.disk_util_write

        self.disk_util = min(disk_load.disk_util_read + ext_write_disk_util, self.MAX_DISK_UTIL)
        self.is_defragmentation_running = False

        self._base_disk_util = self.disk_util

    def account_node_backend(self, nb):
        """Account node backend that resides on the disk.

        NB: This method is guaranteed to be called once per backend.
        """
        if nb.stat.defrag_state == 1:
            self.is_defragmentation_running = True
        else:
            active_job = nb.group.couple.active_job
            if active_job is not None:
                is_defrag_job = active_job['type'] == JobTypes.TYPE_COUPLE_DEFRAG_JOB
                is_executing_job = active_job['status'] in (Job.STATUS_NEW, Job.STATUS_EXECUTING)
                if is_defrag_job and is_executing_job:
                    self.is_defragmentation_running = True

    @staticmethod
    def key(nb):
        return (nb.node.host.hostname, nb.fs.fsid)

    def claim(self, resource_units):
        self.disk_util = min(
            self.disk_util + resource_units.disk_util,
            self.MAX_DISK_UTIL
        )

    def restore(self):
        # NOTE: disk util is not restored to keep utilized disk resources acquired by all
        # namespaces
        # self.disk_util = self._base_disk_util

        pass

    def __repr__(self):
        return '<Disk {}: disk_util: {:.4f}>'.format(self.key, self.disk_util)


class NetResources(object):

    WRITE_RATE_THRESHOLD = WEIGHT_CFG.get('net', {}).get('write_rate_threshold', 70 * (1024 ** 2))
    READ_RATE_THRESHOLD = WEIGHT_CFG.get('net', {}).get('read_rate_threshold', 70 * (1024 ** 2))
    MAX_WRITE_RATE = WEIGHT_CFG.get('net', {}).get('max_write_rate', 100 * (1024 ** 2))
    MAX_READ_RATE = WEIGHT_CFG.get('net', {}).get('max_read_rate', 100 * (1024 ** 2))

    def __init__(self, key, net_load):
        self.key = key
        # elliptics write rate is not taken into account since we assume
        # that all write load is controlled by our weights calculation
        # algorithm, therefore we need to consider only external write rate when
        # beginning to distribute write load
        self.net_write_rate = net_load.write_rate - net_load.ell_write_rate
        self.net_read_rate = net_load.read_rate

        self._base_net_write_rate = self.net_write_rate
        self._base_net_read_rate = self.net_read_rate

    @staticmethod
    def key(nb):
        return nb.node.host.hostname

    def claim(self, resource_units):
        # net_read_rate is not affected by resource claiming
        self.net_write_rate = self.net_write_rate + resource_units.net_rate

    def restore(self):
        self.net_write_rate = self._base_net_write_rate
        self.net_read_rate = self._base_net_read_rate

    def __repr__(self):
        return (
            '<Net {key}: net_write_rate: {write_rate:.4f} Mb/s, '
            'net_read_rate: {read_rate:.4f} Mb/s>'.format(
                key=self.key,
                write_rate=self.net_write_rate / float(1024 ** 2),
                read_rate=self.net_read_rate / float(1024 ** 2),
            )
        )


weight_manager = WeightManager()<|MERGE_RESOLUTION|>--- conflicted
+++ resolved
@@ -427,7 +427,6 @@
 
     @staticmethod
     def is_base(couple_res):
-<<<<<<< HEAD
         # logger.debug(
         #     'Couple {couple}: disk_util: {disk_util}, net_write_rate {net_write_rate}, '
         #     'net_read_rate {net_read_rate}, nbr_res {nbr_res}'.format(
@@ -442,22 +441,6 @@
         #         ],
         #     )
         # )
-=======
-        #logger.debug(
-            #'Couple {couple}: disk_util: {disk_util}, net_write_rate {net_write_rate}, '
-            #'net_read_rate {net_read_rate}, nbr_res {nbr_res}'.format(
-                #couple=couple_res.couple,
-                #disk_util=couple_res.disk_util,
-                #net_write_rate=couple_res.net_write_rate,
-                #net_read_rate=couple_res.net_read_rate,
-                #nbr_res=[
-                    #nbr.net_write_rate
-                    #for gr in couple_res.groups_res
-                    #for nbr in gr.node_backends_res
-                #],
-            #)
-        #)
->>>>>>> 2dc63da2
         return not CouplesBuckets.utilized(couple_res) and not couple_res.on_defragmenting_disk
 
     @staticmethod
@@ -492,12 +475,12 @@
         if couple_res.couple not in self.buckets_idx[bucket_id]:
             self.buckets[bucket_id].append(couple_res)
             self.buckets_idx[bucket_id].add(couple_res.couple)
-            #logger.debug('Couple {} goes into bucket {} ({}){}'.format(
-                #couple_res.couple,
-                #bucket_id + 1,
-                #self.BUCKET_ORDER[bucket_id],
-                #' (rebucketing)' if updating else ''
-            #))
+            # logger.debug('Couple {} goes into bucket {} ({}){}'.format(
+            #     couple_res.couple,
+            #     bucket_id + 1,
+            #     self.BUCKET_ORDER[bucket_id],
+            #     ' (rebucketing)' if updating else ''
+            # ))
             if updating:
                 for i, bucket in enumerate(self.buckets):
                     if i == bucket_id:
