--- conflicted
+++ resolved
@@ -243,15 +243,10 @@
     return manual_locker
 
 
-<<<<<<< HEAD
-io = init_infrastructure()
-niu = init_node_info_updater()
-=======
 co = init_cache()
 jf = init_job_finder()
 io = init_infrastructure(jf)
 niu = init_node_info_updater(jf)
->>>>>>> 65300e0a
 b.niu = niu
 init_statistics()
 m = init_minions()
