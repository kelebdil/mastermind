--- conflicted
+++ resolved
@@ -168,8 +168,43 @@
     return m
 
 
-<<<<<<< HEAD
-def init_planner(job_processor, niu, namespaces_settings, move_planner, external_storage_converting_planner, lrc_reserve_group_planner):
+def init_smart_scheduler(job_processor):
+    scheduler = Scheduler(meta_db, job_processor)
+    return scheduler
+
+
+def init_move_planner(job_processor, niu):
+    from planner.move_planner import MovePlanner
+    planner = MovePlanner(meta_db, niu, job_processor)
+    return planner
+
+
+def init_lrc_reserve_planner(job_processor):
+    from planner.lrc_reserve_groups import LrcReservePlanner
+    planner = LrcReservePlanner(job_processor)
+    helpers.register_handle(W, planner.create_lrc_restore_jobs)
+    helpers.register_handle(W, planner.create_uncoupled_lrc_restore_jobs)
+    return planner
+
+
+def init_external_storage_converting_planner(job_processor, namespaces_settings):
+    if not config['metadata'].get('external_storage', {}).get('db'):
+        logger.warn(
+            'External storage db is not set up ("metadata.external_storage.db" key), external '
+            'storage convert planner will not be initialized'
+        )
+        return None
+
+    from planner.external_storage_converting_planner import ExternalStorageConvertingPlanner
+    planner = ExternalStorageConvertingPlanner(meta_db, job_processor, namespaces_settings)
+    helpers.register_handle(W, planner.convert_external_storage_to_groupset)
+    helpers.register_handle(W, planner.get_convert_queue_item)
+    helpers.register_handle(W, planner.update_convert_queue_item)
+    return planner
+
+
+def init_planner(job_processor, niu, namespaces_settings):
+
     planner = Planner(meta_db, niu, job_processor, namespaces_settings)
     helpers.register_handle(W, planner.restore_group)
     helpers.register_handle(W, planner.move_group)
@@ -177,79 +212,21 @@
     helpers.register_handle(W, planner.restore_groups_from_path)
     helpers.register_handle(W, planner.ttl_cleanup)
 
+    # Init specific planners since they contain handlers
+    move_planner = init_move_planner(job_processor, niu)
+    external_storage_converting_planner = init_external_storage_converting_planner(job_processor, namespaces_settings)
+    lrc_reserve_group_planner = init_lrc_reserve_planner(job_processor)
+
+    smart_scheduler = config.get('scheduler', {}).get('enabled', False)
+    if smart_scheduler:
+        # Turn on smart scheduler as the main scheduling mechanism
+        return init_smart_scheduler(job_processor)
+
+    # Turn on the specifialized planners
     if move_planner:
         planner.add_planner(move_planner)
     if external_storage_converting_planner:
         planner.add_planner(external_storage_converting_planner)
-    if lrc_reserve_group_planner:
-        planner.add_planner(lrc_reserve_group_planner)
-
-    return planner
-
-=======
-def init_smart_scheduler(job_processor):
-    scheduler = Scheduler(meta_db, job_processor)
-    return scheduler
->>>>>>> 0a02754a
-
-def init_move_planner(job_processor, niu):
-    from planner.move_planner import MovePlanner
-    planner = MovePlanner(meta_db, niu, job_processor)
-    return planner
-
-def init_lrc_reserve_planner(job_processor):
-    from planner.lrc_reserve_groups import LrcReservePlanner
-    planner = LrcReservePlanner(job_processor)
-    helpers.register_handle(W, planner.create_lrc_restore_jobs)
-    helpers.register_handle(W, planner.create_uncoupled_lrc_restore_jobs)
-    return planner
-
-def init_external_storage_converting_planner(job_processor, namespaces_settings):
-    if not config['metadata'].get('external_storage', {}).get('db'):
-        logger.warn(
-            'External storage db is not set up ("metadata.external_storage.db" key), external '
-            'storage convert planner will not be initialized'
-        )
-        return None
-
-    from planner.external_storage_converting_planner import ExternalStorageConvertingPlanner
-    planner = ExternalStorageConvertingPlanner(meta_db, job_processor, namespaces_settings)
-<<<<<<< HEAD
-    helpers.register_handle(W, planner.convert_external_storage_to_groupset)
-    helpers.register_handle(W, planner.get_convert_queue_item)
-    helpers.register_handle(W, planner.update_convert_queue_item)
-=======
-
-    register_handle(planner.convert_external_storage_to_groupset)
-    register_handle(planner.get_convert_queue_item)
-    register_handle(planner.update_convert_queue_item)
->>>>>>> 0a02754a
-    return planner
-
-def init_planner(job_processor, niu, namespaces_settings):
-
-    planner = Planner(meta_db, niu, job_processor, namespaces_settings)
-    register_handle(planner.restore_group)
-    register_handle(planner.move_group)
-    register_handle(planner.move_groups_from_host)
-    register_handle(planner.restore_groups_from_path)
-    register_handle(planner.ttl_cleanup)
-
-    # Init specific planners since they contain handlers
-    move_planner = init_move_planner(job_processor, niu)
-    external_storage_converting_planner = init_external_storage_converting_planner(job_processor, namespaces_settings)
-    lrc_reserve_group_planner = init_lrc_reserve_planner(job_processor)
-
-    smart_scheduler = config.get('scheduler', {}).get('enabled', False)
-    if smart_scheduler:
-        # Turn on smart scheduler as the main scheduling mechanism
-        return init_smart_scheduler(job_processor)
-
-    # Turn on the specifialized planners
-    if move_planner:
-        planner.add_planner(move_planner)
-    if external_storage_converting_planner:
-       planner.add_planner(external_storage_converting_planner)
     if lrc_reserve_group_planner:
         planner.add_planner(lrc_reserve_group_planner)
 
@@ -340,7 +317,6 @@
     return manual_locker
 
 
-<<<<<<< HEAD
 try:
     jf = init_job_finder()
     logger.info('Job finder module initialized')
@@ -363,10 +339,7 @@
     j = init_job_processor(jf, m, niu, external_storage_meta, crf)
     logger.info('Job processor module initialized')
     if j:
-        move_planner = init_move_planner(j, niu)
-        external_storage_converting_planner = init_external_storage_converting_planner(j, namespaces_settings)
-        lrc_reserve_planner = init_lrc_reserve_planner(j)
-        po = init_planner(j, niu, namespaces_settings, move_planner, external_storage_converting_planner, lrc_reserve_planner)
+        po = init_planner(j, niu, namespaces_settings)
         j.planner = po
     else:
         po = None
@@ -374,26 +347,6 @@
 except Exception:
     logger.exception('Module initialization failed')
     raise
-=======
-jf = init_job_finder()
-
-external_storage_meta = init_external_storage_meta()
-crf = init_couple_record_finder()
-ghf = init_group_history_finder()
-io = init_infrastructure(jf, ghf, namespaces_settings)
-niu = init_node_info_updater(jf, crf, b.statistics, namespaces_settings, external_storage_meta)
-b.niu = niu
-b.start()
-init_statistics()
-m = init_minions()
-j = init_job_processor(jf, m, niu, external_storage_meta, crf)
-if j:
-    po = init_planner(j, niu, namespaces_settings)
-    j.planner = po
-else:
-    po = None
-ml = init_manual_locker(manual_locker)
->>>>>>> 0a02754a
 
 
 for handler in balancer.handlers(b):
