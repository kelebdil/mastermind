--- conflicted
+++ resolved
@@ -48,10 +48,7 @@
 else:
     from node_info_updater import NodeInfoUpdater
 
-<<<<<<< HEAD
-=======
 logger = logging.getLogger()
->>>>>>> 5c94703c
 i = iter(xrange(100))
 logger.info("trace %d" % (i.next()))
 
