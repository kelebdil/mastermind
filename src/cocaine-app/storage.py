--- conflicted
+++ resolved
@@ -1561,11 +1561,7 @@
     def __str__(self):
         return ':'.join(str(group) for group in self.groups)
 
-<<<<<<< HEAD
     @memoized('_hash')
-=======
-    # @memoized('_hash')
->>>>>>> 48bbbac6
     def __hash__(self):
         return hash(self.__str__())
 
