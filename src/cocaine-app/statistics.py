--- conflicted
+++ resolved
@@ -54,10 +54,7 @@
     def account_effective_memory(data, couple):
         if couple.status not in storage.GOOD_STATUSES:
             return
-<<<<<<< HEAD
-=======
-
->>>>>>> c975478f
+
         if couple.groups:
             data['effective_space'] += couple.effective_space
             data['effective_free_space'] += couple.effective_free_space
