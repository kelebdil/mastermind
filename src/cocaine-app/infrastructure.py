import keys
import logging
import os.path
import socket
import threading
import time
import traceback

import elliptics
import msgpack

import indexes
import inventory
from config import config
import storage
import timed_queue


logger = logging.getLogger('mm.infrastructure')

BASE_PORT = config.get('elliptics_base_port', 1024)
CACHE_DEFAULT_PORT = 9999

BASE_STORAGE_PATH = config.get('elliptics_base_storage_path', '/srv/storage/')
CACHE_DEFAULT_PATH = '/srv/cache/'

RSYNC_MODULE = config.get('restore', {}).get('rsync_use_module') and \
               config['restore'].get('rsync_module')
RSYNC_USER = config.get('restore', {}).get('rsync_user', 'rsync')

logger.info('Rsync module using: %s' % RSYNC_MODULE)
logger.info('Rsync user: %s' % RSYNC_USER)


class Infrastructure(object):

    TASK_SYNC = 'infrastructure_sync'
    TASK_UPDATE = 'infrastructure_update'
    NS_SETTINGS_SYNC = 'ns_settings_sync'

    TASK_DC_CACHE_SYNC = 'infrastructure_dc_cache_sync'

    RSYNC_CMD = ('rsync -rlHpogDt --progress '
                 '"{user}@{src_host}:{src_path}data*" "{dst_path}"')
    RSYNC_MODULE_CMD = ('rsync -av --progress '
                        '"rsync://{user}@{src_host}/{module}/{src_path}data*" '
                        '"{dst_path}"')

    def __init__(self):

        # actual init happens in 'init' method
        # TODO: return node back to constructor after wrapping
        #       all the code in a 'mastermind' package
        self.node = None
        self.meta_session = None

        self.state = {}
        self.__state_lock = threading.Lock()
        self.sync_ts = None
        self.state_valid_time = config.get('infrastructure_state_valid_time',
                                           120)
        self.__tq = timed_queue.TimedQueue()
        self.__tq.start()

    def init(self, node):
        self.node = node
        self.meta_session = self.node.meta_session

        self._sync_state()

        self.dc_cache = DcCacheItem(self.meta_session,
            keys.MM_DC_CACHE_IDX, keys.MM_DC_CACHE_HOST, self.__tq)
        self.dc_cache._sync_cache()

        self.hostname_cache = HostnameCacheItem(self.meta_session,
            keys.MM_HOSTNAME_CACHE_IDX, keys.MM_HOSTNAME_CACHE_HOST, self.__tq)
        self.hostname_cache._sync_cache()

        self.hosttree_cache = HostTreeCacheItem(self.meta_session,
            keys.MM_HOSTTREE_CACHE_IDX, keys.MM_HOSTTREE_CACHE_HOST, self.__tq)
        self.hosttree_cache._sync_cache()

        self.__tq.add_task_in(self.TASK_UPDATE,
            config.get('infrastructure_update_period', 300),
            self._update_state)

        self.ns_settings_idx = \
            indexes.SecondaryIndex(keys.MM_NAMESPACE_SETTINGS_IDX,
                                   keys.MM_NAMESPACE_SETTINGS_KEY_TPL,
                                   self.meta_session)

        self.ns_settings = {}
        self._sync_ns_settings()

    def get_group_history(self, group_id):
        couples_history = []
        for couple in self.state[group_id]['couples']:
            couples_history.append({'couple': couple['couple'],
                                    'timestamp': couple['timestamp']})
        nodes_history = []
        for node_set in self.state[group_id]['nodes']:
            nodes_history.append({'set': [node + (port_to_path(node[1]),)
                                          for node in node_set['set']],
                                  'timestamp': node_set['timestamp'],
                                  'manual': node_set.get('manual', False)})
        return {'couples': couples_history,
                'nodes': nodes_history}

    def node_in_last_history_state(self, group_id, host, port):
        if not group_id in self.state:
            raise ValueError('Group {0} history is not found'.format(group_id))

        last_node_set = self.state[group_id]['nodes'][-1]['set']
        for k in last_node_set:
            node_host, node_port = k[:2]
            if host == node_host and port == node_port:
                return True

        return False

    def _sync_state(self):
        try:
            logger.info('Syncing infrastructure state')
            group_ids = set()
            with self.__state_lock:

                idxs = self.meta_session.find_all_indexes([keys.MM_GROUPS_IDX])
                for idx in idxs:
                    data = idx.indexes[0].data

                    state_group = self._unserialize(data)
                    logger.debug('Fetched infrastructure item: %s' %
                                  (state_group,))

                    if (self.state.get(state_group['id']) and
                        state_group['id'] in storage.groups):

                        group = storage.groups[state_group['id']]

                        for nodes_state in reversed(state_group['nodes']):
                            if nodes_state['timestamp'] <= self.state[state_group['id']]['nodes'][-1]['timestamp']:
                                break

                            if nodes_state.get('manual', False):
                                nodes_set = set(nodes_state['set'])
                                for node in group.nodes:
                                    if not (node.host.addr, node.port) in nodes_set:
                                        logger.info('Removing {0} from group {1} due to manual group detaching'.format(node, group.group_id))
                                        group.remove_node(node)
                            group.update_status_recursive()

                    self.state[state_group['id']] = state_group
                    group_ids.add(state_group['id'])

                for gid in set(self.state.keys()) - group_ids:
                    logger.info('Group %d is not found in infrastructure state, '
                                'removing' % gid)
                    del self.state[gid]

            self.sync_ts = time.time()

            logger.info('Finished syncing infrastructure state')
        except Exception as e:
            logger.error('Failed to sync infrastructure state: %s\n%s' %
                          (e, traceback.format_exc()))
        finally:
            self.__tq.add_task_in(self.TASK_SYNC,
                config.get('infrastructure_sync_period', 60),
                self._sync_state)

    @staticmethod
    def _serialize(data):
        return msgpack.packb(data)

    @staticmethod
    def _unserialize(data):
        group_state = msgpack.unpackb(data)
        group_state['nodes'] = list(group_state['nodes'])
        if not 'couples' in group_state:
            group_state['couples'] = []
        group_state['couples'] = list(group_state['couples'])
        return group_state

    @staticmethod
    def _new_group_state(group_id):
        return {
            'id': group_id,
            'nodes': [],
            'couples': [],
        }

    def _update_state(self):
        groups_to_update = []
        try:
            logger.info('Updating infrastructure state')

            if self.sync_ts is None:
                raise ValueError('Nothing to update')
            state_time = time.time() - self.sync_ts
            if state_time > self.state_valid_time:
                raise ValueError(
                    'State was not updated for %s seconds, '
                    'considered stale' % (time.time() - self.sync_ts))

            for g in storage.groups.keys():

                group_state = self.state.get(g.group_id,
                                             self._new_group_state(g.group_id))

                storage_nodes = tuple((node.host.addr, node.port)
                                      for node in g.nodes)
                storage_couple = (tuple([group.group_id for group in g.couple])
                                  if g.couple is not None else
                                  tuple())

                if not storage_nodes:
                    logger.debug('Storage nodes list for group %d is empty, '
                                  'skipping' % (g.group_id,))
                    continue

                new_nodes = None
                new_couple = None

                with self.__state_lock:
                    if not g.group_id in self.state:
                        # add group to state only if checks succeeded
                        self.state[g.group_id] = group_state

                    cur_group_state = (group_state['nodes'] and
                                       group_state['nodes'][-1]
                                       or {'set': []})

                    state_nodes = tuple(nodes
                                        for nodes in cur_group_state['set'])
                    state_nodes_set = set(state_nodes)

                    # extended storage nodes set which includes newly seen nodes,
                    # do not discard lost nodes
                    ext_storage_nodes = (state_nodes + tuple(
                        n for n in storage_nodes if n not in state_nodes_set))

                    logger.debug('Comparing %s and %s' %
                                  (ext_storage_nodes, state_nodes))

                    if set(ext_storage_nodes) != state_nodes_set:
                        logger.info('Group %d info does not match,'
                                     'last state: %s, current state: %s' %
                                     (g.group_id, state_nodes, ext_storage_nodes))
                        new_nodes = ext_storage_nodes

                    cur_couple_state = (group_state['couples'] and
                                        group_state['couples'][-1]
                                        or {'couple': tuple()})
                    state_couple = cur_couple_state['couple']

                    logger.debug('Comparing %s and %s' %
                                  (storage_couple, state_couple))

                    if storage_couple and set(state_couple) != set(storage_couple):
                        logger.info('Group %d couple does not match,'
                                     'last state: %s, current state: %s' %
                                     (g.group_id, state_couple, storage_couple))
                        new_couple = storage_couple

                    if new_nodes or new_couple:
                        try:
                            self._update_group(g.group_id, new_nodes, new_couple)
                        except Exception as e:
                            logger.error('Failed to update infrastructure state for group %s: %s\n%s' %
                                (g.group_id, e, traceback.format_exc()))
                            pass


            logger.info('Finished updating infrastructure state')
        except Exception as e:
            logger.error('Failed to update infrastructure state: %s\n%s' %
                          (e, traceback.format_exc()))
        finally:
            self.__tq.add_task_in(self.TASK_UPDATE,
                config.get('infrastructure_update_period', 300),
                self._update_state)

<<<<<<< HEAD
    def _sync_ns_settings(self):
        try:
            logger.debug('fetching all namespace settings')
            start = time.time()
            for data in self.ns_settings_idx:
                settings = msgpack.unpackb(data)
                logger.debug('fetched namespace settings for "{0}" '
                    '({1:.4f}s)'.format(settings['namespace'], time.time() - start))
                ns = settings['namespace']
                del settings['namespace']
                self.ns_settings[ns] = settings
        except Exception as e:
            logger.error('Failed to sync ns settings: %s\n%s' %
                          (e, traceback.format_exc()))
        finally:
            self.__tq.add_task_in(self.NS_SETTINGS_SYNC,
                config.get('infrastructure_ns_settings_sync_period', 60),
                self._sync_ns_settings)

    def set_ns_settings(self, namespace, settings):

        logger.debug('saving settings for namespace "{0}": {1}'.format(
            namespace, settings))

        settings['namespace'] = namespace
        start = time.time()

        self.ns_settings_idx[namespace] = msgpack.packb(settings)

        logger.debug('namespace "{0}" settings saved to index '
            '({1:.4f}s)'.format(namespace, time.time() - start))

        del settings['namespace']
        self.ns_settings[namespace] = settings

    def _update_group(self, group_id, new_nodes, new_couple, manual=False):
=======
    def _update_group(self, group_id, new_nodes=None, new_couple=None, manual=False):
>>>>>>> 7d35884a
        group = self.state[group_id]
        # if new_nodes:
        if new_nodes is not None:
            new_nodes_state = {'set': new_nodes,
                               'timestamp': time.time()}
            if manual:
                new_nodes_state['manual'] = True

            group['nodes'].append(new_nodes_state)

        if new_couple is not None:
            new_couples_state = {'couple': new_couple,
                                 'timestamp': time.time()}
            group['couples'].append(new_couples_state)

        eid = elliptics.Id(keys.MM_ISTRUCT_GROUP % group_id)
        logger.info('Updating state for group %s' % group_id)
        self.meta_session.update_indexes(eid, [keys.MM_GROUPS_IDX],
                                              [self._serialize(group)])

    def detach_node(self, group, host, port):
        with self.__state_lock:
            group_state = self.state[group.group_id]
            state_nodes = list(group_state['nodes'][-1]['set'][:])

            for i, state_node in enumerate(state_nodes):
                state_host, state_port = state_node
                if state_host == host and state_port == port:
                    logger.debug('Removing node {0}:{1} from '
                        'group {2} history state'.format(host, port, group.group_id))
                    del state_nodes[i]
                    break
            else:
                raise ValueError('Node {0}:{1} not found in '
                    'group {2} history state'.format(host, port, group.group_id))

            self._update_group(group.group_id, state_nodes, None, manual=True)


    def restore_group_cmd(self, request):
        group_id = int(request[0])
        user = request[1]
        try:
            dest = request[2]
        except IndexError:
            dest = None

        candidates = set()
        warns = []

        try:
            if not group_id in storage.groups:
                raise ValueError('Group %d is not found' % group_id)

            group = storage.groups[group_id]
            if group.couple:
                candidates.add(group.couple)
                for g in group.couple:
                    if g == group:
                        continue
                    if not group in g.couple:
                        warns.append('Group %s is not found in couple of '
                                     'group %s' % (group.group_id, g.group_id))
                    else:
                        candidates.add(g.couple)
            else:
                candidates.update(c for c in storage.couples if group in c)

            if not candidates:
                raise ValueError('Couples containing group %s are not found' %
                                 group_id)

            couple = candidates.pop()
            if len(candidates) > 0:
                warns.append('More than one couple candidate '
                             'for group restoration: %s' % (candidates,))
                warns.append('Selected couple: %s' % (couple,))

            group_candidates = []
            for g in couple:
                if g == group:
                    continue
                if g.status != storage.Status.BAD:
                    warns.append('Cannot use group %s, status: %s '
                                 '(expected %s)' %
                                 (g.group_id, g.status, storage.Status.BAD))
                else:
                    group_candidates.append(g)

            if not group_candidates:
                raise ValueError('No symmetric groups to restore from')

            group_candidates = filter(lambda g: len(g.nodes) == 1, group_candidates)

            if not group_candidates:
                raise ValueError('No symmetric groups with one node found, '
                                 'multiple nodes group restoration is not supported')

            source_group = group_candidates[0]
            source_node = source_group.nodes[0]

            state = self.get_group_history(group.group_id)['nodes'][-1]['set']
            if len(state) > 1:
                raise ValueError('Restoring group has more than one node, '
                                 'multiple nodes group restoration is not supported')

            addr, port = state[0][:2]

            if (dest and
                (group.nodes[0].host.addr != addr or
                 group.nodes[0].port != port)):
                warns.append('Restoring group history state does not match '
                             'current state, history will be used for '
                             'path construction: history %s:%s, current %s' %
                             (addr, port, group.nodes[0]))

            if len(source_group.nodes) > 1 or len(state) > 1:
                raise ValueError('Do not know how to restore group '
                                 'with more than one node')

            logger.info('Constructing restore cmd for group %s '
                         'from group %s, (%s)' %
                         (group.group_id, source_group, source_node))
            warns.append('Source group %s (%s)' % (source_group, source_node))

            cmd = self.move_group_cmd(
                src_host=source_node.host.addr,
                src_port=source_node.port,
                dst_path=dest,
                dst_port=port_to_path(port),
                user=user)

        except ValueError as e:
            warns.append(e.message)
            logger.info('Restore cmd for group %s failed, warns: %s' %
                         (group_id, warns))
            return '', '', warns

        logger.info('Restore cmd for group %s on %s, warns: %s, cmd %s' %
                     (group_id, addr, warns, cmd))
        return addr, cmd, warns

    def move_group_cmd(self, src_host, src_port, dst_port, dst_path=None, user=None):
        if RSYNC_MODULE:
            cmd = self.RSYNC_MODULE_CMD.format(
                user=RSYNC_USER,
                module=RSYNC_MODULE,
                src_host=src_host,
                src_path=port_to_path(src_port).replace(BASE_STORAGE_PATH, ''),
                dst_path=self.node_path(path=dst_path, port=dst_port))
        else:
            cmd = self.RSYNC_CMD.format(
                user=user,
                src_host=src_host,
                src_path=port_to_path(src_port),
                dst_path=self.node_path(path=dst_path, port=dst_port))
        return cmd

    @staticmethod
    def node_path(path=None, port=None):
        if not path and not port:
            raise ValueError('Either path or port should be specified')
        return path or port_to_path(port)

    def start_node_cmd(self, request):
        node_addr = request[0]

        if not node_addr in storage.nodes:
            raise ValueError("Node {0} doesn't exist".format(node_addr))

        node = storage.nodes[node_addr]

        cmd = inventory.node_start_command(node)

        if cmd is None:
            raise RuntimeError('Node start command is not provided '
                'by inventory implementation')

        logger.info('Command for starting elliptics node {0} '
            'was requested: {1}'.format(node_addr, cmd))

        return cmd

    def shutdown_node_cmd(self, request):
        node_addr = request[0]

        if not node_addr in storage.nodes:
            raise ValueError("Node {0} doesn't exist".format(node_addr))

        node = storage.nodes[node_addr]

        cmd = inventory.node_shutdown_command(node)
        logger.info('Command for shutting down elliptics node {0} '
            'was requested: {1}'.format(node_addr, cmd))

        return cmd

    def get_dc_by_host(self, host):
        return self.dc_cache[host]

    def get_hostname_by_addr(self, addr):
        return self.hostname_cache[addr]

    def get_host_tree(self, hostname):
        return self.hosttree_cache[hostname]


class CacheItem(object):

    def __init__(self, meta_session, idx_key, key_key, tq):
        self.meta_session = meta_session
        self.idx_key = idx_key
        self.key_key = key_key
        self.__tq = tq
        self.cache = {}

        for attr in ['taskname', 'logprefix', 'sync_period', 'key_expire_time']:
            if getattr(self, attr) is None:
                raise AttributeError('Set "{0}" attribute explicitly in your '
                                 'class instance'.format(attr))

    def get_value(self, key):
        raise NotImplemented('Method "get_value" should be implemented in '
                             'derived class')

    def _sync_cache(self):
        try:
            logger.info(self.logprefix + 'syncing')
            idxs = self.meta_session.find_all_indexes([self.idx_key])
            for idx in idxs:
                data = msgpack.unpackb(idx.indexes[0].data)

                logger.debug(self.logprefix + 'Fetched item: %s' %
                              (data,))

                try:
                    self.cache[data['key']] = data
                except KeyError:
                    pass

            logger.info(self.logprefix + 'Finished syncing')
        except Exception as e:
            logger.error(self.logprefix + 'Failed to sync: %s\n%s' %
                          (e, traceback.format_exc()))
        finally:
            self.__tq.add_task_in(self.taskname,
                self.sync_period, self._sync_cache)

    def _update_cache_item(self, key, val):
        eid = elliptics.Id(self.key_key % key)
        cache_item = {'key': key,
                      'val': val,
                      'ts': time.time()}
        logger.info(self.logprefix + 'Updating item for key %s '
                                      'to value %s' % (key, val))
        self.meta_session.update_indexes(eid, [self.idx_key],
                                              [msgpack.packb(cache_item)])
        self.cache[key] = cache_item

    def __getitem__(self, key):
        try:
            cache_item = self.cache[key]
            if cache_item['ts'] + self.key_expire_time < time.time():
                logger.debug(self.logprefix + 'Item for key %s expired' % (key,))
                raise KeyError
            logger.debug(self.logprefix + 'Using item for key %s from cache' % (key,))
            val = cache_item['val']
        except KeyError:
            logger.debug(self.logprefix + 'Fetching value for key %s from source' % (key,))
            try:
                req_start = time.time()
                val = self.get_value(key)
                logger.info(self.logprefix + 'Fetched value for key %s from source: %s' %
                             (key, val))
            except Exception as e:
                req_time = time.time() - req_start
                logger.error(self.logprefix + 'Failed to fetch value for key {0} (time: {1:.5f}s): {2}\n{3}'.format(
                    key, req_time, str(e), traceback.format_exc()))
                raise
            self._update_cache_item(key, val)

        return val


class DcCacheItem(CacheItem):
    def __init__(self, *args, **kwargs):
        self.taskname = 'infrastructure_dc_cache_sync'
        self.logprefix = 'dc cache: '
        self.sync_period = config.get('infrastructure_dc_cache_update_period', 150)
        self.key_expire_time = config.get('infrastructure_dc_cache_valid_time', 604800)
        super(DcCacheItem, self).__init__(*args, **kwargs)

    def get_value(self, key):
        return inventory.get_dc_by_host(key)


class HostnameCacheItem(CacheItem):
    def __init__(self, *args, **kwargs):
        self.taskname = 'infrastructure_hostname_cache_sync'
        self.logprefix = 'hostname cache: '
        self.sync_period = config.get('infrastructure_hostname_cache_update_period', 600)
        self.key_expire_time = config.get('infrastructure_hostname_cache_valid_time', 604800)
        super(HostnameCacheItem, self).__init__(*args, **kwargs)

    def get_value(self, key):
        return socket.gethostbyaddr(key)[0]


class HostTreeCacheItem(CacheItem):
    def __init__(self, *args, **kwargs):
        self.taskname = 'infrastructure_hosttree_cache_sync'
        self.logprefix = 'hosttree cache: '
        self.sync_period = config.get('infrastructure_hosttree_cache_update_period', 600)
        self.key_expire_time = config.get('infrastructure_hosttree_cache_valid_time', 604800)
        super(HostTreeCacheItem, self).__init__(*args, **kwargs)

    def get_value(self, key):
        return inventory.get_host_tree(key)


infrastructure = Infrastructure()


def port_to_path(port):
    assert port >= BASE_PORT
    if port == CACHE_DEFAULT_PORT:
        return CACHE_DEFAULT_PATH
    return os.path.join(BASE_STORAGE_PATH, str(port - BASE_PORT) + '/')<|MERGE_RESOLUTION|>--- conflicted
+++ resolved
@@ -280,7 +280,6 @@
                 config.get('infrastructure_update_period', 300),
                 self._update_state)
 
-<<<<<<< HEAD
     def _sync_ns_settings(self):
         try:
             logger.debug('fetching all namespace settings')
@@ -316,10 +315,7 @@
         del settings['namespace']
         self.ns_settings[namespace] = settings
 
-    def _update_group(self, group_id, new_nodes, new_couple, manual=False):
-=======
     def _update_group(self, group_id, new_nodes=None, new_couple=None, manual=False):
->>>>>>> 7d35884a
         group = self.state[group_id]
         # if new_nodes:
         if new_nodes is not None:
