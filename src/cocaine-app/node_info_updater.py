--- conflicted
+++ resolved
@@ -684,117 +684,4 @@
                     )
                 )
             couple = group.couple
-<<<<<<< HEAD
-            couple.settings = cr.settings
-=======
-            couple.settings = cr.settings
-
-    @h.concurrent_handler
-    def force_update_namespaces_states(self, request):
-        start_ts = time.time()
-        logger.info('Namespaces states forced updating: started')
-        try:
-            namespaces_settings = self.namespaces_settings.fetch()
-            self._do_update_namespaces_states(namespaces_settings)
-        except Exception as e:
-            logger.exception('Namespaces states forced updating: failed')
-            self._namespaces_states.set_exception(e)
-        finally:
-            logger.info('Namespaces states forced updating: finished, time: {0:.3f}'.format(
-                time.time() - start_ts))
-
-    def _update_namespaces_states(self, namespaces_settings, per_entity_stat):
-        start_ts = time.time()
-        logger.info('Namespaces states updating: started')
-        try:
-            self._do_update_namespaces_states(namespaces_settings, per_entity_stat)
-        except Exception as e:
-            logger.exception('Namespaces states updating: failed')
-            self._namespaces_states.set_exception(e)
-        finally:
-            logger.info('Namespaces states updating: finished, time: {0:.3f}'.format(
-                time.time() - start_ts))
-
-    def _do_update_namespaces_states(self, namespaces_settings, per_entity_stat=None):
-        def default():
-            return {
-                'settings': {},
-                'couples': [],
-                'weights': {},
-                'statistics': {},
-            }
-
-        res = defaultdict(default)
-
-        # settings
-        for ns_settings in namespaces_settings:
-            res[ns_settings.namespace]['settings'] = ns_settings.dump()
-
-        # couples
-        for couple in storage.replicas_groupsets:
-            try:
-                try:
-                    ns = couple.namespace
-                except ValueError:
-                    continue
-                info = couple.info().serialize()
-                info['hosts'] = couple.groupset_hosts()
-                if couple.lrc822v1_groupset:
-                    info['groupsets'][storage.Group.TYPE_LRC_8_2_2_V1]['hosts'] = couple.lrc822v1_groupset.groupset_hosts()
-                # couples
-                res[ns.id]['couples'].append(info)
-            except Exception:
-                logger.exception(
-                    'Failed to include couple {couple} in namespace states'.format(
-                        couple=couple
-                    )
-                )
-                continue
-
-        # weights
-        for ns_id in weight_manager.weights:
-            res[ns_id]['weights'] = dict(
-                (str(k), v) for k, v in weight_manager.weights[ns_id].iteritems()
-            )
-            logger.info('Namespace {}: weights are updated by weight manager'.format(
-                ns_id
-            ))
-
-        # statistics
-        for ns, stats in self.statistics.per_ns_statistics(per_entity_stat).iteritems():
-            res[ns]['statistics'] = stats
-
-        # removing internal namespaces that clients should not know about
-        res.pop(storage.Group.CACHE_NAMESPACE, None)
-
-        self._namespaces_states.set_result(dict(res))
-
-    @h.concurrent_handler
-    def force_update_flow_stats(self, request):
-        start_ts = time.time()
-        logger.info('Flow stats forced updating: started')
-        try:
-            self._do_update_flow_stats()
-        finally:
-            logger.info('Flow stats forced updating: finished, time: {0:.3f}'.format(
-                time.time() - start_ts))
-
-    def _update_flow_stats(self, per_entity_stat):
-        start_ts = time.time()
-        logger.info('Flow stats updating: started')
-        try:
-            self._do_update_flow_stats(per_entity_stat)
-        finally:
-            logger.info('Flow stats updating: finished, time: {0:.3f}'.format(
-                time.time() - start_ts))
-
-    def _do_update_flow_stats(self, per_entity_stat=None):
-        try:
-            self._flow_stats = self.statistics.calculate_flow_stats(per_entity_stat)
-        except Exception as e:
-            logger.exception('Flow stats updating: failed')
-            self._flow_stats = e
-
-    def stop(self):
-        self.__tq.shutdown()
->>>>>>> 1dca55b3
+            couple.settings = cr.settings