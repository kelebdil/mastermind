# -*- coding: utf-8 -*-
from collections import defaultdict
import logging
import re
import threading
import time
import traceback

import elliptics
import msgpack

import helpers as h
from infrastructure import infrastructure
from jobs import Job
import keys
from load_manager import load_manager
from mastermind import helpers as mh
from mastermind.pool import skip_exceptions
from mastermind_core.config import config
from mastermind_core.response import CachedGzipResponse
from mastermind_core import errors
if config.get('stat_source', 'native') != 'collector':
    from monitor_pool import monitor_pool
else:
    monitor_pool = None
import timed_queue
import storage
from weight_manager import weight_manager

from node_info_updater_base import NodeInfoUpdaterBase


logger = logging.getLogger('mm.balancer')

GROUPS_META_UPDATE_TASK_ID = 'groups_meta_update'
COUPLES_META_UPDATE_TASK_ID = 'couples_meta_update'


class NodeInfoUpdater(NodeInfoUpdaterBase):
    def __init__(self,
                 node,
                 job_finder,
                 namespaces_settings,
                 couple_record_finder=None,
                 prepare_namespaces_states=False,
                 prepare_flow_stats=False,
                 statistics=None):
        super(NodeInfoUpdater, self).__init__(node=node,
                                              job_finder=job_finder,
                                              namespaces_settings=namespaces_settings,
                                              couple_record_finder=couple_record_finder,
                                              prepare_namespaces_states=prepare_namespaces_states,
                                              prepare_flow_stats=prepare_flow_stats,
                                              statistics=statistics)
        logger.info("Created NodeInfoUpdater")
        self.__node = node
        self.statistics = statistics
        self.job_finder = job_finder
        self.couple_record_finder = couple_record_finder
        self._namespaces_states = CachedGzipResponse()
        self._flow_stats = {}
        self.__session = elliptics.Session(self.__node)
        wait_timeout = config.get('elliptics', {}).get('wait_timeout') or config.get('wait_timeout', 5)
        self.__session.set_timeout(wait_timeout)
        self.__session.cflags |= elliptics.command_flags.nolock
        self.__nodeUpdateTimestamps = (time.time(), time.time())

    def start(self):
        self._node_statistics_update()
        self._update_symm_groups()

    def _node_statistics_update(self):
        try:
            with self._cluster_update_lock:

                start_ts = time.time()
                logger.info('Cluster updating: node statistics collecting started')
                self.monitor_stats()

                if not len(storage.groups):
                    logger.warn('No groups found in storage')
                    return

                self._update_max_group()

        except Exception as e:
            logger.error('Failed to fetch node statistics: {0}\n{1}'.format(e, traceback.format_exc()))
        finally:
            logger.info('Cluster updating: node statistics collecting finished, time: {0:.3f}'.format(time.time() - start_ts))
            reload_period = config.get('nodes_reload_period', 60)
            self._tq.add_task_in('_node_statistics_update', reload_period, self._node_statistics_update)
            self.__nodeUpdateTimestamps = self.__nodeUpdateTimestamps[1:] + (time.time(),)

    def _update_symm_groups(self):
        start_ts = time.time()
        try:

            namespaces_settings = self.namespaces_settings.fetch()
            with self._cluster_update_lock:
                logger.info('Cluster updating: updating group coupling info started')
                self.update_symm_groups_async(namespaces_settings=namespaces_settings)

            if self._prepare_namespaces_states:
                logger.info('Recalculating namespace states')
                self._update_namespaces_states(namespaces_settings)
            if self._prepare_flow_stats:
                logger.info('Recalculating flow stats')
                self._update_flow_stats()

<<<<<<< HEAD
        except Exception:
            logger.exception('Failed to update groups')
            pass
=======
        except Exception as e:
            logger.exception('Failed to update groups')
>>>>>>> 5c94703c
        finally:
            logger.info('Cluster updating: updating group coupling info finished, time: {0:.3f}'.format(time.time() - start_ts))
            # TODO: change period
            reload_period = config.get('nodes_reload_period', 60)
            self._tq.add_task_in(GROUPS_META_UPDATE_TASK_ID, reload_period, self._update_symm_groups)

    def _force_nodes_update(self, groups=None):
        try:
            with self._cluster_update_lock:
                self.update_status(groups=groups)
        except Exception as e:
            logger.info('Failed to update nodes status: {0}\n{1}'.format(e, traceback.format_exc()))
            raise

    MONITOR_STAT_CATEGORIES = (elliptics.monitor_stat_categories.procfs |
                               elliptics.monitor_stat_categories.backend |
                               elliptics.monitor_stat_categories.io |
                               elliptics.monitor_stat_categories.stats |
                               elliptics.monitor_stat_categories.commands)

    def update_status(self, groups):
        if groups is not None and len(groups) == 0:
            # otherwise empty groups list is treated as complete cluster update
            return

        self.monitor_stats(groups=groups)

        namespaces_settings = self.namespaces_settings.fetch()
        self.update_symm_groups_async(groups=groups, namespaces_settings=namespaces_settings)

    @staticmethod
    def _log_monitor_stat_exc(e):
        logger.error('Malformed monitor stat response: {}'.format(e))

    @staticmethod
    def _do_get_monitor_stats(host_addrs):
        """Execute monitor stat requests via pool and return successful responses

        Sends requests to monitor pool and processes responses.
        Request can fail in several ways:
            - exception happened and http monitor stat response was not fetched;
            - http monitor stat response returned with bad status (not 2xx);
            - http monitor stat response contained invalid data (e.g.,
            malformed json);
            - monitor stat response did not contain host and/or port,
            so we cannot determine response's source.

        In case of any of these events we should log it and
        skip to the next monitor stat response.
        """
        if monitor_pool:
            results = monitor_pool.imap_unordered(
                None,
                ((ha.host, ha.port, ha.family) for ha in host_addrs)
            )
        else:
            results = iter([])
        logger.info('Waiting for monitor stats results')

        # TODO: set timeout!!!
        for packed_result in skip_exceptions(results,
                                             on_exc=NodeInfoUpdater._log_monitor_stat_exc):
            try:
                result = msgpack.unpackb(packed_result)
            except Exception:
                logger.exception('Malformed monitor stat result')
                continue

            try:
                node_addr = '{host}:{port}'.format(
                    host=result['host'],
                    port=result['port'],
                )
            except KeyError:
                logger.error('Malformed monitor stat result: host and port are required')
                continue

            try:
                node = storage.nodes[node_addr]
            except KeyError:
                logger.exception()
                continue

            try:
                if result['error']:
                    logger.info(
                        'Monitor stat {node}: request to {url} failed with error {error}'.format(
                            node=node,
                            url=result['url'],
                            error=result['error'],
                        )
                    )
                    continue
                elif result['code'] != 200:
                    logger.info(
                        'Monitor stat {node}: request to {url} failed with code {code}'.format(
                            node=node,
                            url=result['url'],
                            code=result['code'],
                        )
                    )
                    continue

                yield node, result
            except Exception:
                logger.exception(
                    'Failed to process monitor stat response for node {}'.format(node)
                )
                continue

    def monitor_stats(self, groups=None):
        if groups:
            hosts = set((nb.node.host.addr, nb.node.port, nb.node.family)
                        for g in groups for nb in g.node_backends)
            host_addrs = [elliptics.Address(*host) for host in hosts]
        else:
            logger.info('Before calculating routes')
            host_addrs = self.__session.routes.addresses()
            logger.info('Unique routes calculated')

        for ha in host_addrs:
            node_addr = '{host}:{port}'.format(
                host=ha.host,
                port=ha.port,
            )
            if ha.host not in storage.hosts:
                logger.debug('Adding host {}'.format(ha.host))
                host = storage.hosts.add(ha.host)
            else:
                host = storage.hosts[ha.host]
            if node_addr not in storage.nodes:
                logger.debug('Adding node {}'.format(node_addr))
                storage.nodes.add(host, ha.port, ha.family)

        responses_collected = 0
        for node, result in self._do_get_monitor_stats(host_addrs):
            responses_collected += 1
            self._update_statistics(
                node,
                result['content'],
                elapsed_time=result['request_time']
            )

        logger.info(
            'Number of hosts in route table: {}, responses collected {}'.format(
                len(host_addrs),
                responses_collected,
            )
        )

        # TODO: can we use iterkeys?
        nbs = (groups and
               [nb for g in groups for nb in g.node_backends] or
               storage.node_backends.keys())
        for nb in nbs:
            nb.update_statistics_status()
            nb.update_status()

        # TODO: can we use iterkeys?
        fss = (groups and set(nb.fs for nb in nbs) or storage.fs.keys())
        for fs in fss:
            fs.update_status()

        for group in groups or storage.groups.keys():
            logger.info('Updating status for group {0}'.format(group.group_id))
            group.update_status()

        if groups is None:
            storage.dc_host_view.update()
            load_manager.update(storage)

    STAT_COMMIT_RE = re.compile('^eblob\.(\d+)\.disk.stat_commit.errors\.(.*)')

    @staticmethod
    def _parsed_stats(stats):
        parsed_stats = {}

        for key, vals in stats.iteritems():
            m = NodeInfoUpdater.STAT_COMMIT_RE.match(key)
            if m is None:
                continue

            try:
                backend_id, err = m.groups()
                backend_id = int(backend_id)
                if err.isdigit():
                    err = int(err)
            except ValueError:
                continue
            backend_stats = parsed_stats.setdefault(backend_id, {})
            sc_stats = backend_stats.setdefault('stat_commit', {})
            sc_errors = sc_stats.setdefault('errors', {})
            sc_errors[err] = vals['count']

        return parsed_stats

    @staticmethod
    def _process_backend_statistics(node,
                                    b_stat,
                                    backend_stats,
                                    collect_ts,
                                    processed_fss,
                                    processed_node_backends):

        backend_id = b_stat['backend_id']

        nb_config = (b_stat['config']
                     if 'config' in b_stat else
                     b_stat['backend']['config'])
        gid = nb_config['group']

        if gid == 0:
            # skip zero group ids
            return

        b_stat['stats'] = backend_stats.get(backend_id, {})

        update_group_history = False

        node_backend_addr = '{0}/{1}'.format(node, backend_id)
        if node_backend_addr not in storage.node_backends:
            node_backend = storage.node_backends.add(node, backend_id)
            update_group_history = True
        else:
            node_backend = storage.node_backends[node_backend_addr]

        if b_stat['status']['state'] != 1:
            logger.info('Node backend {0} is not enabled: state {1}'.format(
                str(node_backend), b_stat['status']['state']))
            node_backend.disable()
            return

        node_backend.enable()

        if gid not in storage.groups:
            logger.debug('Adding group {0}'.format(gid))
            group = storage.groups.add(gid)
        else:
            group = storage.groups[gid]

        fsid = b_stat['backend']['vfs']['fsid']
        fsid_key = '{host}:{fsid}'.format(host=node.host, fsid=fsid)

        if fsid_key not in storage.fs:
            logger.debug('Adding fs {0}'.format(fsid_key))
            fs = storage.fs.add(node.host, fsid)
        else:
            fs = storage.fs[fsid_key]

        if node_backend not in fs.node_backends:
            fs.add_node_backend(node_backend)

        if fs not in processed_fss:
            fs.update_statistics(b_stat['backend'], collect_ts)
            processed_fss.add(fs)

        logger.info('Updating statistics for node backend {}'.format(node_backend))
        prev_base_path = node_backend.base_path
        try:
            node_backend.update_statistics(b_stat, collect_ts)
        except KeyError as e:
            logger.warn('Bad stat for node backend {0} ({1}): {2}'.format(
                node_backend, e, b_stat))
            pass

        if node_backend.base_path != prev_base_path:
            update_group_history = True

        if b_stat['status']['read_only'] or node_backend.stat_commit_errors > 0:
            node_backend.make_read_only()
        else:
            node_backend.make_writable()

        if node_backend.group is not group:
            logger.debug('Adding node backend {0} to group {1}{2}'.format(
                node_backend, group.group_id,
                ' (moved from group {0})'.format(node_backend.group.group_id)
                if node_backend.group else ''))
            group.add_node_backend(node_backend)
            update_group_history = True

        # these backends' commands stat are used later to update accumulated
        # node commands stat
        processed_node_backends.append(node_backend)

        if update_group_history:
            logger.debug('Group {} history may be outdated, adding to update queue'.format(group))
            infrastructure.update_group_history(group)

    @staticmethod
    def _update_statistics(node, stat, elapsed_time=None):

        logger.debug(
            'Cluster updating: node {0} statistics time: {1:03f}'.format(
                node, elapsed_time
            )
        )

        collect_ts = mh.elliptics_time_to_ts(stat['timestamp'])

        try:
            try:
                node.update_statistics(stat, collect_ts)
            except KeyError as e:
                logger.warn('Bad procfs stat for node {0} ({1}): {2}'.format(node, e, stat))
                pass

            fss = set()
            good_node_backends = []

            backend_stats = NodeInfoUpdater._parsed_stats(stat['stats'])

            for b_stat in stat['backends'].itervalues():
                try:
                    NodeInfoUpdater._process_backend_statistics(
                        node,
                        b_stat,
                        backend_stats,
                        collect_ts,
                        fss,
                        good_node_backends
                    )
                except Exception:
                    backend_id = b_stat['backend_id']
                    logger.exception(
                        'Failed to process backend {} stats on node {}'.format(backend_id, node)
                    )
                    continue

            logger.debug('Cluster updating: node {}, updating FS commands stats'.format(node))
            for fs in fss:
                fs.update_commands_stats()

            logger.debug('Cluster updating: node {}, updating node commands stats'.format(node))
            node.update_commands_stats(good_node_backends)

        except Exception as e:
            logger.exception('Unable to process statistics for node {}'.format(node))
        finally:
            logger.debug('Cluster updating: node {}, statistics processed'.format(node))

    def update_symm_groups_async(self, namespaces_settings, groups=None):

        _queue = set()

        def _get_data_groups(group):
            return group.meta['couple']

        def _get_lrc_groups(group):
            return group.meta['lrc']['groups']

        def _create_groupset_if_needed(groups, group_type, ns_id):

            for gid in groups:
                if gid not in storage.groups:
                    logger.info(
                        'Group {group} is not found, adding fake group '
                        'for groupset {groups}'.format(
                            group=gid,
                            groups=groups,
                        )
                    )
                    storage.groups.add(gid)

            groupset_str = ':'.join((str(gid) for gid in sorted(groups)))
            if groupset_str not in storage.groupsets:
                # TODO: somehow check that couple type matches group.type
                # for all groups in couple (not very easy when metakey read
                # fails)
                logger.info('Creating groupset {groups}, group type "{group_type}"'.format(
                    groups=groupset_str,
                    group_type=group_type,
                ))
                c = storage.groupsets.add(
                    groups=(storage.groups[gid] for gid in groups),
                    group_type=group_type,
                )

                for gid in groups:
                    infrastructure.update_group_history(storage.groups[gid])

                if ns_id not in storage.namespaces:
                    logger.info('Creating storage namespace {}'.format(ns_id))
                    ns = storage.namespaces.add(ns_id)
                else:
                    ns = storage.namespaces[ns_id]

                ns.add_couple(c)
            return storage.groupsets[groupset_str]

        def _process_group_metadata(response, group, elapsed_time=None, end_time=None):
            logger.debug('Cluster updating: group {0} meta key read time: {1}.{2}'.format(
                group.group_id, elapsed_time.tsec, elapsed_time.tnsec))

            if response.error.code:
                if response.error.code == errors.ELLIPTICS_NOT_FOUND:
                    # This group is some kind of uncoupled group, not an error
                    group.parse_meta(None)
                    logger.info(
                        'Group {group} has no metakey'.format(group=group)
                    )
                elif response.error.code in (
                    # Route list did not contain the group, expected error
                    errors.ELLIPTICS_GROUP_NOT_IN_ROUTE_LIST,
                    # Timeout in reading metakey from the group, expected error
                    errors.ELLIPTICS_TIMEOUT,
                ):
                    group.reset_meta()
                    logger.error(
                        'Error on updating metakey from group {group}: {error}'.format(
                            group=group,
                            error=response.error.message,
                        )
                    )
                else:
                    raise RuntimeError(response.error.message)

                return

            meta = response.data

            group.parse_meta(meta)

            if group.type == storage.Group.TYPE_UNCOUPLED_LRC_8_2_2_V1:
                return

            ns_id = group.meta.get('namespace')
            if ns_id is None:
                logger.error(
                    'Inconsistent meta read from group {group}, missing namespace: {meta}'.format(
                        group=group,
                        meta=group.meta,
                    )
                )
                return

            if group.type == storage.Group.TYPE_DATA:
                groups = _get_data_groups(group)
            elif group.type == storage.Group.TYPE_LRC_8_2_2_V1:
                groups = _get_lrc_groups(group)
            elif group.type == storage.Group.TYPE_CACHE:
                groups = _get_data_groups(group)
            else:
                raise RuntimeError(
                    'Group {group_id}, unexpected type to process: {type}'.format(
                        group_id=group.group_id,
                        type=group.type,
                    )
                )

            logger.info('Read symmetric groups from group {}: {}'.format(group.group_id, groups))

            for gid in groups:
                if gid != group.group_id:
                    logger.info('Scheduling update for group {}'.format(gid))
                    _queue.add(gid)

            groupset = _create_groupset_if_needed(groups, group.type, ns_id)

            if group.type == storage.Group.TYPE_LRC_8_2_2_V1:
                # TODO: this will become unnecessary when new "Couple" instance
                # is introduced
                data_groups = _get_data_groups(group)
                data_groupset = _create_groupset_if_needed(
                    data_groups,
                    storage.Group.TYPE_DATA,
                    ns_id
                )
                data_groupset.lrc822v1_groupset = groupset
                # TODO: this should point to a new "Couple" object
                groupset.couple = data_groupset
            return

        try:
            check_groups = groups or storage.groups.keys()

            results = {}
            for group in check_groups:
                session = self.__session.clone()
                session.set_exceptions_policy(elliptics.exceptions_policy.no_exceptions)
                session.set_filter(elliptics.filters.all_with_ack)
                session.add_groups([group.group_id])

                logger.debug('Request to read {0} for group {1}'.format(
                    keys.SYMMETRIC_GROUPS_KEY.replace('\0', '\\0'), group.group_id))
                results[group.group_id] = session.read_data(keys.SYMMETRIC_GROUPS_KEY)

            jobs = {}
            if self.job_finder:
                try:
                    params = {'statuses': Job.ACTIVE_STATUSES}
                    if groups:
                        params['groups'] = [g.group_id for g in groups]
                    for job in self.job_finder.jobs(sort=False, **params):
                        # TODO: this should definitely be done some other way
                        if hasattr(job, 'group'):
                            jobs[job.group] = job
                        elif hasattr(job, 'couple'):
                            jobs[job.couple] = job
                except Exception as e:
                    logger.exception('Failed to fetch pending jobs: {0}'.format(e))
                    pass

            while results:
                # TODO: Think on queue, it does not work well with lrc couples
                if _queue:
                    group_id = _queue.pop()
                    if group_id not in results:
                        continue
                    result = results.pop(group_id)
                else:
                    group_id, result = results.popitem()

                group = storage.groups[group_id]

                try:
                    h.process_elliptics_async_result(
                        result,
                        _process_group_metadata,
                        group,
                        raise_on_error=False,
                    )
                except Exception as e:
                    logger.exception(
                        'Critical error on updating metakey from group {}'.format(group_id)
                    )
                    group.reset_meta()
                finally:
                    try:
                        active_job = jobs.get(group.group_id) or jobs.get(group.couple) or None
                        group.set_active_job(active_job)
                    except Exception as e:
                        logger.exception('Failed to set group active job: {}'.format(e))
                        pass
                    try:
                        group.update_status_recursive()
                    except Exception as e:
                        logger.exception('Failed to update group {0} status: {1}'.format(group, e))
                        pass

            if groups is None:
                self._update_couple_settings()
                load_manager.update(storage)
                weight_manager.update(storage, namespaces_settings)

                infrastructure.schedule_history_update()

        except Exception as e:
            logger.exception('Critical error during symmetric group update')

    def _update_couple_settings(self):
        if not self.couple_record_finder:
            # case for side worker that don't need access to couple settings
            return
        for cr in self.couple_record_finder.couple_records():
            if cr.couple_id not in storage.groups:
                logger.error('Couple record exists, but couple {couple} is not found'.format(
                    couple=cr.couple_id,
                ))
                continue
            group = storage.groups[cr.couple_id]
            if not group.couple:
                logger.error(
                    'Couple record exists and group {group} is found, '
                    'but does not participate in any couple'.format(
                        group=group.group_id,
                    )
                )
            couple = group.couple
            couple.settings = cr.settings<|MERGE_RESOLUTION|>--- conflicted
+++ resolved
@@ -107,14 +107,9 @@
                 logger.info('Recalculating flow stats')
                 self._update_flow_stats()
 
-<<<<<<< HEAD
         except Exception:
             logger.exception('Failed to update groups')
             pass
-=======
-        except Exception as e:
-            logger.exception('Failed to update groups')
->>>>>>> 5c94703c
         finally:
             logger.info('Cluster updating: updating group coupling info finished, time: {0:.3f}'.format(time.time() - start_ts))
             # TODO: change period
