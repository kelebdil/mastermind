<<<<<<< HEAD
mastermind (2.28.128) trusty; urgency=medium
=======
mastermind-cocainev11 (2.28.129) trusty; urgency=medium

  * Increase worker startup timeout

 -- Andrey Vasilenkov <indigo@yandex-team.ru>  Mon, 26 Dec 2016 19:43:20 +0300

mastermind-cocainev11 (2.28.128) trusty; urgency=medium
>>>>>>> 501fff53

  * Process artifact's meta null value as empty dict

 -- Andrey Vasilenkov <indigo@yandex-team.ru>  Mon, 26 Dec 2016 18:22:37 +0300

mastermind (2.28.127) trusty; urgency=medium

  * Do not update minion host's finish ts if any command failed to update

 -- Andrey Vasilenkov <indigo@yandex-team.ru>  Mon, 26 Dec 2016 17:31:01 +0300

mastermind (2.28.126) trusty; urgency=medium

  * Skip command states if failed to update
  * Modify commands for compatibility with mongo

 -- Andrey Vasilenkov <indigo@yandex-team.ru>  Sun, 25 Dec 2016 16:49:05 +0300

mastermind (2.28.125) trusty; urgency=medium

  * Continue to check convert queue items if dcs filter is exhausted
  * Fix chunk size misprint
  * Skip checking group when removing it

 -- Andrey Vasilenkov <indigo@yandex-team.ru>  Sat, 24 Dec 2016 16:13:14 +0300

mastermind (2.28.124) trusty; urgency=medium

  * Add backward compatibility with tasks without run history

 -- Andrey Vasilenkov <indigo@yandex-team.ru>  Fri, 23 Dec 2016 20:15:59 +0300

mastermind (2.28.123) trusty; urgency=medium

  * Add default init value for task's run history delayed_till_ts

 -- Andrey Vasilenkov <indigo@yandex-team.ru>  Fri, 23 Dec 2016 17:56:27 +0300

mastermind (2.28.122) trusty; urgency=medium

  * Implement retry jobs workflow
  * Add inventory extension for determining if the task is ready for retry
  * Add task interface to determine next retry if possible
  * Add inventory extension for determining retry timestamp for external storage operations
  * Update and fixes for inventory module

 -- Andrey Vasilenkov <indigo@yandex-team.ru>  Fri, 23 Dec 2016 16:05:19 +0300

mastermind (2.28.121) trusty; urgency=medium

  * Skip uncoupled groups if failed to determine dc

 -- Andrey Vasilenkov <indigo@yandex-team.ru>  Thu, 22 Dec 2016 14:33:36 +0300

mastermind (2.28.120) trusty; urgency=medium

  * Fix job start_ts setting

 -- Andrey Vasilenkov <indigo@yandex-team.ru>  Tue, 20 Dec 2016 14:06:04 +0300

mastermind (2.28.119) trusty; urgency=medium

  * Set dc to 'unknown' value when strict detection is not required

 -- Andrey Vasilenkov <indigo@yandex-team.ru>  Tue, 20 Dec 2016 12:08:07 +0300

mastermind (2.28.118) trusty; urgency=medium

  * Fix groups' state update

 -- Andrey Vasilenkov <indigo@yandex-team.ru>  Sun, 18 Dec 2016 21:53:54 +0300

mastermind (2.28.117) trusty; urgency=medium

  * Update eblob want_defrag value interpretation

 -- Andrey Vasilenkov <indigo@yandex-team.ru>  Sat, 17 Dec 2016 22:40:17 +0300

mastermind (2.28.116) trusty; urgency=medium

  * Restore job: make RO group.backend
  * Refactor job processing

 -- Andrey Vasilenkov <indigo@yandex-team.ru>  Fri, 16 Dec 2016 15:39:32 +0300

mastermind (2.28.115) trusty; urgency=medium

  * Add mimetype namespace settings

 -- Andrey Vasilenkov <indigo@yandex-team.ru>  Tue, 13 Dec 2016 14:38:59 +0300

mastermind (2.28.114) trusty; urgency=medium

  * Restore: remove backend

 -- Andrey Vasilenkov <indigo@yandex-team.ru>  Mon, 12 Dec 2016 17:05:09 +0300

mastermind (2.28.113) trusty; urgency=medium

  * Restore-path: fix

 -- Andrey Vasilenkov <indigo@yandex-team.ru>  Fri, 09 Dec 2016 17:52:44 +0300

mastermind (2.28.112) trusty; urgency=medium

  * Fix wait backend state

 -- Andrey Vasilenkov <indigo@yandex-team.ru>  Fri, 09 Dec 2016 14:17:31 +0300

mastermind (2.28.111) trusty; urgency=medium

  * Add task for wait backends's detection and acquiring statu

 -- Andrey Vasilenkov <indigo@yandex-team.ru>  Thu, 08 Dec 2016 22:42:48 +0300

mastermind (2.28.110) trusty; urgency=medium

  * Add sleep period for lrc convert jobs

 -- Andrey Vasilenkov <indigo@yandex-team.ru>  Thu, 08 Dec 2016 19:15:00 +0300

mastermind (2.28.109) trusty; urgency=medium

  * Restore job: RO task

 -- Andrey Vasilenkov <indigo@yandex-team.ru>  Thu, 08 Dec 2016 13:42:09 +0300

mastermind (2.28.108) trusty; urgency=medium

  * Do not exhaust host list while searching for appropriate converting
    storages
  * Fix uncoupling groups without history record

 -- Andrey Vasilenkov <indigo@yandex-team.ru>  Thu, 08 Dec 2016 02:03:44 +0300

mastermind (2.28.107) trusty; urgency=medium

  * Minor fix

 -- Andrey Vasilenkov <indigo@yandex-team.ru>  Wed, 07 Dec 2016 14:36:02 +0300

mastermind (2.28.106) trusty; urgency=medium

  * Allow setting required groups' total space for new couples

 -- Andrey Vasilenkov <indigo@yandex-team.ru>  Wed, 07 Dec 2016 01:41:05 +0300

mastermind (2.28.105) trusty; urgency=medium

  * Add workaround for creating jobs with empty involved groups list

 -- Andrey Vasilenkov <indigo@yandex-team.ru>  Tue, 06 Dec 2016 18:35:51 +0300

mastermind (2.28.104) trusty; urgency=medium

  * Extend is_external_storage_ready function

 -- Andrey Vasilenkov <indigo@yandex-team.ru>  Tue, 06 Dec 2016 01:04:16 +0300

mastermind (2.28.103) trusty; urgency=medium

  * Fix unknown couple settings update
  * Add configurable profiles for mastermind cocaine applications

 -- Andrey Vasilenkov <indigo@yandex-team.ru>  Mon, 05 Dec 2016 17:13:45 +0300

mastermind (2.28.102) trusty; urgency=medium

  * Minor fix

 -- Andrey Vasilenkov <indigo@yandex-team.ru>  Fri, 02 Dec 2016 23:12:19 +0300

mastermind (2.28.101) trusty; urgency=medium

  * Change mongo find request construction to provide complete logging

 -- Andrey Vasilenkov <indigo@yandex-team.ru>  Fri, 02 Dec 2016 18:05:27 +0300

mastermind (2.28.100) trusty; urgency=medium

  * Improve `couple break`: update group histories
  * Remove READ* commands accounting for weight calculation
  * Restore-path: fail lrc groups

 -- Andrey Vasilenkov <indigo@yandex-team.ru>  Fri, 02 Dec 2016 00:13:53 +0300

mastermind (2.28.99) trusty; urgency=medium

  * Fix lrc converting for external storage with empty data
  * Restore-path: create backend lock file

 -- Andrey Vasilenkov <indigo@yandex-team.ru>  Thu, 24 Nov 2016 18:29:27 +0300

mastermind (2.28.98) trusty; urgency=medium

  * Fix inventory function usage

 -- Andrey Vasilenkov <indigo@yandex-team.ru>  Thu, 24 Nov 2016 14:57:37 +0300

mastermind (2.28.97) trusty; urgency=medium

  * Add optional inventory function to check if external storage is ready to
    be converted
  * Use convert items priority when constructing convert jobs

 -- Andrey Vasilenkov <indigo@yandex-team.ru>  Wed, 23 Nov 2016 19:29:53 +0300

mastermind (2.28.96) trusty; urgency=medium

  * Version bump

 -- Andrey Vasilenkov <indigo@yandex-team.ru>  Mon, 21 Nov 2016 17:46:21 +0300

mastermind (2.28.95) trusty; urgency=medium

  * Update workers to run on cocaine v12

 -- Andrey Vasilenkov <indigo@yandex-team.ru>  Mon, 21 Nov 2016 16:33:29 +0300

mastermind (2.28.91) trusty; urgency=medium

  * Add support of determine_data_size convert queue parameter

 -- Andrey Vasilenkov <indigo@yandex-team.ru>  Sun, 20 Nov 2016 17:25:56 +0300

mastermind (2.28.90) trusty; urgency=medium

  * Implement external storage converting planner
  * Remove unsupported symlink parameter value description

 -- Andrey Vasilenkov <indigo@yandex-team.ru>  Thu, 17 Nov 2016 19:03:49 +0300

mastermind (2.28.89) trusty; urgency=medium

  * Add symlink namespace setting

 -- Andrey Vasilenkov <indigo@yandex-team.ru>  Mon, 14 Nov 2016 11:47:32 +0300

mastermind (2.28.88) trusty; urgency=medium

  * Update group type properly if metakey was removed

 -- Andrey Vasilenkov <indigo@yandex-team.ru>  Fri, 11 Nov 2016 20:55:32 +0300

mastermind (2.28.87) trusty; urgency=medium

  * Minor fix

 -- Andrey Vasilenkov <indigo@yandex-team.ru>  Wed, 09 Nov 2016 18:42:30 +0300

mastermind (2.28.86) trusty; urgency=medium

  * Add job processor enable config flag

 -- Andrey Vasilenkov <indigo@yandex-team.ru>  Wed, 09 Nov 2016 14:57:13 +0300

mastermind (2.28.85) trusty; urgency=medium

  * Claim net resources on weight calcaltion for a namespace

 -- Andrey Vasilenkov <indigo@yandex-team.ru>  Tue, 08 Nov 2016 18:41:28 +0300

mastermind (2.28.84) trusty; urgency=medium

  * Claim net resources during single namespace weights calculation

 -- Andrey Vasilenkov <indigo@yandex-team.ru>  Tue, 08 Nov 2016 16:49:34 +0300

mastermind (2.28.83) trusty; urgency=medium

  * Tweak resource accounting for running move jobs

 -- Andrey Vasilenkov <indigo@yandex-team.ru>  Thu, 03 Nov 2016 00:44:15 +0300

mastermind (2.28.82) trusty; urgency=medium

  * Fix for total space accounting in move planner

 -- Andrey Vasilenkov <indigo@yandex-team.ru>  Wed, 02 Nov 2016 14:17:21 +0300

mastermind (2.28.81) trusty; urgency=medium

  * Fix uncoupled space min limit accounting in move planner

 -- Andrey Vasilenkov <indigo@yandex-team.ru>  Tue, 01 Nov 2016 22:40:28 +0300

mastermind (2.28.80) trusty; urgency=medium

  * Fix resource accounting in move planner

 -- Andrey Vasilenkov <indigo@yandex-team.ru>  Tue, 01 Nov 2016 20:16:06 +0300

mastermind (2.28.79) trusty; urgency=medium

  * Refactor move planner
  * Allow cooperative running of low priority jobs

 -- Andrey Vasilenkov <indigo@yandex-team.ru>  Tue, 01 Nov 2016 15:54:27 +0300

mastermind (2.28.78) trusty; urgency=medium

  * Add separate minion API request to fetch command output

 -- Andrey Vasilenkov <indigo@yandex-team.ru>  Mon, 24 Oct 2016 17:22:59 +0300

mastermind (2.28.77) trusty; urgency=medium

  * * Add separate minion API request to fetch command output

 -- Andrey Vasilenkov <indigo@yandex-team.ru>  Mon, 24 Oct 2016 16:53:11 +0300

mastermind (2.28.76) trusty; urgency=medium

  * Skip static couple validation when skip_validation option is applied

 -- Andrey Vasilenkov <indigo@yandex-team.ru>  Mon, 24 Oct 2016 13:03:13 +0300

mastermind (2.28.75) trusty; urgency=medium

  * Skip claiming net resources when calculating couple weights

 -- Andrey Vasilenkov <indigo@yandex-team.ru>  Mon, 24 Oct 2016 12:23:45 +0300

mastermind (2.28.74) trusty; urgency=medium

  * Minor fixes

 -- Andrey Vasilenkov <indigo@yandex-team.ru>  Fri, 21 Oct 2016 14:51:42 +0300

mastermind (2.28.73) trusty; urgency=medium

  * Misprint fix

 -- Andrey Vasilenkov <indigo@yandex-team.ru>  Thu, 20 Oct 2016 19:04:20 +0300

mastermind (2.28.72) trusty; urgency=medium

  * Fix return of storage_keys_diff

 -- Andrey Vasilenkov <indigo@yandex-team.ru>  Thu, 20 Oct 2016 18:48:26 +0300

mastermind (2.28.71) trusty; urgency=medium

  * Fix minions monitor's request execution

 -- Andrey Vasilenkov <indigo@yandex-team.ru>  Thu, 20 Oct 2016 18:39:12 +0300

mastermind (2.28.70) trusty; urgency=medium

  * Get rid of elliptics meta database
  * Implement max group manager to store storage max group id in mongo

 -- Andrey Vasilenkov <indigo@yandex-team.ru>  Thu, 20 Oct 2016 15:37:30 +0300

mastermind (2.28.69) trusty; urgency=medium

  * Remove obsolete elliptics indexes wrappers
  * Store inventory cache on a file system instead of metaelliptics

 -- Andrey Vasilenkov <indigo@yandex-team.ru>  Fri, 14 Oct 2016 18:32:28 +0300

mastermind (2.28.68) trusty; urgency=medium

  * Force updating minion command when command is completed

 -- Andrey Vasilenkov <indigo@yandex-team.ru>  Fri, 14 Oct 2016 16:55:26 +0300

mastermind (2.28.67) trusty; urgency=medium

  * Fix cache worker namespaces usage

 -- Andrey Vasilenkov <indigo@yandex-team.ru>  Fri, 14 Oct 2016 13:59:41 +0300

mastermind (2.28.66) trusty; urgency=medium

  * Fix for job list options passing

 -- Andrey Vasilenkov <indigo@yandex-team.ru>  Thu, 13 Oct 2016 23:39:27 +0300

mastermind (2.28.65) trusty; urgency=medium

  * Initialize http client after making thread ioloop

 -- Andrey Vasilenkov <indigo@yandex-team.ru>  Thu, 13 Oct 2016 18:32:10 +0300

mastermind (2.28.64) trusty; urgency=medium

  * Remove run_sync timeout from ioloop
  * Added jobs list in cli

 -- Andrey Vasilenkov <indigo@yandex-team.ru>  Thu, 13 Oct 2016 17:37:50 +0300

mastermind (2.28.63) trusty; urgency=medium

  * Store and use minion commands from mongo

 -- Andrey Vasilenkov <indigo@yandex-team.ru>  Wed, 12 Oct 2016 13:57:55 +0300

mastermind (2.28.62) trusty; urgency=medium

  * Fix move group planner misprint

 -- Andrey Vasilenkov <indigo@yandex-team.ru>  Tue, 11 Oct 2016 17:57:57 +0300

mastermind (2.28.61) trusty; urgency=medium

  * Fix namespace setup parameter types

 -- Andrey Vasilenkov <indigo@yandex-team.ru>  Tue, 11 Oct 2016 12:23:40 +0300

mastermind (2.28.60) trusty; urgency=medium

  * Fix cache worker

 -- Andrey Vasilenkov <indigo@yandex-team.ru>  Thu, 06 Oct 2016 17:56:24 +0300

mastermind (2.28.59) trusty; urgency=medium

  * Fix cache worker

 -- Andrey Vasilenkov <indigo@yandex-team.ru>  Thu, 06 Oct 2016 17:02:27 +0300

mastermind (2.28.58) trusty; urgency=medium

  * Skip hosts without known dc for dc host view
  * Restore-path: ask for help if restore pending

 -- Andrey Vasilenkov <indigo@yandex-team.ru>  Thu, 06 Oct 2016 16:47:37 +0300

mastermind (2.28.57) trusty; urgency=medium

  * Change min finish time when fetching states from minions

 -- Andrey Vasilenkov <indigo@yandex-team.ru>  Thu, 06 Oct 2016 15:17:47 +0300

mastermind (2.28.56) trusty; urgency=medium

  * Fix delete service key name

 -- Andrey Vasilenkov <indigo@yandex-team.ru>  Wed, 05 Oct 2016 13:50:49 +0300

mastermind (2.28.55) trusty; urgency=medium

  * Implement uncoupled group selector for group selection problems
    investigating

 -- Andrey Vasilenkov <indigo@yandex-team.ru>  Wed, 05 Oct 2016 11:50:57 +0300

mastermind (2.28.54) trusty; urgency=medium

  * Fix reserved space percentage setting

 -- Andrey Vasilenkov <indigo@yandex-team.ru>  Tue, 04 Oct 2016 18:04:27 +0300

mastermind (2.28.53) trusty; urgency=medium

  * Change priority for BACKEND_MANAGER_JOB

 -- Andrey Vasilenkov <indigo@yandex-team.ru>  Tue, 04 Oct 2016 14:28:45 +0300

mastermind (2.28.52) trusty; urgency=medium

  * Support internal storage_cache namespace

 -- Andrey Vasilenkov <indigo@yandex-team.ru>  Tue, 04 Oct 2016 12:07:17 +0300

mastermind (2.28.51) trusty; urgency=medium

  * Move to using namespaces settings from mongo

 -- Andrey Vasilenkov <indigo@yandex-team.ru>  Mon, 03 Oct 2016 12:32:16 +0300

mastermind (2.28.50) trusty; urgency=medium

  * Tolerate unknown command errors when failed to fetch from metadb

 -- Andrey Vasilenkov <indigo@yandex-team.ru>  Wed, 28 Sep 2016 13:38:01 +0300

mastermind (2.28.49) trusty; urgency=medium

  * Tolerate unknown command errors when failed to fetch from metadb

 -- Andrey Vasilenkov <indigo@yandex-team.ru>  Wed, 28 Sep 2016 11:56:42 +0300

mastermind (2.28.48) trusty; urgency=medium

  * Improve finding jobs for path restoring

 -- Andrey Vasilenkov <indigo@yandex-team.ru>  Tue, 27 Sep 2016 16:38:42 +0300

mastermind (2.28.47) trusty; urgency=medium

  * Sample move source groups by neighbouring dcs along with total space
  * Skip -2 and -77 statuses when parsing recover dc command results

 -- Andrey Vasilenkov <indigo@yandex-team.ru>  Tue, 27 Sep 2016 15:21:40 +0300

mastermind (2.28.46) trusty; urgency=medium

  * Replace 'group_ids' with empty list when replicas groupset is not
    available

 -- Andrey Vasilenkov <indigo@yandex-team.ru>  Wed, 21 Sep 2016 18:26:14 +0300

mastermind (2.28.45) trusty; urgency=medium

  * Add couple settings viewer command
  * Do not provide a list of fake groups if replicas groupset is not used

 -- Andrey Vasilenkov <indigo@yandex-team.ru>  Wed, 21 Sep 2016 15:13:09 +0300

mastermind (2.28.44) trusty; urgency=medium

  * Ignore checks for uncoupled groups in node stop task

 -- Andrey Vasilenkov <indigo@yandex-team.ru>  Tue, 20 Sep 2016 18:18:18 +0300

mastermind (2.28.43) trusty; urgency=medium

  * Fix backend cleanup tasks creating

 -- Andrey Vasilenkov <indigo@yandex-team.ru>  Mon, 19 Sep 2016 20:29:37 +0300

mastermind (2.28.42) trusty; urgency=medium

  * Fix jobs status filtering on jobs scheduling

 -- Andrey Vasilenkov <indigo@yandex-team.ru>  Mon, 19 Sep 2016 20:18:07 +0300

mastermind (2.28.41) trusty; urgency=medium

  * Use backend cleanup and backend manager jobs when restoring path

 -- Andrey Vasilenkov <indigo@yandex-team.ru>  Mon, 19 Sep 2016 18:17:13 +0300

mastermind (2.28.40) trusty; urgency=medium

  * Add tskv option support for mds_cleanup
  * Skip uncoupled groups with alive keys
  * Add couple and namespace to ttl cleanup job attributes

 -- Andrey Vasilenkov <indigo@yandex-team.ru>  Fri, 16 Sep 2016 18:14:42 +0300

mastermind (2.28.39) trusty; urgency=medium

  * Separate replicas and lrc groupset primary/secondary hosts

 -- Andrey Vasilenkov <indigo@yandex-team.ru>  Thu, 15 Sep 2016 14:10:45 +0300

mastermind (2.28.38) trusty; urgency=medium

  * Set primary and secondary hosts when lrc groupset is used

 -- Andrey Vasilenkov <indigo@yandex-team.ru>  Wed, 14 Sep 2016 17:52:59 +0300

mastermind (2.28.37) trusty; urgency=medium

  * Add new job to remove records with expired ttl

 -- Andrey Vasilenkov <indigo@yandex-team.ru>  Mon, 12 Sep 2016 19:17:54 +0300

mastermind (2.28.36) trusty; urgency=medium

  * Fix mastermind2.26-cache worker start

 -- Andrey Vasilenkov <indigo@yandex-team.ru>  Thu, 08 Sep 2016 13:49:20 +0300

mastermind (2.28.35) trusty; urgency=medium

  * Restore-path: fix cancel_job

 -- Andrey Vasilenkov <indigo@yandex-team.ru>  Mon, 05 Sep 2016 14:07:27 +0300

mastermind (2.28.34) trusty; urgency=medium

  * Restore-path: cancel jobs

 -- Andrey Vasilenkov <indigo@yandex-team.ru>  Fri, 02 Sep 2016 17:59:25 +0300

mastermind (2.28.33) trusty; urgency=medium

  * Optimize history record search mongo queries

 -- Andrey Vasilenkov <indigo@yandex-team.ru>  Thu, 01 Sep 2016 23:04:06 +0300

mastermind (2.28.32) trusty; urgency=medium

  * Limit couple defrag jobs number per host

 -- Andrey Vasilenkov <indigo@yandex-team.ru>  Thu, 01 Sep 2016 20:56:39 +0300

mastermind (2.28.31) trusty; urgency=medium

  * Convert to lrc groupset minor fix

 -- Andrey Vasilenkov <indigo@yandex-team.ru>  Wed, 31 Aug 2016 14:06:12 +0300

mastermind (2.28.30) trusty; urgency=medium

  * Restore path: option to automatically approve jobs

 -- Andrey Vasilenkov <indigo@yandex-team.ru>  Wed, 31 Aug 2016 12:17:57 +0300

mastermind (2.28.29) trusty; urgency=medium

  * Fix group restore by path handle

 -- Andrey Vasilenkov <indigo@yandex-team.ru>  Thu, 25 Aug 2016 18:51:43 +0300

mastermind (2.28.28) trusty; urgency=medium

  * Fix restore group src_group parameter

 -- Andrey Vasilenkov <indigo@yandex-team.ru>  Thu, 25 Aug 2016 13:58:34 +0300

mastermind (2.28.27) trusty; urgency=medium

  * Add job for restore groups from path

 -- Andrey Vasilenkov <indigo@yandex-team.ru>  Wed, 24 Aug 2016 18:38:33 +0300

mastermind (2.28.26) trusty; urgency=medium

  * Add group base path to recover dc command

 -- Andrey Vasilenkov <indigo@yandex-team.ru>  Wed, 24 Aug 2016 15:09:04 +0300

mastermind (2.28.25) trusty; urgency=medium

  * Consider want_defrag worth when > 3

 -- Andrey Vasilenkov <indigo@yandex-team.ru>  Tue, 23 Aug 2016 14:18:50 +0300

mastermind (2.28.24) trusty; urgency=medium

  * Implement external storage mapping for external storage convertion
  * Use task to determine external storage total size and alter convert job accordingly
  * Add ExternalStorageDataSizeTask for fetching data size of external storage
  * Add multi groupsets to mastermind-cli groupset convert command
  * Add make_external_storage_data_size_command inventory command

 -- Andrey Vasilenkov <indigo@yandex-team.ru>  Thu, 11 Aug 2016 17:02:57 +0300

mastermind (2.28.23) trusty; urgency=medium

  * Consider WRITE_NEW commands as write operations

 -- Andrey Vasilenkov <indigo@yandex-team.ru>  Mon, 08 Aug 2016 14:25:37 +0300

mastermind (2.28.22) trusty; urgency=medium

  * Forbid moving cache groups via move jobs

 -- Andrey Vasilenkov <indigo@yandex-team.ru>  Fri, 29 Jul 2016 00:57:11 +0300

mastermind (2.28.21) trusty; urgency=medium

  * Refactor move planner candidates generating
  * Filter destination groups in unsuitable dcs when moving groups via move planner

 -- Andrey Vasilenkov <indigo@yandex-team.ru>  Wed, 27 Jul 2016 15:16:18 +0300

mastermind (2.28.20) trusty; urgency=medium

  * Optimize group move planner algorithm

 -- Andrey Vasilenkov <indigo@yandex-team.ru>  Tue, 26 Jul 2016 18:21:02 +0300

mastermind (2.28.19) trusty; urgency=medium

  * Read metakey with nolock flag

 -- Andrey Vasilenkov <indigo@yandex-team.ru>  Tue, 12 Jul 2016 13:21:40 +0300

mastermind (2.28.18) trusty; urgency=medium

  * Change convert job priority

 -- Andrey Vasilenkov <indigo@yandex-team.ru>  Thu, 30 Jun 2016 01:13:03 +0300

mastermind (2.28.17) trusty; urgency=medium

  * Add convert to lrc groupset from external source job

 -- Andrey Vasilenkov <indigo@yandex-team.ru>  Wed, 29 Jun 2016 23:44:03 +0300

mastermind (2.28.16) trusty; urgency=medium

  * Fix group's effective_free_space calculation

 -- Andrey Vasilenkov <indigo@yandex-team.ru>  Mon, 20 Jun 2016 17:29:52 +0300

mastermind (2.28.15) trusty; urgency=medium

  * Add data_flow_rate and wait_timeout parameters for lrc-* commands

 -- Andrey Vasilenkov <indigo@yandex-team.ru>  Fri, 17 Jun 2016 13:20:46 +0300

mastermind (2.28.14) trusty; urgency=medium

  * Fix couple status text for non-coupled couples

 -- Andrey Vasilenkov <indigo@yandex-team.ru>  Tue, 14 Jun 2016 15:05:13 +0300

mastermind (2.28.13) trusty; urgency=medium

  * Fix StorageState excessive dcs list construction

 -- Andrey Vasilenkov <indigo@yandex-team.ru>  Sat, 11 Jun 2016 19:32:30 +0300

mastermind (2.28.12) trusty; urgency=medium

  * Run lrc_* commands with all nodes as remotes

 -- Andrey Vasilenkov <indigo@yandex-team.ru>  Fri, 10 Jun 2016 20:18:55 +0300

mastermind (2.28.11) trusty; urgency=medium

  * Fix StorageState excessive dcs list construction

 -- Andrey Vasilenkov <indigo@yandex-team.ru>  Fri, 10 Jun 2016 15:45:04 +0300

mastermind (2.28.10) trusty; urgency=medium

  * Add lrc groupset statuses for couple list handle

 -- Andrey Vasilenkov <indigo@yandex-team.ru>  Thu, 09 Jun 2016 19:07:47 +0300

mastermind (2.28.9) trusty; urgency=medium

  * Add histories query object for fetching group histories

 -- Andrey Vasilenkov <indigo@yandex-team.ru>  Wed, 08 Jun 2016 18:51:52 +0300

mastermind (2.28.8) trusty; urgency=medium

  * Add remove backend task to prepare lrc groups job

 -- Andrey Vasilenkov <indigo@yandex-team.ru>  Mon, 06 Jun 2016 12:02:49 +0300

mastermind (2.28.7) trusty; urgency=medium

  * Increase lrc groupset job priority

 -- Andrey Vasilenkov <indigo@yandex-team.ru>  Tue, 31 May 2016 15:45:40 +0300

mastermind (2.28.6) trusty; urgency=medium

  * Check task status after its execution is started

 -- Andrey Vasilenkov <indigo@yandex-team.ru>  Tue, 31 May 2016 01:14:51 +0300

mastermind (2.28.5) trusty; urgency=medium

  * Skip checking if all replicas groups are read-only
  * Fix logging of couple status change

 -- Andrey Vasilenkov <indigo@yandex-team.ru>  Tue, 31 May 2016 00:33:45 +0300

mastermind (2.28.4) trusty; urgency=medium

  * Add ttl attribute namespace settings

 -- Andrey Vasilenkov <indigo@yandex-team.ru>  Tue, 24 May 2016 18:16:09 +0300

mastermind (2.28.3) trusty; urgency=medium

  * Disable dnet_recovery safe mode

 -- Andrey Vasilenkov <indigo@yandex-team.ru>  Thu, 19 May 2016 17:34:15 +0300

mastermind (2.28.2) trusty; urgency=medium

  * Add prepare-new-groups cmd handle

 -- Andrey Vasilenkov <indigo@yandex-team.ru>  Thu, 19 May 2016 17:21:33 +0300

mastermind (2.28.1) trusty; urgency=medium

  * Add mastermind-util add-groupset command
  * Add 'add_groupset_to_couple' API handle
  * Add job that creates new groupset for a couple

 -- Andrey Vasilenkov <indigo@yandex-team.ru>  Thu, 19 May 2016 12:51:03 +0300

mastermind (2.27.18) trusty; urgency=medium

  * Fix constructing jobs' involved groups list

 -- Andrey Vasilenkov <indigo@yandex-team.ru>  Wed, 04 May 2016 14:47:17 +0300

mastermind (2.27.17) trusty; urgency=medium

  * Add weight coefficient for outgoing traffic
  * Not perform rollback on couple repair

 -- Andrey Vasilenkov <indigo@yandex-team.ru>  Fri, 29 Apr 2016 03:59:48 +0300

mastermind (2.27.16) trusty; urgency=medium

  * Use family when detaching node backend from group

 -- Andrey Vasilenkov <indigo@yandex-team.ru>  Mon, 11 Apr 2016 16:25:30 +0300

mastermind (2.27.15) trusty; urgency=medium

  * Add defrag startup timeout

 -- Andrey Vasilenkov <indigo@yandex-team.ru>  Mon, 11 Apr 2016 13:09:36 +0300

mastermind (2.27.14) trusty; urgency=medium

  * Add backward compatibility of NodeBackend binding object

 -- Andrey Vasilenkov <indigo@yandex-team.ru>  Sun, 10 Apr 2016 14:25:51 +0300

mastermind (2.27.13) trusty; urgency=medium

  * Add NodeBackend binding object

 -- Andrey Vasilenkov <indigo@yandex-team.ru>  Sun, 10 Apr 2016 14:15:13 +0300

mastermind (2.27.12) trusty; urgency=medium

  * Add new BAD_* statuses for LRC Groupset

 -- Andrey Vasilenkov <indigo@yandex-team.ru>  Fri, 08 Apr 2016 16:54:16 +0300

mastermind (2.27.11) trusty; urgency=medium

  * Fix couple freeze meta compose

 -- Andrey Vasilenkov <indigo@yandex-team.ru>  Tue, 05 Apr 2016 19:20:08 +0300

mastermind (2.27.10) trusty; urgency=medium

  * Fix 'couple settings' in for mastermind-cli
  * Format log messages

 -- Andrey Vasilenkov <indigo@yandex-team.ru>  Thu, 31 Mar 2016 18:04:19 +0300

mastermind (2.27.9) trusty; urgency=medium

  * Fix couple groupset attachment

 -- Andrey Vasilenkov <indigo@yandex-team.ru>  Thu, 31 Mar 2016 14:12:23 +0300

mastermind (2.27.8) trusty; urgency=medium

  * Add 'attach_groupset_to_couple' handle
  * Make groupsets responsible for generating its metakey
  * Skip uncoupled lrc groups meta processing

 -- Andrey Vasilenkov <indigo@yandex-team.ru>  Wed, 30 Mar 2016 16:35:07 +0300

mastermind (2.27.7) trusty; urgency=medium

  * Add couple settings

 -- Andrey Vasilenkov <indigo@yandex-team.ru>  Tue, 29 Mar 2016 15:39:09 +0300

mastermind (2.27.6) trusty; urgency=medium

  * Fix couple build parameters

 -- Andrey Vasilenkov <indigo@yandex-team.ru>  Mon, 28 Mar 2016 18:38:14 +0300

mastermind (2.27.5) trusty; urgency=medium

  * Add 'couple' attribute to binding Groupset object
  * Account new cache key distribute tasks
  * Add various binding features

 -- Andrey Vasilenkov <indigo@yandex-team.ru>  Sun, 27 Mar 2016 21:11:22 +0300

mastermind (2.27.4) trusty; urgency=medium

  * Add support of groupsets in couple build method of mastermind client
  * Add 'groupsets' property to couple object

 -- Andrey Vasilenkov <indigo@yandex-team.ru>  Fri, 25 Mar 2016 22:20:34 +0300

mastermind (2.27.3) trusty; urgency=medium

  * Skip internatl namespaces in client APIs

 -- Andrey Vasilenkov <indigo@yandex-team.ru>  Fri, 25 Mar 2016 13:00:34 +0300

mastermind (2.27.2) trusty; urgency=medium

  * Add python-requests dependency

 -- Andrey Vasilenkov <indigo@yandex-team.ru>  Thu, 24 Mar 2016 20:19:40 +0300

mastermind (2.27.1) trusty; urgency=medium

  * Add lrc commands to mastermind-cli
  * Add group filtering by 'type'
  * Add LRC builder to select groups for future LRC groupsets
  * Add lrc groupsets representation object
  * Add make lrc group job type
  * Divide groupsets by different types

 -- Andrey Vasilenkov <indigo@yandex-team.ru>  Thu, 24 Mar 2016 15:11:28 +0300

mastermind (2.26.6) trusty; urgency=medium

  * Increase defrag check timeout to 14 days

 -- Andrey Vasilenkov <indigo@yandex-team.ru>  Mon, 21 Mar 2016 14:20:39 +0300

mastermind (2.26.5) trusty; urgency=medium

  * Make recover planner coefficients configurable

 -- Andrey Vasilenkov <indigo@yandex-team.ru>  Thu, 10 Mar 2016 14:51:27 +0300

mastermind (2.26.4) trusty; urgency=medium

  * Fix group type detection

 -- Andrey Vasilenkov <indigo@yandex-team.ru>  Sat, 05 Mar 2016 05:26:33 +0300

mastermind (2.26.3) trusty; urgency=medium

  * Remove attributes capacity namespace setting
  * Add support for completion of unambiguous prefix commands

 -- Andrey Vasilenkov <indigo@yandex-team.ru>  Thu, 03 Mar 2016 18:01:54 +0300

mastermind (2.26.2) trusty; urgency=medium

  * Add namespace attribute setitngs

 -- Andrey Vasilenkov <indigo@yandex-team.ru>  Wed, 02 Mar 2016 17:34:12 +0300

mastermind (2.26.1) trusty; urgency=medium

  * Fix max net write setting for weight manager
  * Add explicit runtime error for cases when failed to release locks

 -- Andrey Vasilenkov <indigo@yandex-team.ru>  Wed, 02 Mar 2016 12:36:24 +0300

mastermind (2.25.120) trusty; urgency=medium

  * Enable dnet_recovery safe mode

 -- Andrey Vasilenkov <indigo@yandex-team.ru>  Sun, 28 Feb 2016 00:08:51 +0300

mastermind (2.25.119) trusty; urgency=medium

  * Fix bug for dc hosts view
  * Add logging for monitor stats update
  * Fix error fs and dstat update

 -- Andrey Vasilenkov <indigo@yandex-team.ru>  Tue, 23 Feb 2016 13:04:56 +0300

mastermind (2.25.118) trusty; urgency=medium

  * Increase startup timeouts

 -- Andrey Vasilenkov <indigo@yandex-team.ru>  Wed, 17 Feb 2016 23:31:26 +0300

mastermind (2.25.117) trusty; urgency=medium

  * Increase cache worker startup timeout

 -- Andrey Vasilenkov <indigo@yandex-team.ru>  Wed, 17 Feb 2016 14:37:28 +0300

mastermind (2.25.116) trusty; urgency=medium

  * Fix for cache lock acquiring

 -- Andrey Vasilenkov <indigo@yandex-team.ru>  Wed, 17 Feb 2016 12:25:22 +0300

mastermind (2.25.115) trusty; urgency=medium

  * Add 'update_cache_key_status' handle
  * Implement cached key upload queue
  * Fix cache couples list with no 'state' option
  * Fix couple list filtering
  * Add trace id to dnet_recovery command
  * Use blob_size_limit as total space unconditionally

 -- Andrey Vasilenkov <indigo@yandex-team.ru>  Tue, 16 Feb 2016 23:46:35 +0300

mastermind (2.25.114) trusty; urgency=medium

  * Change effective data size accounting
  * Add 'cache couples-list' handle

 -- Andrey Vasilenkov <indigo@yandex-team.ru>  Wed, 06 Jan 2016 22:10:41 +0300

mastermind (2.25.113) trusty; urgency=medium

  * Fix misprint

 -- Andrey Vasilenkov <indigo@yandex-team.ru>  Mon, 28 Dec 2015 16:48:00 +0300

mastermind (2.25.112) trusty; urgency=medium

  * Fix import dependency

 -- Andrey Vasilenkov <indigo@yandex-team.ru>  Mon, 28 Dec 2015 16:20:04 +0300

mastermind (2.25.111) trusty; urgency=medium

  * Fix frozen couple check

 -- Andrey Vasilenkov <indigo@yandex-team.ru>  Mon, 28 Dec 2015 15:45:49 +0300

mastermind (2.25.110) trusty; urgency=medium

  * Skip cache groups on hosts that already have a cache key copy
  * Fix dc selection on distributing cache keys

 -- Andrey Vasilenkov <indigo@yandex-team.ru>  Mon, 28 Dec 2015 14:31:00 +0300

mastermind (2.25.109) trusty; urgency=medium

  * Remove old app manifest during installation

 -- Andrey Vasilenkov <indigo@yandex-team.ru>  Thu, 24 Dec 2015 12:59:06 +0300

mastermind (2.25.108) trusty; urgency=medium

  * Remove old weight balancer traits
  * Fix for updating node backends set on history updates
  * Update couple namespace handle to use new weight manager

 -- Andrey Vasilenkov <indigo@yandex-team.ru>  Wed, 23 Dec 2015 17:58:38 +0300

mastermind (2.25.107) trusty; urgency=medium

  * Account disk defragmentation when calculating couple weights

 -- Andrey Vasilenkov <indigo@yandex-team.ru>  Wed, 16 Dec 2015 11:58:31 +0300

mastermind (2.25.106) trusty; urgency=medium

  * Fix defragmentation jobs for cache couples

 -- Andrey Vasilenkov <indigo@yandex-team.ru>  Fri, 11 Dec 2015 19:02:32 +0300

mastermind (2.25.105) trusty; urgency=medium

  * Fix misprint

 -- Andrey Vasilenkov <indigo@yandex-team.ru>  Fri, 11 Dec 2015 15:52:49 +0300

mastermind (2.25.104) trusty; urgency=medium

  * Fix for new msgpack version

 -- Andrey Vasilenkov <indigo@yandex-team.ru>  Fri, 11 Dec 2015 15:16:45 +0300

mastermind (2.25.103) trusty; urgency=medium

  * Update cache distributor groups list on cache cleaning

 -- Andrey Vasilenkov <indigo@yandex-team.ru>  Fri, 11 Dec 2015 14:54:55 +0300

mastermind (2.25.102) trusty; urgency=medium

  * Fix for defragmentation job of cache groups

 -- Andrey Vasilenkov <indigo@yandex-team.ru>  Fri, 11 Dec 2015 14:08:43 +0300

mastermind (2.25.101) trusty; urgency=medium

  * Cache get_namespaces_states response using CachedGzipResponse
  * Cache get_cached_keys response using CachedGzipResponse

 -- Andrey Vasilenkov <indigo@yandex-team.ru>  Tue, 08 Dec 2015 17:21:04 +0300

mastermind (2.25.100) trusty; urgency=medium

  * Fix for newly built couple status calculation
  * Fix misprint in mastermind client

 -- Andrey Vasilenkov <indigo@yandex-team.ru>  Tue, 01 Dec 2015 16:48:01 +0300

mastermind (2.25.99) trusty; urgency=medium

  * Fix for running cached data update handlers

 -- Andrey Vasilenkov <indigo@yandex-team.ru>  Wed, 25 Nov 2015 19:29:24 +0300

mastermind (2.25.98) trusty; urgency=medium

  * Fix cocaine handlers registering

 -- Andrey Vasilenkov <indigo@yandex-team.ru>  Wed, 25 Nov 2015 14:58:59 +0300

mastermind (2.25.97) trusty; urgency=medium

  * Temporarily fix cocaine service usage from sync thread

 -- Andrey Vasilenkov <indigo@yandex-team.ru>  Tue, 24 Nov 2015 17:02:59 +0300

mastermind (2.25.96) trusty; urgency=medium

  * Optimize get_config_remotes handle

 -- Andrey Vasilenkov <indigo@yandex-team.ru>  Tue, 24 Nov 2015 11:56:08 +0300

mastermind (2.25.95) trusty; urgency=medium

  * Fix frequent weight and load data updating
  * Optimize history records fetching from mongo
  * Add exception-safe backend stats processing

 -- Andrey Vasilenkov <indigo@yandex-team.ru>  Mon, 23 Nov 2015 15:00:58 +0300

mastermind (2.25.94) trusty; urgency=medium

  * Fix defrag complete decision based on stalled stats

 -- Andrey Vasilenkov <indigo@yandex-team.ru>  Fri, 20 Nov 2015 17:52:35 +0300

mastermind (2.25.93) trusty; urgency=medium

    * Add orig path query arg settings
    * Fix select couple to upload namespace setting
    * Add redirect query args support

 -- Andrey Vasilenkov <indigo@yandex-team.ru>  Thu, 19 Nov 2015 19:13:34 +0300

mastermind (2.25.92) trusty; urgency=medium

  * Fix cocaine worker termination

 -- Andrey Vasilenkov <indigo@yandex-team.ru>  Thu, 19 Nov 2015 14:44:39 +0300

mastermind (2.25.91) trusty; urgency=medium

  * Split planner config section into several sections
  * Cache flow stats
  * Use cache to handle get_cache_keys

 -- Andrey Vasilenkov <indigo@yandex-team.ru>  Wed, 18 Nov 2015 21:45:31 +0300

mastermind (2.25.90) trusty; urgency=medium

  * Fix cache worker startup script

 -- Andrey Vasilenkov <indigo@yandex-team.ru>  Tue, 17 Nov 2015 22:47:31 +0300

mastermind (2.25.89) trusty; urgency=medium

  * Set python-tornado dependency (>= 4.0)

 -- Andrey Vasilenkov <indigo@yandex-team.ru>  Tue, 17 Nov 2015 16:04:13 +0300

mastermind (2.25.88) trusty; urgency=medium

  * Decreased cocaine workers' pool limit to 5

 -- Andrey Vasilenkov <indigo@yandex-team.ru>  Tue, 17 Nov 2015 14:31:24 +0300

mastermind (2.25.87) trusty; urgency=medium

  * Use simplejson for faster parsing
  * Using monitor pool to fetch monitor stats from elliptics nodes
  * Inventory worker implementation
  * Fix build tests running

 -- Andrey Vasilenkov <indigo@yandex-team.ru>  Tue, 17 Nov 2015 13:59:44 +0300

mastermind (2.25.86-hotfix1) trusty; urgency=medium

  * Optimize get_config_remotes handle

 -- Andrey Vasilenkov <indigo@yandex-team.ru>  Wed, 18 Nov 2015 17:05:55 +0300

mastermind (2.25.86) trusty; urgency=medium

  * Fix mastermind build

 -- Andrey Vasilenkov <indigo@yandex-team.ru>  Fri, 13 Nov 2015 15:37:00 +0300

mastermind (2.25.85) trusty; urgency=medium

  * Fix mastermind build

 -- Andrey Vasilenkov <indigo@yandex-team.ru>  Fri, 13 Nov 2015 15:08:21 +0300

mastermind (2.25.84) trusty; urgency=medium

  * Add free reserved space to couple statistics

 -- Andrey Vasilenkov <indigo@yandex-team.ru>  Fri, 13 Nov 2015 14:19:41 +0300

mastermind (2.25.83) trusty; urgency=medium

  * Increase startup-timeout for mastermind-cache worker

 -- Andrey Vasilenkov <indigo@yandex-team.ru>  Mon, 02 Nov 2015 12:26:18 +0300

mastermind (2.25.82) trusty; urgency=medium

  * Fix for searching for uncoupled group to restore backend without history

 -- Andrey Vasilenkov <indigo@yandex-team.ru>  Wed, 28 Oct 2015 11:37:03 +0300

mastermind (2.25.81) trusty; urgency=medium

  * Fix for searching for uncoupled group to restore backend without history

 -- Andrey Vasilenkov <indigo@yandex-team.ru>  Tue, 27 Oct 2015 23:47:59 +0300

mastermind (2.25.80) trusty; urgency=medium

  * Fix for searching for uncoupled group to restore backend without history

 -- Andrey Vasilenkov <indigo@yandex-team.ru>  Tue, 27 Oct 2015 21:23:43 +0300

mastermind (2.25.79) trusty; urgency=medium

  * Fix wrong node backend check on group restoring job
  * Fix accounting job for a couple status when group is down

 -- Andrey Vasilenkov <indigo@yandex-team.ru>  Tue, 27 Oct 2015 19:30:12 +0300

mastermind (2.25.78) trusty; urgency=medium

  * Add proper pymongo and bson dependencies (<< 3)

 -- Andrey Vasilenkov <indigo@yandex-team.ru>  Mon, 26 Oct 2015 21:08:02 +0300

mastermind (2.25.77) trusty; urgency=medium

  * Fix mastermind2.26-cache worker initialization

 -- Andrey Vasilenkov <indigo@yandex-team.ru>  Fri, 23 Oct 2015 14:25:00 +0300

mastermind (2.25.76) trusty; urgency=medium

  * Add handler for fetching couple free effective space monitor samples
  * Change monitor statistics collection settings

 -- Andrey Vasilenkov <indigo@yandex-team.ru>  Fri, 23 Oct 2015 14:03:28 +0300

mastermind (2.25.75) trusty; urgency=medium

  * Fix group detach node task during restore job

 -- Andrey Vasilenkov <indigo@yandex-team.ru>  Mon, 19 Oct 2015 14:52:49 +0300

mastermind (2.25.74) trusty; urgency=medium

  * Fix group detach node task during restore job

 -- Andrey Vasilenkov <indigo@yandex-team.ru>  Mon, 19 Oct 2015 14:26:10 +0300

mastermind (2.25.73) trusty; urgency=medium

  * Fix group detach node task during restore job

 -- Andrey Vasilenkov <indigo@yandex-team.ru>  Mon, 19 Oct 2015 12:57:02 +0300

mastermind (2.25.72) trusty; urgency=medium

  * Check uncoupled groups right before settings metakey
  * Prevent statistics calculation failing

 -- Andrey Vasilenkov <indigo@yandex-team.ru>  Tue, 13 Oct 2015 18:41:32 +0300

mastermind (2.25.71) trusty; urgency=medium

  * Fix exception type for non-blocking locks (when acquiring failed)
  * Fix group history update task scheduling

 -- Andrey Vasilenkov <indigo@yandex-team.ru>  Mon, 12 Oct 2015 14:16:06 +0300

mastermind (2.25.70) trusty; urgency=medium

  * Add ability to run worker without history collection

 -- Andrey Vasilenkov <indigo@yandex-team.ru>  Fri, 09 Oct 2015 19:29:22 +0300

mastermind (2.25.69) trusty; urgency=medium

  * Accept generators to GroupNodeBackendsSet

 -- Andrey Vasilenkov <indigo@yandex-team.ru>  Fri, 09 Oct 2015 18:15:17 +0300

mastermind (2.25.68) trusty; urgency=medium

  * Store group history in mongo instead of meta elliptics

 -- Andrey Vasilenkov <indigo@yandex-team.ru>  Fri, 09 Oct 2015 12:03:04 +0300

mastermind (2.25.66) trusty; urgency=medium

  * Fix settings comparison with basic python types

 -- Andrey Vasilenkov <indigo@yandex-team.ru>  Thu, 08 Oct 2015 12:55:36 +0300

mastermind (2.25.58) trusty; urgency=medium

  * Add couple primary and fallback hosts to namespaces states

 -- Andrey Vasilenkov <indigo@yandex-team.ru>  Sun, 13 Sep 2015 21:13:48 +0300

mastermind (2.25.57) trusty; urgency=medium

  * Fix effective free space calculcation when disk contains irrelevant data

 -- Andrey Vasilenkov <indigo@yandex-team.ru>  Thu, 10 Sep 2015 14:08:30 +0300

mastermind (2.25.56) trusty; urgency=medium

  * Fix effective free space calculcation when disk contains irrelevant data

 -- Andrey Vasilenkov <indigo@yandex-team.ru>  Thu, 10 Sep 2015 14:00:47 +0300

mastermind (2.25.55) trusty; urgency=medium

  * Set nolock flag for metakey read queries

 -- Andrey Vasilenkov <indigo@yandex-team.ru>  Mon, 07 Sep 2015 20:21:47 +0300

mastermind (2.25.54) trusty; urgency=medium

  * Increase startup timeout for mastermind worker

 -- Andrey Vasilenkov <indigo@yandex-team.ru>  Fri, 28 Aug 2015 18:44:52 +0300

mastermind (2.25.53) trusty; urgency=medium

  * Use read_latest call to get storage max group id

 -- Andrey Vasilenkov <indigo@yandex-team.ru>  Fri, 28 Aug 2015 17:59:31 +0300

mastermind (2.25.52) trusty; urgency=medium

  * Add draft on namespaces state query handler

 -- Andrey Vasilenkov <indigo@yandex-team.ru>  Fri, 28 Aug 2015 15:22:37 +0300

mastermind (2.25.51) trusty; urgency=medium

  * Add forced namespaces states update handler

 -- Andrey Vasilenkov <indigo@yandex-team.ru>  Fri, 28 Aug 2015 13:33:52 +0300

mastermind (2.25.50) trusty; urgency=medium

  * Take down the lock on src backend during move job final stage

 -- Andrey Vasilenkov <indigo@yandex-team.ru>  Fri, 28 Aug 2015 11:51:06 +0300

mastermind (2.25.49) trusty; urgency=medium

  * Add status_text of bad group to status_text of couple

 -- Andrey Vasilenkov <indigo@yandex-team.ru>  Fri, 21 Aug 2015 16:30:16 +0300

mastermind (2.25.48) trusty; urgency=medium

  * Add removed records size to group info

 -- Andrey Vasilenkov <indigo@yandex-team.ru>  Fri, 21 Aug 2015 11:29:43 +0300

mastermind (2.25.47) trusty; urgency=medium

  * Consider effective_free_space when deciding on couple status
  * Fix for node backend defrag task retrying

 -- Andrey Vasilenkov <indigo@yandex-team.ru>  Thu, 20 Aug 2015 13:17:28 +0300

mastermind (2.25.46) trusty; urgency=medium

  * Correct build

 -- Andrey Vasilenkov <indigo@yandex-team.ru>  Wed, 19 Aug 2015 16:59:32 +0300

mastermind (2.25.45) trusty; urgency=medium

  * Add autoapprove setting for move planner jobs

 -- Andrey Vasilenkov <indigo@yandex-team.ru>  Wed, 19 Aug 2015 16:52:30 +0300

mastermind (2.25.44) trusty; urgency=medium

  * Fix minor misprints

 -- Andrey Vasilenkov <indigo@yandex-team.ru>  Wed, 19 Aug 2015 12:18:16 +0300

mastermind (2.25.43) trusty; urgency=medium

  * Fix destination group selection for move planner

 -- Andrey Vasilenkov <indigo@yandex-team.ru>  Wed, 19 Aug 2015 01:49:13 +0300

mastermind (2.25.42) trusty; urgency=medium

  * Mastermind node info updater: couple status should be set to FULL if group
    is not filled but hdd has no more space available
  * Jobs processor: do not fail couple defrag job if couple lost its OK
    status

 -- Andrey Vasilenkov <indigo@yandex-team.ru>  Thu, 06 Aug 2015 15:27:26 +0300

mastermind (2.25.41) trusty; urgency=medium

  * Fetch elliptics backends' io stats

 -- Andrey Vasilenkov <indigo@yandex-team.ru>  Tue, 04 Aug 2015 19:42:51 +0300

mastermind (2.25.40) trusty; urgency=medium

  * Planner: take lock to prevent simultaneous move jobs planning on several
    workers

 -- Andrey Vasilenkov <indigo@yandex-team.ru>  Tue, 04 Aug 2015 19:15:40 +0300

mastermind (2.25.39) trusty; urgency=medium

  * mastermind fake sync: persistent locks removal fixed

 -- Andrey Vasilenkov <indigo@yandex-team.ru>  Mon, 03 Aug 2015 15:30:40 +0300

mastermind (2.25.38) trusty; urgency=medium

  * Mastermind lib: couple build result is wrapped into result object
    to be able to filter only successfully created couples
    (or, on the other side, only exceptions)
  * Passing dstat errors (can happen on virtual hosts)
  * Fix for fake sync manager persistent lock acquiring
  * Mastermind lib: fix for __contains__ method in namespaces queries
  * Fix for frequent node statistics update
  * Mastermind lib: node backends list as a property

 -- Andrey Vasilenkov <indigo@yandex-team.ru>  Tue, 28 Jul 2015 18:16:20 +0300

mastermind (2.25.37) trusty; urgency=medium

  * Obsolete prechecking of active jobs when moving groups from host

 -- Andrey Vasilenkov <indigo@yandex-team.ru>  Fri, 17 Jul 2015 13:52:24 +0300

mastermind (2.25.36) trusty; urgency=medium

  * Do not update whole cluster state on couple break

 -- Andrey Vasilenkov <indigo@yandex-team.ru>  Thu, 16 Jul 2015 20:07:31 +0300

mastermind (2.25.35) trusty; urgency=medium

  * Remove obsolete dstat_error_code usage

 -- Andrey Vasilenkov <indigo@yandex-team.ru>  Thu, 16 Jul 2015 18:39:04 +0300

mastermind (2.25.34) trusty; urgency=medium

  * Frequent node stat update bug fixed

 -- Andrey Vasilenkov <indigo@yandex-team.ru>  Wed, 15 Jul 2015 18:14:31 +0300

mastermind (2.25.33) trusty; urgency=medium

  * Restore job can stop non-started move job on force request
  * Do not acquire global jobs lock on jobs creation
  * Lock uncoupled groups during couple build so no jobs could use it

 -- Andrey Vasilenkov <indigo@yandex-team.ru>  Wed, 15 Jul 2015 17:51:12 +0300

mastermind (2.25.32) trusty; urgency=medium

  * get_dc_by_host inventory function should accept hostname, not ip

 -- Andrey Vasilenkov <indigo@yandex-team.ru>  Wed, 15 Jul 2015 15:09:27 +0300

mastermind (2.25.31) trusty; urgency=medium

  * Fix for couple defrag group representation

 -- Andrey Vasilenkov <indigo@yandex-team.ru>  Tue, 14 Jul 2015 14:52:13 +0300

mastermind (2.25.30) trusty; urgency=medium

  * Fix for group active job setting

 -- Andrey Vasilenkov <indigo@yandex-team.ru>  Tue, 14 Jul 2015 13:45:46 +0300

mastermind (2.25.29) trusty; urgency=medium

  * Mastermind util error wrapping

 -- Andrey Vasilenkov <indigo@yandex-team.ru>  Tue, 14 Jul 2015 12:38:07 +0300

mastermind (2.25.28) trusty; urgency=medium

  * Any type of job is now set as an active_job for a couple
  * get_namespaces_states now can accept namespaces list
  * Fix for storage_keys_diff handler when there are backends without fetched stats

 -- Andrey Vasilenkov <indigo@yandex-team.ru>  Mon, 13 Jul 2015 15:44:19 +0300

mastermind (2.25.27) trusty; urgency=medium

  * Misprint fixed

 -- Andrey Vasilenkov <indigo@yandex-team.ru>  Fri, 10 Jul 2015 18:10:17 +0300

mastermind (2.25.26) trusty; urgency=medium

  * Mark group as bad if migrating job id from meta does not match active job
    id

 -- Andrey Vasilenkov <indigo@yandex-team.ru>  Fri, 10 Jul 2015 14:08:06 +0300

mastermind (2.25.25) trusty; urgency=medium

  * Read-only node backend status check fixed
  * Using common mastermind queue for gatlinggun tasks
  * Mastermind returns empty cache keys when cache worker is not set up
  * Backward compatibility for ns setup mastermind util command (credits go to shindo@)
  * Checking group couple on move job start

 -- Andrey Vasilenkov <indigo@yandex-team.ru>  Thu, 09 Jul 2015 18:42:09 +0300

mastermind (2.25.24) trusty; urgency=medium

  * Checking if couple is participating in job before trying to move it from
    host

 -- Andrey Vasilenkov <indigo@yandex-team.ru>  Fri, 03 Jul 2015 18:46:44 +0300

mastermind (2.25.23) trusty; urgency=medium

  * Checking node backends count on group move
  * Handler to restart job if failed on start

 -- Andrey Vasilenkov <indigo@yandex-team.ru>  Fri, 03 Jul 2015 17:38:18 +0300

mastermind (2.25.22) trusty; urgency=medium

  * Removed obsolete stat_file_error usage, moved stat_commit error logic to node backend stat object
  * Fix for namespace creation workflow

 -- Andrey Vasilenkov <indigo@yandex-team.ru>  Thu, 02 Jul 2015 17:40:30 +0300

mastermind (2.25.21) trusty; urgency=medium

  * fix to trusty++;

 -- Andrey Vasilenkov <indigo@yandex-team.ru>  Wed, 01 Jul 2015 19:01:17 +0300

mastermind (2.25.20) trusty; urgency=medium

  * debian/rules fixed for trusty

 -- Andrey Vasilenkov <indigo@yandex-team.ru>  Wed, 01 Jul 2015 18:39:16 +0300

mastermind (2.25.19) trusty; urgency=medium

  * Use elliptics stats for decision on backend writability
  * Fragmentation in mm util is now formatted with fixed precision

 -- Andrey Vasilenkov <indigo@yandex-team.ru>  Wed, 01 Jul 2015 18:16:14 +0300

mastermind (2.25.18) precise; urgency=low

  * Checking backends on restore group creation

 -- Andrey Vasilenkov <indigo@yandex-team.ru>  Tue, 30 Jun 2015 17:23:42 +0300

mastermind (2.25.17) precise; urgency=low

  * Mastermind client implemented
  * Python package dependencies fixed
  * Statistics should not fail if uncoupled groups list cannot be composed
  * Defrag planner uses vfs free space to see if a couple can be defragged
  * Minor changes: pepify and obsolete code removed

 -- Andrey Vasilenkov <indigo@yandex-team.ru>  Tue, 30 Jun 2015 13:12:47 +0300

mastermind (2.25.16) precise; urgency=low

  * Do not store old namespaces states if failed to construct a new one

 -- Andrey Vasilenkov <indigo@yandex-team.ru>  Thu, 18 Jun 2015 16:54:36 +0300

mastermind (2.25.15) precise; urgency=low

  * Caching of namespaces states

 -- Andrey Vasilenkov <indigo@yandex-team.ru>  Thu, 18 Jun 2015 15:11:28 +0300

mastermind (2.25.14) precise; urgency=low

  * Job execution fixed
  * Separate register handler wrapper for handlers with native cocaine exceptions support

 -- Andrey Vasilenkov <indigo@yandex-team.ru>  Wed, 17 Jun 2015 13:03:30 +0300

mastermind (2.25.13) precise; urgency=low

  * Reconnectable service should log detailed information on unexpected errors

 -- Andrey Vasilenkov <indigo@yandex-team.ru>  Tue, 16 Jun 2015 14:45:41 +0300

mastermind (2.25.12) precise; urgency=low

  * Binary version dependency

 -- Andrey Vasilenkov <indigo@yandex-team.ru>  Tue, 16 Jun 2015 13:19:15 +0300

mastermind (2.25.11) precise; urgency=low

  * Python-mastermind common dependency
  * Logging added

 -- Andrey Vasilenkov <indigo@yandex-team.ru>  Tue, 16 Jun 2015 13:00:54 +0300

mastermind (2.25.10) precise; urgency=low

  * Common mastermind utils in a separate python package
  * Unnecessary locking of jobs global lock on couple defragmentation planning

 -- Andrey Vasilenkov <indigo@yandex-team.ru>  Mon, 15 Jun 2015 20:11:18 +0300

mastermind (2.25.9) precise; urgency=low

  * Resources accounting fixed

 -- Andrey Vasilenkov <indigo@yandex-team.ru>  Thu, 11 Jun 2015 17:48:09 +0300

mastermind (2.25.8) precise; urgency=low

  * Logging added

 -- Andrey Vasilenkov <indigo@yandex-team.ru>  Thu, 11 Jun 2015 17:21:36 +0300

mastermind (2.25.7) precise; urgency=low

  * Misprint fixed

 -- Andrey Vasilenkov <indigo@yandex-team.ru>  Thu, 11 Jun 2015 16:43:04 +0300

mastermind (2.25.6) precise; urgency=low

  * Misprint fixed

 -- Andrey Vasilenkov <indigo@yandex-team.ru>  Thu, 11 Jun 2015 16:22:53 +0300

mastermind (2.25.5) precise; urgency=low

  * Jobs: fix for resource unfolding

 -- Andrey Vasilenkov <indigo@yandex-team.ru>  Thu, 11 Jun 2015 15:48:11 +0300

mastermind (2.25.4) precise; urgency=low

  * Minor bug fix

 -- Andrey Vasilenkov <indigo@yandex-team.ru>  Thu, 11 Jun 2015 15:32:10 +0300

mastermind (2.25.3) precise; urgency=low

  * Minor bug fix

 -- Andrey Vasilenkov <indigo@yandex-team.ru>  Thu, 11 Jun 2015 13:28:07 +0300

mastermind (2.25.2) precise; urgency=low

  * Job processing tweaks

 -- Andrey Vasilenkov <indigo@yandex-team.ru>  Thu, 11 Jun 2015 12:40:16 +0300

mastermind (2.25.1) precise; urgency=low

  * Cached keys handler should be tolerant to cocaine connection errors
  * Do not take global jobs lock on moving all groups from host
  * Planner tasks should not take jobs lock unless they are actually creating jobs

 -- Andrey Vasilenkov <indigo@yandex-team.ru>  Wed, 10 Jun 2015 17:10:47 +0300

mastermind (2.24.45) precise; urgency=low

  * Config parameter name fixed

 -- Andrey Vasilenkov <indigo@yandex-team.ru>  Wed, 10 Jun 2015 13:52:06 +0300

mastermind (2.24.44) precise; urgency=low

  * Ids file for rsync tasks

 -- Andrey Vasilenkov <indigo@yandex-team.ru>  Tue, 09 Jun 2015 17:55:04 +0300

mastermind (2.24.43) precise; urgency=low

  * Add-units settings for namespace implemented

 -- Andrey Vasilenkov <indigo@yandex-team.ru>  Fri, 05 Jun 2015 17:23:11 +0300

mastermind (2.24.42) precise; urgency=low

  * get_cached_key handler proxied to mastermind2.26-cache (no retries for now)

 -- Andrey Vasilenkov <indigo@yandex-team.ru>  Thu, 04 Jun 2015 19:58:11 +0300

mastermind (2.24.41) precise; urgency=low

  * get_cached_keys handler updated
  * Namespace statistics fixed, is_full flag added
  * Ns settings updating fixed - __service key could have been omited on update

 -- Andrey Vasilenkov <indigo@yandex-team.ru>  Wed, 03 Jun 2015 19:58:59 +0300

mastermind (2.24.40) precise; urgency=low

  * Infrastructure: empty group set for tree nodes that has no groups in child
    nodes

 -- Andrey Vasilenkov <indigo@yandex-team.ru>  Tue, 02 Jun 2015 12:49:29 +0300

mastermind (2.24.39) precise; urgency=low

  * Added mastermind2.26-cache application to cocaine runlist

 -- Andrey Vasilenkov <indigo@yandex-team.ru>  Mon, 01 Jun 2015 16:21:11 +0300

mastermind (2.24.38) precise; urgency=low

  * Top update period is set via periodic timer
  * Lock on cache distribution task

 -- Andrey Vasilenkov <indigo@yandex-team.ru>  Mon, 01 Jun 2015 15:12:04 +0300

mastermind (2.24.37) precise; urgency=low

  * Fix for existing cache key update

 -- Andrey Vasilenkov <indigo@yandex-team.ru>  Fri, 29 May 2015 16:01:53 +0300

mastermind (2.24.36) precise; urgency=low

  * Cache worker: cache groups selection refactored

 -- Andrey Vasilenkov <indigo@yandex-team.ru>  Fri, 29 May 2015 15:16:56 +0300

mastermind (2.24.35) precise; urgency=low

  * Do not account service storage_cache namespace in namespace states

 -- Andrey Vasilenkov <indigo@yandex-team.ru>  Thu, 28 May 2015 14:10:12 +0300

mastermind (2.24.34) precise; urgency=low

  * Cache group defragmentation job creation

 -- Andrey Vasilenkov <indigo@yandex-team.ru>  Tue, 26 May 2015 23:45:25 +0300

mastermind (2.24.33) precise; urgency=low

  * Fix for app start without mongo set up

 -- Andrey Vasilenkov <indigo@yandex-team.ru>  Tue, 26 May 2015 12:15:55 +0300

mastermind (2.24.32) precise; urgency=low

  * Cache clean handler added

 -- Andrey Vasilenkov <indigo@yandex-team.ru>  Mon, 25 May 2015 19:56:32 +0300

mastermind (2.24.31) precise; urgency=low

  * Group type checking should be executed after backend state checking

 -- Andrey Vasilenkov <indigo@yandex-team.ru>  Mon, 25 May 2015 13:17:54 +0300

mastermind (2.24.30) precise; urgency=low

  * Misprint fixed

 -- Andrey Vasilenkov <indigo@yandex-team.ru>  Sun, 24 May 2015 20:33:13 +0300

mastermind (2.24.29) precise; urgency=low

  * Misprints fixed and more logging added

 -- Andrey Vasilenkov <indigo@yandex-team.ru>  Fri, 22 May 2015 23:00:10 +0300

mastermind (2.24.28) precise; urgency=low

  * Some logging added

 -- Andrey Vasilenkov <indigo@yandex-team.ru>  Fri, 22 May 2015 20:43:44 +0300

mastermind (2.24.27) precise; urgency=low

  * Misprint fixed

 -- Andrey Vasilenkov <indigo@yandex-team.ru>  Fri, 22 May 2015 17:57:55 +0300

mastermind (2.24.26) precise; urgency=low

  * Misprint fixed

 -- Andrey Vasilenkov <indigo@yandex-team.ru>  Fri, 22 May 2015 17:29:05 +0300

mastermind (2.24.25) precise; urgency=low

  * Misprints fixed

 -- Andrey Vasilenkov <indigo@yandex-team.ru>  Fri, 22 May 2015 17:13:30 +0300

mastermind (2.24.24) precise; urgency=low

  * Cache cleaner implemented
  * Added static/non-static flag to log record for broken namespaces

 -- Andrey Vasilenkov <indigo@yandex-team.ru>  Fri, 22 May 2015 16:49:00 +0300

mastermind (2.24.23) precise; urgency=low

  * Fix for key updated in mongodb: couple is used as a part of primary key
  * Minor refactoring

 -- Andrey Vasilenkov <indigo@yandex-team.ru>  Thu, 21 May 2015 12:59:49 +0300

mastermind (2.24.22) precise; urgency=low

  * Fixed new keys processing

 -- Andrey Vasilenkov <indigo@yandex-team.ru>  Thu, 21 May 2015 00:00:29 +0300

mastermind (2.24.21) precise; urgency=low

  * Do not remove unpopular keys on distribution stage

 -- Andrey Vasilenkov <indigo@yandex-team.ru>  Wed, 20 May 2015 23:34:15 +0300

mastermind (2.24.20) precise; urgency=low

  * Misprint fixed

 -- Andrey Vasilenkov <indigo@yandex-team.ru>  Wed, 20 May 2015 23:07:51 +0300

mastermind (2.24.19) precise; urgency=low

  * Top stats aggregation fix: cache groups statistics are accounted properly

 -- Andrey Vasilenkov <indigo@yandex-team.ru>  Wed, 20 May 2015 16:10:22 +0300

mastermind (2.24.18) precise; urgency=low

  * Aggregate keys by (key_id, couple) pair

 -- Andrey Vasilenkov <indigo@yandex-team.ru>  Tue, 19 May 2015 16:42:11 +0300

mastermind (2.24.17) precise; urgency=low

  * Do not use cache module in the main worker

 -- Andrey Vasilenkov <indigo@yandex-team.ru>  Mon, 18 May 2015 18:52:56 +0300

mastermind (2.24.16) precise; urgency=low

  * Couple defragmentation should start only when want_defrag > 1
  * Move job tweaks: -114 processing when node backend is being disabled, STALLED status for node backend stop task is considered ok
  * Removed unnecessary locks on task retry and skip
  * Couple defrag: if dnet_client returns -114 on defrag command, consider task successfully completed

 -- Andrey Vasilenkov <indigo@yandex-team.ru>  Mon, 18 May 2015 18:32:07 +0300

mastermind (2.24.15) precise; urgency=low

  * Refactored infrastructure data usage and correspondent cache workflow

 -- Andrey Vasilenkov <indigo@yandex-team.ru>  Sun, 17 May 2015 18:18:41 +0300

mastermind (2.24.14) precise; urgency=low

  * Uncoupled group checker changed

 -- Andrey Vasilenkov <indigo@yandex-team.ru>  Fri, 15 May 2015 17:31:44 +0300

mastermind (2.24.13) precise; urgency=low

  * Good uncoupled groups selector moved to infrastructure

 -- Andrey Vasilenkov <indigo@yandex-team.ru>  Fri, 15 May 2015 16:45:05 +0300

mastermind (2.24.12) precise; urgency=low

  * Cache worker initialization fixed

 -- Andrey Vasilenkov <indigo@yandex-team.ru>  Fri, 15 May 2015 15:35:13 +0300

mastermind (2.24.11) precise; urgency=low

  * Mark group as migrating right away when job is created
  * Job mark group minor workflow updates
  * Service statuses for couples with active jobs

 -- Andrey Vasilenkov <indigo@yandex-team.ru>  Wed, 13 May 2015 18:19:10 +0300

mastermind (2.24.10) precise; urgency=low

  * Fix for increasing cache key copies number

 -- Andrey Vasilenkov <indigo@yandex-team.ru>  Mon, 27 Apr 2015 20:24:00 +0300

mastermind (2.24.9) lucid; urgency=low

  * Fallback to default cocaine logging service if mm_cache_logging service is not set up in cocaine

 -- Andrey Vasilenkov <indigo@yandex-team.ru>  Mon, 27 Apr 2015 19:49:32 +0300

mastermind (2.24.8) lucid; urgency=low

  * Do not use not marked uncoupled groups located at cache groups paths as data uncoupled groups

 -- Andrey Vasilenkov <indigo@yandex-team.ru>  Mon, 27 Apr 2015 16:23:24 +0300

mastermind (2.24.7) lucid; urgency=low

  * Removed obsolete tornado version dependency

 -- Andrey Vasilenkov <indigo@yandex-team.ru>  Wed, 22 Apr 2015 23:01:00 +0300

mastermind (2.24.6) lucid; urgency=low

  * Misprint fixed

 -- Andrey Vasilenkov <indigo@yandex-team.ru>  Wed, 22 Apr 2015 18:50:12 +0300

mastermind (2.24.5) lucid; urgency=low

  * Removed obsolete cache manager usage

 -- Andrey Vasilenkov <indigo@yandex-team.ru>  Wed, 22 Apr 2015 18:45:04 +0300

mastermind (2.24.4) lucid; urgency=low

  * Fix for make_tree script

 -- Andrey Vasilenkov <indigo@yandex-team.ru>  Wed, 22 Apr 2015 18:01:23 +0300

mastermind (2.24.3) lucid; urgency=low

  * Misprint in postinst fixed

 -- Andrey Vasilenkov <indigo@yandex-team.ru>  Wed, 22 Apr 2015 17:47:11 +0300

mastermind (2.24.2) lucid; urgency=low

  * Misprint in postinst fixed

 -- Andrey Vasilenkov <indigo@yandex-team.ru>  Wed, 22 Apr 2015 17:28:27 +0300

mastermind (2.24.1) lucid; urgency=low

  * Distributed cache manager (for gatlinggun)

 -- Andrey Vasilenkov <indigo@yandex-team.ru>  Wed, 22 Apr 2015 17:04:56 +0300

mastermind (2.23.15) lucid; urgency=low

  * Added explicit couple text status to couple status change message
  * Returned back the lost check for groups move planner

 -- Andrey Vasilenkov <indigo@yandex-team.ru>  Thu, 07 May 2015 19:13:51 +0300

mastermind (2.23.14) lucid; urgency=low

  * Misprint fixed

 -- Andrey Vasilenkov <indigo@yandex-team.ru>  Thu, 07 May 2015 17:49:04 +0300

mastermind (2.23.13) lucid; urgency=low

  * Misprint fixed

 -- Andrey Vasilenkov <indigo@yandex-team.ru>  Thu, 07 May 2015 17:12:36 +0300

mastermind (2.23.12) lucid; urgency=low

  * Misprint fixed

 -- Andrey Vasilenkov <indigo@yandex-team.ru>  Thu, 07 May 2015 15:56:33 +0300

mastermind (2.23.11) lucid; urgency=low

  * Uncoupled group should be considered broken if it has more than one backend and DHT check is enabled
  * In-service check for uncoupled group fetching

 -- Andrey Vasilenkov <indigo@yandex-team.ru>  Thu, 07 May 2015 13:07:37 +0300

mastermind (2.23.10) lucid; urgency=low

  * Fix for restore group job creation when history record is unavailable

 -- Andrey Vasilenkov <indigo@yandex-team.ru>  Wed, 06 May 2015 20:14:19 +0300

mastermind (2.23.9) lucid; urgency=low

  * If no backends are found in history, planner restores group according to namespace distribution (same as for move group)

 -- Andrey Vasilenkov <indigo@yandex-team.ru>  Wed, 06 May 2015 19:39:27 +0300

mastermind (2.23.8) lucid; urgency=low

  * Move planner should use default uncoupled groups select function

 -- Andrey Vasilenkov <indigo@yandex-team.ru>  Wed, 29 Apr 2015 15:22:16 +0300

mastermind (2.23.7) lucid; urgency=low

  * Comparing source and destination DCs when planning move jobs

 -- Andrey Vasilenkov <indigo@yandex-team.ru>  Wed, 29 Apr 2015 09:29:29 +0300

mastermind (2.23.6) lucid; urgency=low

  * Misprints fixed

 -- Andrey Vasilenkov <indigo@yandex-team.ru>  Tue, 28 Apr 2015 18:17:11 +0300

mastermind (2.23.5) lucid; urgency=low

  * Busy hosts accounting fixed

 -- Andrey Vasilenkov <indigo@yandex-team.ru>  Tue, 28 Apr 2015 17:49:02 +0300

mastermind (2.23.4) lucid; urgency=low

  * Using groups merging on move jobs planning

 -- Andrey Vasilenkov <indigo@yandex-team.ru>  Tue, 28 Apr 2015 17:35:20 +0300

mastermind (2.23.3) lucid; urgency=low

  * Misprint fixed

 -- Andrey Vasilenkov <indigo@yandex-team.ru>  Mon, 20 Apr 2015 23:41:56 +0300

mastermind (2.23.2) lucid; urgency=low

  * Properly job slots checking in planner for couple defrag jobs

 -- Andrey Vasilenkov <indigo@yandex-team.ru>  Mon, 20 Apr 2015 23:25:43 +0300

mastermind (2.23.1) lucid; urgency=low

  * Config option for autoapproving defrag jobs

 -- Andrey Vasilenkov <indigo@yandex-team.ru>  Fri, 17 Apr 2015 17:39:54 +0300

mastermind (2.21.24) lucid; urgency=low

  * Misprint fixed

 -- Andrey Vasilenkov <indigo@yandex-team.ru>  Tue, 07 Apr 2015 17:05:41 +0300

mastermind (2.21.23) lucid; urgency=low

  * Planner will try to create job if there is less than max_executing_jobs running

 -- Andrey Vasilenkov <indigo@yandex-team.ru>  Mon, 06 Apr 2015 15:32:26 +0300

mastermind (2.21.22) lucid; urgency=low

  * Force update fixed

 -- Andrey Vasilenkov <indigo@yandex-team.ru>  Mon, 06 Apr 2015 14:32:10 +0300

mastermind (2.21.21) lucid; urgency=low

  * Fix for restore group job when executed on old node backend

 -- Andrey Vasilenkov <indigo@yandex-team.ru>  Mon, 30 Mar 2015 19:36:51 +0300

mastermind (2.21.20) lucid; urgency=low

  * Minor fixed

 -- Andrey Vasilenkov <indigo@yandex-team.ru>  Mon, 30 Mar 2015 19:13:53 +0300

mastermind (2.21.19) lucid; urgency=low

  * Success codes for minion are encoded as a sequence

 -- Andrey Vasilenkov <indigo@yandex-team.ru>  Mon, 30 Mar 2015 18:43:09 +0300

mastermind (2.21.18) lucid; urgency=low

  * Update metadb synchronously on executing minion cmd

 -- Andrey Vasilenkov <indigo@yandex-team.ru>  Fri, 27 Mar 2015 21:06:55 +0300

mastermind (2.21.17) lucid; urgency=low

  * Several minor fixes

 -- Andrey Vasilenkov <indigo@yandex-team.ru>  Fri, 27 Mar 2015 20:20:06 +0300

mastermind (2.21.16-1) lucid; urgency=low

  * Configurable autoapprove for recovery jobs

 -- Andrey Vasilenkov <indigo@yandex-team.ru>  Sat, 04 Apr 2015 12:33:17 +0300

mastermind (2.21.16) lucid; urgency=low

  * Do not crash if failed to resolve some infrastructure host
  * Do not crash when any of elliptics hostnames from config cannot be resolved

 -- Andrey Vasilenkov <indigo@yandex-team.ru>  Fri, 27 Mar 2015 18:01:57 +0300

mastermind (2.21.15) lucid; urgency=low

  * Fix for detaching node backend from group: based on group_id, not object of type storage.Group

 -- Andrey Vasilenkov <indigo@yandex-team.ru>  Tue, 24 Mar 2015 19:27:46 +0300

mastermind (2.21.14) lucid; urgency=low

  * Fix for detaching node backend from group: based on group_id, not object of type storage.Group

 -- Andrey Vasilenkov <indigo@yandex-team.ru>  Tue, 24 Mar 2015 19:00:33 +0300

mastermind (2.21.13) lucid; urgency=low

  * Do not fail job when elliptics request request for command status update was unsuccessful

 -- Andrey Vasilenkov <indigo@yandex-team.ru>  Tue, 24 Mar 2015 15:39:18 +0300

mastermind (2.21.12) lucid; urgency=low

  * Fix for busy uncoupled list groups fetching

 -- Andrey Vasilenkov <indigo@yandex-team.ru>  Tue, 24 Mar 2015 13:13:21 +0300

mastermind (2.21.11) lucid; urgency=low

  * Version bump for release-2.20 hotfix

 -- Andrey Vasilenkov <indigo@yandex-team.ru>  Mon, 23 Mar 2015 14:39:59 +0300

mastermind (2.21.10) lucid; urgency=low

  * Do not stop job execution when mark/unmark groups failed

 -- Andrey Vasilenkov <indigo@yandex-team.ru>  Fri, 20 Mar 2015 19:17:47 +0300

mastermind (2.21.9) lucid; urgency=low

  * Jobs processor uses periodic timer
  * Periodic timer implementation for timed queue

 -- Andrey Vasilenkov <indigo@yandex-team.ru>  Fri, 20 Mar 2015 16:52:58 +0300

mastermind (2.21.8) lucid; urgency=low

  * If job fails exception is saved to error messages list of job
  * Jobs index cleaning script
  * Removed jobs data from metadb's secondary indexes
  * Renamed mastermind util 'couple list-namespaces' handle to 'ns list'
  * Configurable minion request timeout

 -- Andrey Vasilenkov <indigo@yandex-team.ru>  Thu, 19 Mar 2015 16:42:05 +0300

mastermind (2.21.7) lucid; urgency=low

  * Resetting attempts counter on task manual retry

 -- Andrey Vasilenkov <indigo@yandex-team.ru>  Tue, 17 Mar 2015 17:11:18 +0300

mastermind (2.21.6) lucid; urgency=low

  * Misprint

 -- Andrey Vasilenkov <indigo@yandex-team.ru>  Tue, 17 Mar 2015 16:54:52 +0300

mastermind (2.21.5) lucid; urgency=low

  * Misprint

 -- Andrey Vasilenkov <indigo@yandex-team.ru>  Tue, 17 Mar 2015 16:45:53 +0300

mastermind (2.21.4) lucid; urgency=low

  * Fix for planner recovery job creation (a batch of applicable couple is empty)

 -- Andrey Vasilenkov <indigo@yandex-team.ru>  Tue, 17 Mar 2015 15:51:18 +0300

mastermind (2.21.3) lucid; urgency=low

  * tornado < 4.1 does not support raise_error option, fallback to async request with error checking

 -- Andrey Vasilenkov <indigo@yandex-team.ru>  Tue, 17 Mar 2015 15:07:02 +0300

mastermind (2.21.2) lucid; urgency=low

  * Fix for jobs rendering

 -- Andrey Vasilenkov <indigo@yandex-team.ru>  Mon, 16 Mar 2015 19:43:50 +0300

mastermind (2.21.1) lucid; urgency=low

  * Minion requests retry on http errors

 -- Andrey Vasilenkov <indigo@yandex-team.ru>  Mon, 16 Mar 2015 19:33:46 +0300

mastermind (2.20.6) lucid; urgency=low

  * Move job: fix for unmarking group that is down at the moment

 -- Andrey Vasilenkov <indigo@yandex-team.ru>  Mon, 23 Mar 2015 13:24:25 +0300

mastermind (2.20.5) lucid; urgency=low

  * Node backend statistics time is extracted from elliptics async result
  * Couple defragmentation by partitions

 -- Andrey Vasilenkov <indigo@yandex-team.ru>  Tue, 17 Mar 2015 20:01:35 +0300

mastermind (2.20.4) lucid; urgency=low

  * Jobs handler: move all groups from host
  * Moved src backend status check to move job start phase instead of creation phase

 -- Andrey Vasilenkov <indigo@yandex-team.ru>  Fri, 13 Mar 2015 20:41:18 +0300

mastermind (2.20.3) lucid; urgency=low

  * Fix for search-by-path using ipv6 ip addrs

 -- Andrey Vasilenkov <indigo@yandex-team.ru>  Wed, 11 Mar 2015 20:11:59 +0300

mastermind (2.20.2) lucid; urgency=low

  * Group history unified

 -- Andrey Vasilenkov <indigo@yandex-team.ru>  Wed, 11 Mar 2015 19:39:12 +0300

mastermind (2.20.1) lucid; urgency=low

  * Restore job: make src backend readonly if possible to prevent blob truncation

 -- Andrey Vasilenkov <indigo@yandex-team.ru>  Wed, 11 Mar 2015 17:06:15 +0300

mastermind (2.19.6) lucid; urgency=low

  * Fix for removing node backend from group

 -- Andrey Vasilenkov <indigo@yandex-team.ru>  Fri, 13 Mar 2015 12:35:54 +0300

mastermind (2.19.5) lucid; urgency=low

  * Manual locker commited

 -- Andrey Vasilenkov <indigo@yandex-team.ru>  Thu, 12 Mar 2015 15:49:31 +0300

mastermind (2.19.4) lucid; urgency=low

  * Fix for node history backend unlink

 -- Andrey Vasilenkov <indigo@yandex-team.ru>  Thu, 12 Mar 2015 14:55:52 +0300

mastermind (2.19.3) lucid; urgency=low

  * Recovery planner accounts locked couples

 -- Andrey Vasilenkov <indigo@yandex-team.ru>  Wed, 11 Mar 2015 15:30:51 +0300

mastermind (2.19.2) lucid; urgency=low

  * Planner does not operate without mongo db setup

 -- Andrey Vasilenkov <indigo@yandex-team.ru>  Thu, 05 Mar 2015 20:14:26 +0300

mastermind (2.19.1) lucid; urgency=low

  * Recover dc queue is replaced by dynamic weighting of couples using last recovery timestamp and keys difference
  * Couples can be indexed by unicode str
  * Workaround for hosts that cannot be resolved
  * Do not compare couple groups' metadata version numbers
  * Added namespace settings custom expiration time feature

 -- Andrey Vasilenkov <indigo@yandex-team.ru>  Thu, 05 Mar 2015 19:15:45 +0300

mastermind (2.18.15) lucid; urgency=low

  * Logging for move group planner improved
  * Refactored job accounting: now it should properly account destination hdds of existing jobs
  * Fix for lock release on error during groups' marking

 -- Andrey Vasilenkov <indigo@yandex-team.ru>  Wed, 11 Mar 2015 14:45:53 +0300

mastermind (2.18.14) lucid; urgency=low

  * Logging requests and test handler for ns_current_state logging

 -- Andrey Vasilenkov <indigo@yandex-team.ru>  Tue, 10 Mar 2015 12:53:16 +0300

mastermind (2.18.13) lucid; urgency=low

  * Effective space statistics fix

 -- Andrey Vasilenkov <indigo@yandex-team.ru>  Wed, 04 Mar 2015 14:49:07 +0300

mastermind (2.18.12) lucid; urgency=low

  * Fix for total effective_free_space count

 -- Andrey Vasilenkov <indigo@yandex-team.ru>  Tue, 03 Mar 2015 20:51:44 +0300

mastermind (2.18.11) lucid; urgency=low

  * Ensure path before checking locked hosts
  * Planner job creation fixed

 -- Andrey Vasilenkov <indigo@yandex-team.ru>  Tue, 03 Mar 2015 20:05:17 +0300

mastermind (2.18.10) lucid; urgency=low

  * Fix for group move handler --force option

 -- Andrey Vasilenkov <indigo@yandex-team.ru>  Mon, 02 Mar 2015 12:40:49 +0300

mastermind (2.18.9) lucid; urgency=low

  * Misprint fixed

 -- Andrey Vasilenkov <indigo@yandex-team.ru>  Fri, 27 Feb 2015 20:43:37 +0300

mastermind (2.18.8) lucid; urgency=low

  * Fix for mongo queries

 -- Andrey Vasilenkov <indigo@yandex-team.ru>  Fri, 27 Feb 2015 20:29:15 +0300

mastermind (2.18.7) lucid; urgency=low

  * Downtimes for both src_host and dst_host during rsync task execution
  * Use hostname in net downtimes
  * Rsync node task is now used for move job instead of common MinionCmdTask

 -- Andrey Vasilenkov <indigo@yandex-team.ru>  Fri, 27 Feb 2015 19:39:16 +0300

mastermind (2.18.6) lucid; urgency=low

  * IPv6 for tornado clients turned on

 -- Andrey Vasilenkov <indigo@yandex-team.ru>  Fri, 27 Feb 2015 16:18:09 +0300

mastermind (2.18.5) lucid; urgency=low

  * Implementation of net monitoring usage during rsync tasks executing

 -- Andrey Vasilenkov <indigo@yandex-team.ru>  Fri, 27 Feb 2015 15:05:11 +0300

mastermind (2.18.4) lucid; urgency=low

  * Fake sync manager get_children_locks implemented

 -- Andrey Vasilenkov <indigo@yandex-team.ru>  Wed, 25 Feb 2015 17:40:38 +0300

mastermind (2.18.3) lucid; urgency=low

  * Minor job processing refactoring fixes

 -- Andrey Vasilenkov <indigo@yandex-team.ru>  Tue, 24 Feb 2015 16:47:07 +0300

mastermind (2.18.2) lucid; urgency=low

  * Effective free space statistics calculation fixed
  * Minor job processor refactoring

 -- Andrey Vasilenkov <indigo@yandex-team.ru>  Fri, 20 Feb 2015 18:23:06 +0300

mastermind (2.18.1) lucid; urgency=low

  * Host lock implemented, prevents active operations on selected host

 -- Andrey Vasilenkov <indigo@yandex-team.ru>  Wed, 18 Feb 2015 17:28:31 +0300

mastermind (2.17.13) lucid; urgency=low

  * Logging

 -- Andrey Vasilenkov <indigo@yandex-team.ru>  Mon, 16 Feb 2015 18:39:50 +0300

mastermind (2.17.12) lucid; urgency=low

  * Fix for check-for-update settings checking

 -- Andrey Vasilenkov <indigo@yandex-team.ru>  Mon, 16 Feb 2015 17:37:23 +0300

mastermind (2.17.11) lucid; urgency=low

  * Logging

 -- Andrey Vasilenkov <indigo@yandex-team.ru>  Mon, 16 Feb 2015 17:23:52 +0300

mastermind (2.17.10) lucid; urgency=low

  * Mongo db is made optional (job processor and planner are disabled)

 -- Andrey Vasilenkov <indigo@yandex-team.ru>  Fri, 13 Feb 2015 18:59:33 +0300

mastermind (2.17.9) lucid; urgency=low

  * Return error code 1 if failed to create couple
  * Mongo db is made optional (job processor and planner are disabled)

 -- Andrey Vasilenkov <indigo@yandex-team.ru>  Fri, 13 Feb 2015 16:00:56 +0300

mastermind (2.17.8) lucid; urgency=low

  * Update groups status befire applying jobs

 -- Andrey Vasilenkov <indigo@yandex-team.ru>  Thu, 12 Feb 2015 18:23:58 +0300

mastermind (2.17.7) lucid; urgency=low

  * Fix for determing group space requirements on restore

 -- Andrey Vasilenkov <indigo@yandex-team.ru>  Tue, 10 Feb 2015 22:02:10 +0300

mastermind (2.17.6) lucid; urgency=low

  * Fix for determing group space requirements on restore

 -- Andrey Vasilenkov <indigo@yandex-team.ru>  Tue, 10 Feb 2015 21:50:42 +0300

mastermind (2.17.5) lucid; urgency=low

  * Fix for determing group space requirements on restore

 -- Andrey Vasilenkov <indigo@yandex-team.ru>  Tue, 10 Feb 2015 21:37:28 +0300

mastermind (2.17.4) lucid; urgency=low

  * Fix for restore candidates selection

 -- Andrey Vasilenkov <indigo@yandex-team.ru>  Tue, 10 Feb 2015 21:22:19 +0300

mastermind (2.17.3) lucid; urgency=low

  * Fix for couple status update on unlinking node backend from group

 -- Andrey Vasilenkov <indigo@yandex-team.ru>  Tue, 10 Feb 2015 18:46:56 +0300

mastermind (2.17.2) lucid; urgency=low

  * Fix for zookeeper lock release
  * Fix for updating couple status when all the groups did not respond during checking

 -- Andrey Vasilenkov <indigo@yandex-team.ru>  Mon, 09 Feb 2015 12:46:04 +0300

mastermind (2.17.1) lucid; urgency=low

  * Check-for-update option for namespace setup
  * Storage total keys diff handler
  * Reconnect timeout for mastermind-util is decreased to 3 sec
  * cocaine-runtime dependency added

 -- Andrey Vasilenkov <indigo@yandex-team.ru>  Fri, 06 Feb 2015 18:00:27 +0300

mastermind (2.16.10) lucid; urgency=low

  * Fix for rsync group node backend checking

 -- Andrey Vasilenkov <indigo@yandex-team.ru>  Fri, 06 Feb 2015 17:41:47 +0300

mastermind (2.16.9) lucid; urgency=low

  * Removed constraints on node backend status during restore group job

 -- Andrey Vasilenkov <indigo@yandex-team.ru>  Thu, 05 Feb 2015 20:17:43 +0300

mastermind (2.16.8) lucid; urgency=low

  * Restore group job can now accept source group as a parameter

 -- Andrey Vasilenkov <indigo@yandex-team.ru>  Thu, 05 Feb 2015 19:10:06 +0300

mastermind (2.16.7) lucid; urgency=low

  * Removed obsolete checking if tasks where successfully fetched from minions

 -- Andrey Vasilenkov <indigo@yandex-team.ru>  Thu, 05 Feb 2015 15:07:56 +0300

mastermind (2.16.6) lucid; urgency=low

  * Fix for job accounting of groups with broken namespace settings

 -- Andrey Vasilenkov <indigo@yandex-team.ru>  Thu, 05 Feb 2015 12:35:26 +0300

mastermind (2.16.5) lucid; urgency=low

  * Couples taking part in new and executing jobs are taken in account when creating new move job
  * Group move --lucky option to automatically select uncoupled group to move source group to

 -- Andrey Vasilenkov <indigo@yandex-team.ru>  Wed, 04 Feb 2015 16:09:30 +0300

mastermind (2.16.4) lucid; urgency=low

  * Detecting stat file error from monitor stats

 -- Andrey Vasilenkov <indigo@yandex-team.ru>  Mon, 02 Feb 2015 12:41:27 +0300

mastermind (2.16.3) lucid; urgency=low

  * Group move has 'force' parameter, which will try to cancel unimportant jobs

 -- Andrey Vasilenkov <indigo@yandex-team.ru>  Thu, 29 Jan 2015 18:13:03 +0300

mastermind (2.16.2) lucid; urgency=low

  * More informative error message when trying to restore uncoupled group
  * Script for moving jobs from elliptics to mongodb
  * Removed obsolete syslog-ng restart command from postinst
  * Fix for logging elliptics request nano-seconds

 -- Andrey Vasilenkov <indigo@yandex-team.ru>  Tue, 27 Jan 2015 19:33:03 +0300

mastermind (2.16.1) lucid; urgency=low

  * Optional unimportant jobs cancellation on creating restore job

 -- Andrey Vasilenkov <indigo@yandex-team.ru>  Mon, 26 Jan 2015 18:48:18 +0300

mastermind (2.15.34) lucid; urgency=low

  * Read preferences for mongo forced to PRIMARY_PREFFERED

 -- Andrey Vasilenkov <indigo@yandex-team.ru>  Mon, 26 Jan 2015 14:38:02 +0300

mastermind (2.15.33) lucid; urgency=low

  * Read preferences for mongo forced to PRIMARY_PREFFERED

 -- Andrey Vasilenkov <indigo@yandex-team.ru>  Mon, 26 Jan 2015 14:16:57 +0300

mastermind (2.15.32) lucid; urgency=low

  * Misprint fixed

 -- Andrey Vasilenkov <indigo@yandex-team.ru>  Fri, 23 Jan 2015 16:49:10 +0300

mastermind (2.15.31) lucid; urgency=low

  * Fix for marking jobs fetched from db as non-dirty

 -- Andrey Vasilenkov <indigo@yandex-team.ru>  Fri, 23 Jan 2015 13:34:35 +0300

mastermind (2.15.30) lucid; urgency=low

  * Fixed bug with jobs creation

 -- Andrey Vasilenkov <indigo@yandex-team.ru>  Fri, 23 Jan 2015 13:11:49 +0300

mastermind (2.15.29) lucid; urgency=low

  * Misprint fixed

 -- Andrey Vasilenkov <indigo@yandex-team.ru>  Thu, 22 Jan 2015 22:23:46 +0300

mastermind (2.15.28) lucid; urgency=low

  * Forced jobs ts convertion to int

 -- Andrey Vasilenkov <indigo@yandex-team.ru>  Thu, 22 Jan 2015 21:33:56 +0300

mastermind (2.15.27) lucid; urgency=low

  * Dependencies updated

 -- Andrey Vasilenkov <indigo@yandex-team.ru>  Thu, 22 Jan 2015 19:56:03 +0300

mastermind (2.15.26) lucid; urgency=low

  * Misprint fixed

 -- Andrey Vasilenkov <indigo@yandex-team.ru>  Thu, 22 Jan 2015 19:39:47 +0300

mastermind (2.15.25) lucid; urgency=low

  * Mongo working draft for testing

 -- Andrey Vasilenkov <indigo@yandex-team.ru>  Thu, 22 Jan 2015 17:09:56 +0300

mastermind (2.15.24) lucid; urgency=low

  * Fix for minions command execution

 -- Andrey Vasilenkov <indigo@yandex-team.ru>  Wed, 21 Jan 2015 16:53:22 +0300

mastermind (2.15.23) lucid; urgency=low

  * Misprint fixed

 -- Andrey Vasilenkov <indigo@yandex-team.ru>  Wed, 21 Jan 2015 13:37:07 +0300

mastermind (2.15.22) lucid; urgency=low

  * Fix for minion cmd command execution

 -- Andrey Vasilenkov <indigo@yandex-team.ru>  Wed, 21 Jan 2015 13:10:30 +0300

mastermind (2.15.21) lucid; urgency=low

  * General concurrent handler implemented, wraps all API handlers
  * Misprint fixes

 -- Andrey Vasilenkov <indigo@yandex-team.ru>  Mon, 19 Jan 2015 15:01:06 +0300

mastermind (2.15.20) lucid; urgency=low

  * Changed dependencies (cocaine-tools << 0.12, cocaine-framework-python << 0.12)

 -- Andrey Vasilenkov <indigo@yandex-team.ru>  Fri, 16 Jan 2015 14:17:35 +0300

mastermind (2.15.19) lucid; urgency=low

  * Changed dependencies (python-tornado << 4)

 -- Andrey Vasilenkov <indigo@yandex-team.ru>  Fri, 16 Jan 2015 14:04:29 +0300

mastermind (2.15.18) lucid; urgency=low

  * Fix for manual handlers for defrag and recover-dc jobs creation
  * Fix for cocaine worker timeouts on job creation
  * Refactored minion states update process

 -- Andrey Vasilenkov <indigo@yandex-team.ru>  Wed, 14 Jan 2015 16:44:18 +0300

mastermind (2.15.17) lucid; urgency=low

  * Increased cocaine worker pool-limit to 7

 -- Andrey Vasilenkov <indigo@yandex-team.ru>  Tue, 13 Jan 2015 20:43:40 +0300

mastermind (2.15.16) lucid; urgency=low

  * Increased worker heartbeat timeout to 240s

 -- Andrey Vasilenkov <indigo@yandex-team.ru>  Tue, 13 Jan 2015 18:27:19 +0300

mastermind (2.15.15) lucid; urgency=low

  * Temporary decreased jobs prefetch time span

 -- Andrey Vasilenkov <indigo@yandex-team.ru>  Tue, 13 Jan 2015 14:55:54 +0300

mastermind (2.15.14) lucid; urgency=low

  * Minor logging cleaning

 -- Andrey Vasilenkov <indigo@yandex-team.ru>  Tue, 13 Jan 2015 12:53:16 +0300

mastermind (2.15.13) lucid; urgency=low

  * Decreased cocaine pool-limit to 3

 -- Andrey Vasilenkov <indigo@yandex-team.ru>  Mon, 12 Jan 2015 20:34:19 +0300

mastermind (2.15.12) lucid; urgency=low

  * Job processing can be started as soon as minions states has been fetched from all hosts with executing minion tasks according to job processor data
  * Fix for invalid checking of minions history records

 -- Andrey Vasilenkov <indigo@yandex-team.ru>  Mon, 12 Jan 2015 20:07:54 +0300

mastermind (2.15.11) lucid; urgency=low

  * Start task threads after cocaine worker has been initialized

 -- Andrey Vasilenkov <indigo@yandex-team.ru>  Fri, 09 Jan 2015 19:18:53 +0300

mastermind (2.15.10) lucid; urgency=low

  * Infrastructure procedures logging improved

 -- Andrey Vasilenkov <indigo@yandex-team.ru>  Fri, 09 Jan 2015 18:26:10 +0300

mastermind (2.15.9) lucid; urgency=low

  * Startup timeout temporarily increased
  * Excessive logging removed

 -- Andrey Vasilenkov <indigo@yandex-team.ru>  Fri, 02 Jan 2015 02:44:08 +0300

mastermind (2.15.8) lucid; urgency=low

  * Added handler execution time to logs

 -- Andrey Vasilenkov <indigo@yandex-team.ru>  Wed, 24 Dec 2014 15:48:54 +0300

mastermind (2.15.7) lucid; urgency=low

  * Fix for recovery jobs queue fill

 -- Andrey Vasilenkov <indigo@yandex-team.ru>  Tue, 23 Dec 2014 16:05:36 +0300

mastermind (2.15.6) lucid; urgency=low

  * Fix for indexes batch reader

 -- Andrey Vasilenkov <indigo@yandex-team.ru>  Tue, 23 Dec 2014 14:28:14 +0300

mastermind (2.15.5) lucid; urgency=low

  * Misprint fixed

 -- Andrey Vasilenkov <indigo@yandex-team.ru>  Mon, 22 Dec 2014 18:49:02 +0300

mastermind (2.15.4) lucid; urgency=low

  * Misprint fixed

 -- Andrey Vasilenkov <indigo@yandex-team.ru>  Mon, 22 Dec 2014 18:47:00 +0300

mastermind (2.15.3) lucid; urgency=low

  * Fix for recovery jobs refactoring

 -- Andrey Vasilenkov <indigo@yandex-team.ru>  Mon, 22 Dec 2014 18:39:23 +0300

mastermind (2.15.2) lucid; urgency=low

  * Recover dc planner refactored a little bit
  * Do not take jobs global lock on job cancelling

 -- Andrey Vasilenkov <indigo@yandex-team.ru>  Mon, 22 Dec 2014 17:47:55 +0300

mastermind (2.15.1) lucid; urgency=low

  * Added optional flag for considering namespace broken when its' groups has unequal total space

 -- Andrey Vasilenkov <indigo@yandex-team.ru>  Fri, 19 Dec 2014 14:31:33 +0300

mastermind (2.14.17) lucid; urgency=low

  * Logging for tagged records

 -- Andrey Vasilenkov <indigo@yandex-team.ru>  Thu, 18 Dec 2014 19:47:14 +0300

mastermind (2.14.16) lucid; urgency=low

  * Job handler for getting jobs by job ids

 -- Andrey Vasilenkov <indigo@yandex-team.ru>  Thu, 18 Dec 2014 15:22:30 +0300

mastermind (2.14.15) lucid; urgency=low

  * Use max executing recover dc jobs limit in planner

 -- Andrey Vasilenkov <indigo@yandex-team.ru>  Mon, 15 Dec 2014 19:57:10 +0300

mastermind (2.14.14) lucid; urgency=low

  * Recover dc: limited job creation

 -- Andrey Vasilenkov <indigo@yandex-team.ru>  Mon, 15 Dec 2014 19:44:06 +0300

mastermind (2.14.13) lucid; urgency=low

  * No approving for recovery jobs

 -- Andrey Vasilenkov <indigo@yandex-team.ru>  Mon, 15 Dec 2014 19:22:40 +0300

mastermind (2.14.12) lucid; urgency=low

  * Do not take global jobs lock on jobs' approving

 -- Andrey Vasilenkov <indigo@yandex-team.ru>  Mon, 15 Dec 2014 18:45:43 +0300

mastermind (2.14.11) lucid; urgency=low

  * Minor misprint

 -- Andrey Vasilenkov <indigo@yandex-team.ru>  Sat, 13 Dec 2014 20:20:52 +0300

mastermind (2.14.10) lucid; urgency=low

  * Minor misprint

 -- Andrey Vasilenkov <indigo@yandex-team.ru>  Fri, 12 Dec 2014 19:22:17 +0300

mastermind (2.14.9) lucid; urgency=low

  * Checking move jobs for dc sharing prevention before starting

 -- Andrey Vasilenkov <indigo@yandex-team.ru>  Fri, 12 Dec 2014 19:09:16 +0300

mastermind (2.14.8) lucid; urgency=low

  * Misprint fixed

 -- Andrey Vasilenkov <indigo@yandex-team.ru>  Thu, 11 Dec 2014 18:42:25 +0300

mastermind (2.14.7) lucid; urgency=low

  * Misprint fixed

 -- Andrey Vasilenkov <indigo@yandex-team.ru>  Thu, 11 Dec 2014 18:33:41 +0300

mastermind (2.14.6) lucid; urgency=low

  * Cluster lock and couple data updating before deleting namespace

 -- Andrey Vasilenkov <indigo@yandex-team.ru>  Thu, 11 Dec 2014 18:29:02 +0300

mastermind (2.14.5) lucid; urgency=low

  * Namespace settings service flags and options implemented

 -- Andrey Vasilenkov <indigo@yandex-team.ru>  Thu, 11 Dec 2014 17:36:02 +0300

mastermind (2.14.4) lucid; urgency=low

  * Read-only backends support and new move job workflow with making source group read-only instead of disabling

 -- Andrey Vasilenkov <indigo@yandex-team.ru>  Thu, 11 Dec 2014 15:08:43 +0300

mastermind (2.14.3) lucid; urgency=low

  * Checking busy uncoupled groups before selecting uncouple group for group restoring

 -- Andrey Vasilenkov <indigo@yandex-team.ru>  Mon, 08 Dec 2014 19:46:01 +0300

mastermind (2.14.2) lucid; urgency=low

  * Optional parameter for search-by-path for search only within the last history record

 -- Andrey Vasilenkov <indigo@yandex-team.ru>  Mon, 08 Dec 2014 18:03:20 +0300

mastermind (2.14.1) lucid; urgency=low

  * Support for search-by-path * syntax

 -- Andrey Vasilenkov <indigo@yandex-team.ru>  Mon, 08 Dec 2014 16:56:51 +0300

mastermind (2.13.5) lucid; urgency=low

  * Recover job: do not perform defrag tasks before actual recovery starts
  * Added -M and -L options to recover dc task

 -- Andrey Vasilenkov <indigo@yandex-team.ru>  Wed, 10 Dec 2014 14:56:25 +0300

mastermind (2.13.4) lucid; urgency=low

  * Fix for statistics updating

 -- Andrey Vasilenkov <indigo@yandex-team.ru>  Tue, 09 Dec 2014 17:06:09 +0300

mastermind (2.13.3) lucid; urgency=low

  * Restore group job can now select appropriate uncouple group and merge several into one if necessary

 -- Andrey Vasilenkov <indigo@yandex-team.ru>  Fri, 05 Dec 2014 16:55:10 +0300

mastermind (2.13.2) lucid; urgency=low

  * Updating namespace settings when building couples
  * Convert couple meta script updated

 -- Andrey Vasilenkov <indigo@yandex-team.ru>  Tue, 02 Dec 2014 16:14:20 +0300

mastermind (2.13.1) lucid; urgency=low

  * Moved 'frozen' setting from couple meta key to group meta key

 -- Andrey Vasilenkov <indigo@yandex-team.ru>  Mon, 01 Dec 2014 19:49:32 +0300

mastermind (2.12.2) lucid; urgency=low

  * Fix for couple build handler timeout

 -- Andrey Vasilenkov <indigo@yandex-team.ru>  Fri, 28 Nov 2014 19:11:13 +0300

mastermind (2.12.1) lucid; urgency=low

  * Group restore job implemented
  * Cmd restore deprecated
  * Optimized statistics updating

 -- Andrey Vasilenkov <indigo@yandex-team.ru>  Fri, 28 Nov 2014 16:11:45 +0300

mastermind (2.11.4) lucid; urgency=low

  * Temporary increased mastermind startup time to 120 sec

 -- Andrey Vasilenkov <indigo@yandex-team.ru>  Thu, 27 Nov 2014 16:25:53 +0300

mastermind (2.11.3) lucid; urgency=low

  * Fix for couple build mastermind utils

 -- Andrey Vasilenkov <indigo@yandex-team.ru>  Fri, 21 Nov 2014 19:09:02 +0300

mastermind (2.11.2) lucid; urgency=low

  * Fix for default locking sync manager

 -- Andrey Vasilenkov <indigo@yandex-team.ru>  Fri, 21 Nov 2014 18:47:46 +0300

mastermind (2.11.1) lucid; urgency=low

  * New couple builder

 -- Andrey Vasilenkov <indigo@yandex-team.ru>  Fri, 21 Nov 2014 16:55:14 +0300

mastermind (2.10.2) lucid; urgency=low

  * Do not use integer size for weights dictionary for json-compatibility

 -- Andrey Vasilenkov <indigo@yandex-team.ru>  Thu, 13 Nov 2014 19:08:42 +0300

mastermind (2.10.1) lucid; urgency=low

  * Ns setup: removed signature port option
  * Additional verbose couple status
  * Config option for forbidding namespaces without settings - couples of such namespaces will be considered BROKEN
  * get_namespaces_states handle that combines all namespace state as one dict
  * Ns setup: removed storage-location option
  * Fix for uniform auth-keys format

 -- Andrey Vasilenkov <indigo@yandex-team.ru>  Mon, 10 Nov 2014 19:08:16 +0300

mastermind (2.9.92) lucid; urgency=low

  * Temporary removed additional node stale checking in balancer itself

 -- Andrey Vasilenkov <indigo@yandex-team.ru>  Thu, 13 Nov 2014 00:28:04 +0300

mastermind (2.9.91) lucid; urgency=low

  * Statistics stale status is checked only when statistics is updated
  * get_namespaces_states handle that combines all namespace state as one dict
  * Ns setup: removed storage-location option
  * Fix for uniform auth-keys format
  * Ns setup: storage-location is a boolean flag now

 -- Andrey Vasilenkov <indigo@yandex-team.ru>  Wed, 12 Nov 2014 20:04:23 +0300

mastermind (2.9.90) lucid; urgency=low

  * Job status handle

 -- Andrey Vasilenkov <indigo@yandex-team.ru>  Fri, 07 Nov 2014 18:36:41 +0300

mastermind (2.9.89) lucid; urgency=low

  * Distinct BROKEN status for couples and groups that have forbidden configuration
  * Config flags for forbidding dht and dc sharing among groups
  * Dependencies updated

 -- Andrey Vasilenkov <indigo@yandex-team.ru>  Thu, 06 Nov 2014 18:04:45 +0300

mastermind (2.9.88) lucid; urgency=low

  * Cmd restore: reconfiguring elliptics before starting node backend

 -- Andrey Vasilenkov <indigo@yandex-team.ru>  Wed, 05 Nov 2014 17:05:35 +0300

mastermind (2.9.87) lucid; urgency=low

  * Cluster global lock and update before changing its state (couple build and couple break)

 -- Andrey Vasilenkov <indigo@yandex-team.ru>  Tue, 04 Nov 2014 20:15:41 +0300

mastermind (2.9.86) lucid; urgency=low

  * Namespace settings using tagged indexes

 -- Andrey Vasilenkov <indigo@yandex-team.ru>  Sat, 01 Nov 2014 15:28:56 +0300

mastermind (2.9.85) lucid; urgency=low

  * Fixed broken couples status update in case of coupled groups having different namespaces
  * Configurable node backend stat stale timeout

 -- Andrey Vasilenkov <indigo@yandex-team.ru>  Fri, 31 Oct 2014 16:15:48 +0300

mastermind (2.9.84) lucid; urgency=low

  * Fix for free effective space info handle

 -- Andrey Vasilenkov <indigo@yandex-team.ru>  Wed, 29 Oct 2014 19:28:39 +0300

mastermind (2.9.83) lucid; urgency=low

  * Fix for namespace-aware handlers that can fail because of the broken couples
  * Cocaine framework dependencies

 -- Andrey Vasilenkov <indigo@yandex-team.ru>  Wed, 29 Oct 2014 18:51:52 +0300

mastermind (2.9.82) lucid; urgency=low

  * Mastermind util reconnects automatically on DisconnectionError of cocaine Service
  * Minions status fetching configurable timeout
  * Workaround for minions state update
  * Indexes uses batched read latest requests insted of a bulk read

 -- Andrey Vasilenkov <indigo@yandex-team.ru>  Wed, 29 Oct 2014 17:41:05 +0300

mastermind (2.9.81) lucid; urgency=low

  * Reserved space option for namespaces

 -- Andrey Vasilenkov <indigo@yandex-team.ru>  Tue, 28 Oct 2014 17:28:45 +0300

mastermind (2.9.80) lucid; urgency=low

  * Added alive and removed records counters

 -- Andrey Vasilenkov <indigo@yandex-team.ru>  Mon, 27 Oct 2014 18:03:18 +0300

mastermind (2.9.79) lucid; urgency=low

  * Rearranged locks acquiring

 -- Andrey Vasilenkov <indigo@yandex-team.ru>  Fri, 24 Oct 2014 16:33:44 +0400

mastermind (2.9.78) lucid; urgency=low

  * Do not share locks among different threads, this can cause unwanted sideeffects
  * Recover dc task: decreased number of threads by one to leave one group in couple available for data reads and writes

 -- Andrey Vasilenkov <indigo@yandex-team.ru>  Fri, 24 Oct 2014 15:44:26 +0400

mastermind (2.9.77) lucid; urgency=low

  * One more zero-weight couple fix

 -- Andrey Vasilenkov <indigo@yandex-team.ru>  Wed, 22 Oct 2014 15:10:53 +0400

mastermind (2.9.76) lucid; urgency=low

  * Ultimate fix for zero-weight couples

 -- Andrey Vasilenkov <indigo@yandex-team.ru>  Wed, 22 Oct 2014 14:07:49 +0400

mastermind (2.9.75) lucid; urgency=low

  * Fix for minions ready state

 -- Andrey Vasilenkov <indigo@yandex-team.ru>  Tue, 21 Oct 2014 19:02:16 +0400

mastermind (2.9.74) lucid; urgency=low

  * Misprints

 -- Andrey Vasilenkov <indigo@yandex-team.ru>  Tue, 21 Oct 2014 18:16:11 +0400

mastermind (2.9.73) lucid; urgency=low

  * Fix for blob max size stats

 -- Andrey Vasilenkov <indigo@yandex-team.ru>  Tue, 21 Oct 2014 16:12:16 +0400

mastermind (2.9.72) lucid; urgency=low

  * Do not create defrag jobs if not enough free space on any node backend
  * Max blob size as node backend statistics parameter
  * Couple defrag check timeout increased to 2 days
  * Using dstat error from elliptics monitor stat

 -- Andrey Vasilenkov <indigo@yandex-team.ru>  Tue, 21 Oct 2014 14:56:02 +0400

mastermind (2.9.71) lucid; urgency=low

  * Redirect namespace options
  * Json output for group search-by-path handle

 -- Andrey Vasilenkov <indigo@yandex-team.ru>  Mon, 20 Oct 2014 18:08:18 +0400

mastermind (2.9.70) lucid; urgency=low

  * Minions gzip turned on

 -- Andrey Vasilenkov <indigo@yandex-team.ru>  Mon, 20 Oct 2014 16:16:41 +0400

mastermind (2.9.69) lucid; urgency=low

  * Couple defrag planner uses records removed size to select couples to defrag

 -- Andrey Vasilenkov <indigo@yandex-team.ru>  Fri, 17 Oct 2014 18:51:02 +0400

mastermind (2.9.68) lucid; urgency=low

  * Couple defragmentation planner

 -- Andrey Vasilenkov <indigo@yandex-team.ru>  Fri, 17 Oct 2014 15:17:52 +0400

mastermind (2.9.67) lucid; urgency=low

   * Couple defragmentation job

 -- Andrey Vasilenkov <indigo@yandex-team.ru>  Thu, 16 Oct 2014 16:24:57 +0400

mastermind (2.9.66) lucid; urgency=low

  * Misprints

 -- Andrey Vasilenkov <indigo@yandex-team.ru>  Wed, 15 Oct 2014 19:37:55 +0400

mastermind (2.9.65) lucid; urgency=low

  * Jobs locks are performed on job creation
  * Fix for tree map generation for flowmastermind

 -- Andrey Vasilenkov <indigo@yandex-team.ru>  Wed, 15 Oct 2014 16:35:09 +0400

mastermind (2.9.64) lucid; urgency=low

  * Move jobs: check src couple status before stopping node backend
  * Fix for move jobs tasks order
  * Check for last error to prevent lock acquire errors duplication
  * Defrag tasks for recover dc jobs added

 -- Andrey Vasilenkov <indigo@yandex-team.ru>  Tue, 14 Oct 2014 16:22:36 +0400

mastermind (2.9.63) lucid; urgency=low

  * Added features to namespace settings with two options: multipart-content-length-threshold and select-couple-to-upload
  * Fix for zookeeper lock release when failed to process job

 -- Andrey Vasilenkov <indigo@yandex-team.ru>  Mon, 13 Oct 2014 18:37:41 +0400

mastermind (2.9.62) lucid; urgency=low

  * Fix for couple repair

 -- Andrey Vasilenkov <indigo@yandex-team.ru>  Sun, 12 Oct 2014 23:06:15 +0400

mastermind (2.9.61) lucid; urgency=low

  * Minions status fetch fixed

 -- Andrey Vasilenkov <indigo@yandex-team.ru>  Sun, 12 Oct 2014 14:48:02 +0400

mastermind (2.9.60) lucid; urgency=low

  * Removed minions ready percentage, 100% minion response is required

 -- Andrey Vasilenkov <indigo@yandex-team.ru>  Fri, 10 Oct 2014 13:33:18 +0400

mastermind (2.9.59) lucid; urgency=low

  * Profile name fix in mastermind deployment script
  * Fix for max group number inconsistency

 -- Andrey Vasilenkov <indigo@yandex-team.ru>  Thu, 09 Oct 2014 17:46:00 +0400

mastermind (2.9.58) lucid; urgency=low

  * Detaching node backend from uncoupled group on move job completion

 -- Andrey Vasilenkov <indigo@yandex-team.ru>  Thu, 09 Oct 2014 16:30:33 +0400

mastermind (2.9.57) lucid; urgency=low

  * Separate max executing jobs counters per job type
  * Json output fix for mastermind util

 -- Andrey Vasilenkov <indigo@yandex-team.ru>  Thu, 09 Oct 2014 15:06:32 +0400

mastermind (2.9.56) lucid; urgency=low

  * Fix for flowmastermind statistics

 -- Andrey Vasilenkov <indigo@yandex-team.ru>  Wed, 08 Oct 2014 21:01:03 +0400

mastermind (2.9.55) lucid; urgency=low

  * Fix for flowmastermind statistics

 -- Andrey Vasilenkov <indigo@yandex-team.ru>  Wed, 08 Oct 2014 20:44:54 +0400

mastermind (2.9.54) lucid; urgency=low

  * Additional checking for busy hosts

 -- Andrey Vasilenkov <indigo@yandex-team.ru>  Wed, 08 Oct 2014 19:18:04 +0400

mastermind (2.9.53) lucid; urgency=low

  * Misprint fixed

 -- Andrey Vasilenkov <indigo@yandex-team.ru>  Wed, 08 Oct 2014 18:39:51 +0400

mastermind (2.9.52) lucid; urgency=low

  * Misprint fixed

 -- Andrey Vasilenkov <indigo@yandex-team.ru>  Wed, 08 Oct 2014 18:29:59 +0400

mastermind (2.9.51) lucid; urgency=low

  * Fix for job move planning

 -- Andrey Vasilenkov <indigo@yandex-team.ru>  Wed, 08 Oct 2014 18:08:14 +0400

mastermind (2.9.50) lucid; urgency=low

  * Jobs tagging optimized

 -- Andrey Vasilenkov <indigo@yandex-team.ru>  Wed, 08 Oct 2014 17:47:41 +0400

mastermind (2.9.49) lucid; urgency=low

  * Usage of tag secondary indexes

 -- Andrey Vasilenkov <indigo@yandex-team.ru>  Tue, 07 Oct 2014 20:01:43 +0400

mastermind (2.9.48) lucid; urgency=low

  * Fix for zk lock acquirings

 -- Andrey Vasilenkov <indigo@yandex-team.ru>  Mon, 06 Oct 2014 18:54:14 +0400

mastermind (2.9.47) lucid; urgency=low

  * Fix for zk lock acquirings

 -- Andrey Vasilenkov <indigo@yandex-team.ru>  Mon, 06 Oct 2014 18:43:01 +0400

mastermind (2.9.46) lucid; urgency=low

  * Fix for zk lock acquirings

 -- Andrey Vasilenkov <indigo@yandex-team.ru>  Mon, 06 Oct 2014 18:32:22 +0400

mastermind (2.9.45) lucid; urgency=low

  * Fix for zk lock acquirings

 -- Andrey Vasilenkov <indigo@yandex-team.ru>  Mon, 06 Oct 2014 17:58:13 +0400

mastermind (2.9.44) lucid; urgency=low

  * Fix for zk lock acquirings

 -- Andrey Vasilenkov <indigo@yandex-team.ru>  Mon, 06 Oct 2014 17:44:54 +0400

mastermind (2.9.43) lucid; urgency=low

  * Minor bugs fixed

 -- Andrey Vasilenkov <indigo@yandex-team.ru>  Thu, 02 Oct 2014 08:59:09 +0400

mastermind (2.9.42) lucid; urgency=low

  * Remove path and migrate dst dir for move jobs

 -- Andrey Vasilenkov <indigo@yandex-team.ru>  Wed, 01 Oct 2014 19:04:04 +0400

mastermind (2.9.41) lucid; urgency=low

  * Fix for namespace statistics fetching

 -- Andrey Vasilenkov <indigo@yandex-team.ru>  Wed, 01 Oct 2014 17:29:12 +0400

mastermind (2.9.40) lucid; urgency=low

  * Wait timeout for dnet_client minion commands

 -- Andrey Vasilenkov <indigo@yandex-team.ru>  Tue, 30 Sep 2014 19:57:17 +0400

mastermind (2.9.39) lucid; urgency=low

  * Use timeout for zookeeper locks

 -- Andrey Vasilenkov <indigo@yandex-team.ru>  Tue, 30 Sep 2014 14:26:28 +0400

mastermind (2.9.38) lucid; urgency=low

  * Move jobs planner: take lost space instead of moved data size into consideration

 -- Andrey Vasilenkov <indigo@yandex-team.ru>  Mon, 29 Sep 2014 15:14:44 +0400

mastermind (2.9.37) lucid; urgency=low

  * Create maximum one move job per host
  * Do not process jobs till minions status is fetched

 -- Andrey Vasilenkov <indigo@yandex-team.ru>  Fri, 26 Sep 2014 13:04:21 +0400

mastermind (2.9.36) lucid; urgency=low

  * Minor fixes

 -- Andrey Vasilenkov <indigo@yandex-team.ru>  Thu, 25 Sep 2014 14:46:47 +0400

mastermind (2.9.35) lucid; urgency=low

  * Fix for selecting src and dst datacenters for move jobs

 -- Andrey Vasilenkov <indigo@yandex-team.ru>  Thu, 25 Sep 2014 14:06:45 +0400

mastermind (2.9.34) lucid; urgency=low

  * More logging

 -- Andrey Vasilenkov <indigo@yandex-team.ru>  Thu, 25 Sep 2014 12:49:21 +0400

mastermind (2.9.33) lucid; urgency=low

  * temporary proxy fix to prevent bad response caching

 -- Andrey Vasilenkov <indigo@yandex-team.ru>  Wed, 24 Sep 2014 18:54:46 +0400

mastermind (2.9.32) lucid; urgency=low

  * New algorithm for move jobs generation
  * Minor bug fixes

 -- Andrey Vasilenkov <indigo@yandex-team.ru>  Wed, 24 Sep 2014 17:51:09 +0400

mastermind (2.9.31) lucid; urgency=low

  * create_group_ids uses new service name

 -- Andrey Vasilenkov <indigo@yandex-team.ru>  Wed, 24 Sep 2014 14:28:17 +0400

mastermind (2.9.30) lucid; urgency=low

  * cmd restore should now work with old history records

 -- Andrey Vasilenkov <indigo@yandex-team.ru>  Wed, 24 Sep 2014 12:11:26 +0400

mastermind (2.9.29) lucid; urgency=low

  * Fix for zookeeper lock ensuring path

 -- Andrey Vasilenkov <indigo@yandex-team.ru>  Tue, 23 Sep 2014 13:53:35 +0400

mastermind (2.9.28) lucid; urgency=low

  * Failover in case of bad monitor_stat for node and/or node_backend

 -- Andrey Vasilenkov <indigo@yandex-team.ru>  Mon, 22 Sep 2014 15:28:25 +0400

mastermind (2.9.27) lucid; urgency=low

  * Less logs

 -- Andrey Vasilenkov <indigo@yandex-team.ru>  Thu, 18 Sep 2014 17:56:02 +0400

mastermind (2.9.26) lucid; urgency=low

  * More logs

 -- Andrey Vasilenkov <indigo@yandex-team.ru>  Thu, 18 Sep 2014 17:30:44 +0400

mastermind (2.9.25) lucid; urgency=low

  * Log fix

 -- Andrey Vasilenkov <indigo@yandex-team.ru>  Thu, 18 Sep 2014 17:18:15 +0400

mastermind (2.9.24) lucid; urgency=low

  * Logging invalid backend statistics

 -- Andrey Vasilenkov <indigo@yandex-team.ru>  Thu, 18 Sep 2014 17:05:59 +0400

mastermind (2.9.23) lucid; urgency=low

  * Search group by hostname and path

 -- Andrey Vasilenkov <indigo@yandex-team.ru>  Wed, 17 Sep 2014 21:16:14 +0400

mastermind (2.9.22) lucid; urgency=low

  * Namespace couple weights are considered valid only if there is more than min_units of writeable couples
  * Namespace settings for min-units number

 -- Andrey Vasilenkov <indigo@yandex-team.ru>  Tue, 16 Sep 2014 19:30:54 +0400

mastermind (2.9.21) lucid; urgency=low

  * Storage location option for namespace setup
  * Required parameters for couple build command: namespace and initial state

 -- Andrey Vasilenkov <indigo@yandex-team.ru>  Mon, 15 Sep 2014 15:31:32 +0400

mastermind (2.9.20) lucid; urgency=low

  * Groups key count for recovery jobs

 -- Andrey Vasilenkov <indigo@yandex-team.ru>  Fri, 12 Sep 2014 15:30:24 +0400

mastermind (2.9.19) lucid; urgency=low

  * Minor fix

 -- Andrey Vasilenkov <indigo@yandex-team.ru>  Fri, 12 Sep 2014 13:48:22 +0400

mastermind (2.9.18) lucid; urgency=low

  * Additional option of processes number for recovery job

 -- Andrey Vasilenkov <indigo@yandex-team.ru>  Fri, 12 Sep 2014 13:17:16 +0400

mastermind (2.9.17) lucid; urgency=low

  * Minor fix

 -- Andrey Vasilenkov <indigo@yandex-team.ru>  Thu, 11 Sep 2014 16:58:42 +0400

mastermind (2.9.16) lucid; urgency=low

  * Additional parameters for recovery dc

 -- Andrey Vasilenkov <indigo@yandex-team.ru>  Thu, 11 Sep 2014 16:51:51 +0400

mastermind (2.9.15) lucid; urgency=low

  * Fix for setting task start time

 -- Andrey Vasilenkov <indigo@yandex-team.ru>  Mon, 08 Sep 2014 14:50:13 +0400

mastermind (2.9.14) lucid; urgency=low

  * Use all remotes when creating recovery dc jobs

 -- Andrey Vasilenkov <indigo@yandex-team.ru>  Fri, 05 Sep 2014 18:13:46 +0400

mastermind (2.9.13) lucid; urgency=low

  * Minor fix

 -- Andrey Vasilenkov <indigo@yandex-team.ru>  Fri, 05 Sep 2014 15:43:36 +0400

mastermind (2.9.12) lucid; urgency=low

  * Implemented recover dc jobs

 -- Andrey Vasilenkov <indigo@yandex-team.ru>  Fri, 05 Sep 2014 15:31:40 +0400

mastermind (2.9.11) lucid; urgency=low

  * Compatible fetching eblob path from config

 -- Andrey Vasilenkov <indigo@yandex-team.ru>  Thu, 04 Sep 2014 12:42:34 +0400

mastermind (2.9.10) lucid; urgency=low

  * Fix for fetching the list of all namespaces when there are broken couples
  * Support of new elliptics 26 monitor stat format

 -- Andrey Vasilenkov <indigo@yandex-team.ru>  Wed, 03 Sep 2014 17:32:57 +0400

mastermind (2.9.9) lucid; urgency=low

  * Tasks fixes

 -- Andrey Vasilenkov <indigo@yandex-team.ru>  Thu, 28 Aug 2014 13:55:09 +0400

mastermind (2.9.8) lucid; urgency=low

  * Jobs fixes

 -- Andrey Vasilenkov <indigo@yandex-team.ru>  Thu, 28 Aug 2014 11:53:23 +0400

mastermind (2.9.7) lucid; urgency=low

  * Fix for jobs processor logs messages

 -- Andrey Vasilenkov <indigo@yandex-team.ru>  Tue, 26 Aug 2014 19:40:37 +0400

mastermind (2.9.6) lucid; urgency=low

  * Manual move job creation: checking uncoupled group dc
  * Fix for application name parameter for console util

 -- Andrey Vasilenkov <indigo@yandex-team.ru>  Tue, 26 Aug 2014 16:39:27 +0400

mastermind (2.9.5) lucid; urgency=low

  * Tasks parameters for minions updated to using node backends

 -- Andrey Vasilenkov <indigo@yandex-team.ru>  Mon, 25 Aug 2014 16:28:27 +0400

mastermind (2.9.4) lucid; urgency=low

  * Cache handlers turned back on
  * Using only necessary monitor stat categories

 -- Andrey Vasilenkov <indigo@yandex-team.ru>  Mon, 25 Aug 2014 11:01:18 +0400

mastermind (2.9.3) lucid; urgency=low

  * Fix for mixing old and new history records

 -- Andrey Vasilenkov <indigo@yandex-team.ru>  Fri, 22 Aug 2014 17:11:34 +0400

mastermind (2.9.2) lucid; urgency=low

  * Fix for deployment script

 -- Andrey Vasilenkov <indigo@yandex-team.ru>  Fri, 22 Aug 2014 13:43:32 +0400

mastermind (2.9.1) lucid; urgency=low

  * Optional mastermind app name for mastermind util

 -- Andrey Vasilenkov <indigo@yandex-team.ru>  Fri, 22 Aug 2014 12:37:16 +0400

mastermind (2.9.0) lucid; urgency=low

  * Support for elliptics26

 -- Andrey Vasilenkov <indigo@yandex-team.ru>  Thu, 21 Aug 2014 18:57:53 +0400

mastermind (2.8.49) lucid; urgency=low

  * Storage location option for namespace setup
  * Required parameters for couple build command: namespace and initial state

 -- Andrey Vasilenkov <indigo@yandex-team.ru>  Mon, 15 Sep 2014 15:28:50 +0400

mastermind (2.8.48) lucid; urgency=low

  * Group weights handler accepts namespace as optional parameter

 -- Andrey Vasilenkov <indigo@yandex-team.ru>  Fri, 12 Sep 2014 17:32:30 +0400

mastermind (2.8.47) lucid; urgency=low

  * Fix for minion nc http fetcher

 -- Andrey Vasilenkov <indigo@yandex-team.ru>  Wed, 10 Sep 2014 18:08:33 +0400

mastermind (2.8.46) lucid; urgency=low

  * Fix for empty couples namespace

 -- Andrey Vasilenkov <indigo@yandex-team.ru>  Tue, 09 Sep 2014 16:52:50 +0400

mastermind (2.8.45) lucid; urgency=low

  * Added optional move task for move jobs
  * Fix for applying smoother plan simultaneously from several workers
  * Handler for elliptics remote nodes list

 -- Andrey Vasilenkov <indigo@yandex-team.ru>  Wed, 20 Aug 2014 17:38:25 +0400

mastermind (2.8.44) lucid; urgency=low

  * Additional checkings for move jobs: number of keys of uncoupled group

 -- Andrey Vasilenkov <indigo@yandex-team.ru>  Thu, 14 Aug 2014 12:47:09 +0400

mastermind (2.8.43) lucid; urgency=low

  * Fix for couple build with all n groups are mandatory

 -- Andrey Vasilenkov <indigo@yandex-team.ru>  Wed, 13 Aug 2014 16:27:13 +0400

mastermind (2.8.42) lucid; urgency=low

  * Fix for couple info namespace key

 -- Andrey Vasilenkov <indigo@yandex-team.ru>  Tue, 12 Aug 2014 17:19:45 +0400

mastermind (2.8.41) lucid; urgency=low

  * Explicit family for elliptics nodes

 -- Andrey Vasilenkov <indigo@yandex-team.ru>  Tue, 12 Aug 2014 16:34:29 +0400

mastermind (2.8.40) lucid; urgency=low

  * Fix for couple broken namespace checking
  * Implemented broken jobs and dedicated node stop tasks for enhanced checking

 -- Andrey Vasilenkov <indigo@yandex-team.ru>  Tue, 12 Aug 2014 15:53:54 +0400
mastermind (2.8.39) lucid; urgency=low

  * Jobs logging changed
  * Syncing infrastructure state before updating

 -- Andrey Vasilenkov <indigo@yandex-team.ru>  Mon, 11 Aug 2014 16:25:39 +0400

mastermind (2.8.38) lucid; urgency=low

  * Creation of +N nonoverlapping couples if dcs are available

 -- Andrey Vasilenkov <indigo@yandex-team.ru>  Fri, 08 Aug 2014 19:43:38 +0400

mastermind (2.8.37) lucid; urgency=low

  * Update namespaces settings by default, overwrite is optional
  * Prefer using group with the most alive keys number for restoration
  * Creation of +N nonoverlapping couples if dcs are available
  * Independent timeout for elliptics nodes and elliptics meta nodes

 -- Andrey Vasilenkov <indigo@yandex-team.ru>  Thu, 07 Aug 2014 16:10:57 +0400

mastermind (2.8.36) lucid; urgency=low

  * Filtering groups by total space for building couples
  * All space counters of namespaces statistics as integers (bytes)
  * Additional parameter for move jobs: group file path for removal

 -- Andrey Vasilenkov <indigo@yandex-team.ru>  Tue, 05 Aug 2014 17:58:56 +0400

mastermind (2.8.35) lucid; urgency=low

  * Fix for minions commands status processing

 -- Andrey Vasilenkov <indigo@yandex-team.ru>  Mon, 04 Aug 2014 15:18:24 +0400

mastermind (2.8.34) lucid; urgency=low

  * Namespaces statistics handle
  * Creating groups move tasks is disabled by default
  * Minor fixes

 -- Andrey Vasilenkov <indigo@yandex-team.ru>  Fri, 01 Aug 2014 14:40:33 +0400

mastermind (2.8.33) lucid; urgency=low

  * Fix for cocaine app deployment

 -- Andrey Vasilenkov <indigo@yandex-team.ru>  Thu, 31 Jul 2014 12:57:17 +0400

mastermind (2.8.32) lucid; urgency=low

  * Jobs processing turned on
  * Treemap filtering
  * Outages statistics

 -- Andrey Vasilenkov <indigo@yandex-team.ru>  Wed, 30 Jul 2014 19:02:53 +0400

mastermind (2.8.31) lucid; urgency=low

  * Fix for namespace balancer couple weights

 -- Andrey Vasilenkov <indigo@yandex-team.ru>  Fri, 18 Jul 2014 14:49:14 +0400

mastermind (2.8.30) lucid; urgency=low

  * Fix for cmd restore status fetching, added retries
  * Content length threshold namespace settings
  * Fix for statistics of groups with no nodes

 -- Andrey Vasilenkov <indigo@yandex-team.ru>  Wed, 16 Jul 2014 15:55:46 +0400

mastermind (2.8.29) lucid; urgency=low

  * Group restore updated: checking for DHT rings and starting node up after restoration

 -- Andrey Vasilenkov <indigo@yandex-team.ru>  Thu, 10 Jul 2014 17:23:03 +0400

mastermind (2.8.28) lucid; urgency=low

  * Temporary disabled new modules

 -- Andrey Vasilenkov <indigo@yandex-team.ru>  Wed, 09 Jul 2014 19:34:45 +0400

mastermind (2.8.27) lucid; urgency=low

  * Fix for elliptics id transforming

 -- Andrey Vasilenkov <indigo@yandex-team.ru>  Wed, 09 Jul 2014 19:29:19 +0400

mastermind (2.8.26) lucid; urgency=low

  * Fix for metakey parallel read

 -- Andrey Vasilenkov <indigo@yandex-team.ru>  Wed, 09 Jul 2014 19:22:11 +0400

mastermind (2.8.25) lucid; urgency=low

  * Fix for ns settings fetching from elliptics indexes

 -- Andrey Vasilenkov <indigo@yandex-team.ru>  Wed, 09 Jul 2014 12:26:24 +0400

mastermind (2.8.24) lucid; urgency=low

  * Settings for elliptics client pools in mastermind config

 -- Andrey Vasilenkov <indigo@yandex-team.ru>  Thu, 03 Jul 2014 17:34:51 +0400

mastermind (2.8.23) lucid; urgency=low

  * Fix for cocaine crashlog content

 -- Andrey Vasilenkov <indigo@yandex-team.ru>  Tue, 24 Jun 2014 16:55:28 +0400

mastermind (2.8.22) lucid; urgency=low

  * Multipurpose authkey namespace settings

 -- Andrey Vasilenkov <indigo@yandex-team.ru>  Fri, 20 Jun 2014 19:22:04 +0400

mastermind (2.8.21) lucid; urgency=low

  * Fix for couple namespace processing

 -- Andrey Vasilenkov <indigo@yandex-team.ru>  Fri, 25 Apr 2014 19:36:56 +0400

mastermind (2.8.20) lucid; urgency=low

  * Keys statistics and fragmentation tree map

 -- Andrey Vasilenkov <indigo@yandex-team.ru>  Wed, 23 Apr 2014 18:46:24 +0400

mastermind (2.8.19) lucid; urgency=low

  * Minor change in couple statistics format

 -- Andrey Vasilenkov <indigo@yandex-team.ru>  Mon, 14 Apr 2014 14:50:00 +0400

mastermind (2.8.18) lucid; urgency=low

  * Fix for python 2.6.5 logging handlers

 -- Andrey Vasilenkov <indigo@yandex-team.ru>  Thu, 10 Apr 2014 17:02:44 +0400

mastermind (2.8.17) lucid; urgency=low

  * By-state formatter for couples list
  * Fix for couple breaking (couple metadata is also being removed)
  * Logging refactored

 -- Andrey Vasilenkov <indigo@yandex-team.ru>  Thu, 10 Apr 2014 16:34:44 +0400

mastermind (2.8.16) lucid; urgency=low

  * Used space stats for couples

 -- Andrey Vasilenkov <indigo@yandex-team.ru>  Thu, 03 Apr 2014 17:44:41 +0400

mastermind (2.8.15) lucid; urgency=low

  * Do not start if elliptics nodes and/or metanodes are unavailable

 -- Andrey Vasilenkov <indigo@yandex-team.ru>  Thu, 03 Apr 2014 17:08:35 +0400

mastermind (2.8.14) lucid; urgency=low

  * Network map for namespaces

 -- Andrey Vasilenkov <indigo@yandex-team.ru>  Thu, 03 Apr 2014 15:09:28 +0400

mastermind (2.8.13) lucid; urgency=low

  * Couple statistics for flowmastermind
  * Namespace signature settings added

 -- Andrey Vasilenkov <indigo@yandex-team.ru>  Tue, 01 Apr 2014 16:39:16 +0400

mastermind (2.8.12) lucid; urgency=low

  * Json output for couples list command

 -- Andrey Vasilenkov <indigo@yandex-team.ru>  Thu, 27 Mar 2014 14:46:04 +0400

mastermind (2.8.11) lucid; urgency=low

  * Fix for fetching closed couples info
  * Mastermind-utils handle for fetching metadata and any arbitrary key from group
  * Used space returned along with free space for group info
  * Bash completion for command options
  * Universal couple list handle unifying all list-xxx handles
  * Fix for minions tasks status fetching
  * Admin actions log

 -- Andrey Vasilenkov <indigo@yandex-team.ru>  Thu, 27 Mar 2014 13:16:45 +0400

mastermind (2.8.10) lucid; urgency=low

  * Fix: fix for detaching inexistent nodes

 -- Andrey Vasilenkov <indigo@yandex-team.ru>  Tue, 18 Mar 2014 18:55:06 +0400

mastermind (2.8.9) lucid; urgency=low

  * Fix: closed couples added to treemap

 -- Andrey Vasilenkov <indigo@yandex-team.ru>  Fri, 14 Mar 2014 19:03:39 +0400

mastermind (2.8.8) lucid; urgency=low

  * Fix: closed couples added to treemap

 -- Andrey Vasilenkov <indigo@yandex-team.ru>  Fri, 14 Mar 2014 18:49:30 +0400

mastermind (2.8.7) lucid; urgency=low

  * Fix: flowmastermind statistics fix

 -- Andrey Vasilenkov <indigo@yandex-team.ru>  Thu, 13 Mar 2014 18:38:51 +0400

mastermind (2.8.6) lucid; urgency=low

  * Feature: treemap groups statistics for flowmastermind

 -- Andrey Vasilenkov <indigo@yandex-team.ru>  Thu, 13 Mar 2014 13:38:12 +0400

mastermind (2.8.5) lucid; urgency=low

  * Fix: removing manifest for safe deploy to cocaine v11 cloud

 -- Andrey Vasilenkov <indigo@yandex-team.ru>  Mon, 24 Feb 2014 17:40:12 +0400

mastermind (2.8.4) lucid; urgency=low

  * Feature: handle for forcing nodes stats update
  * Feature: handles for namespace setup

 -- Andrey Vasilenkov <indigo@yandex-team.ru>  Mon, 24 Feb 2014 12:26:51 +0400

mastermind (2.8.3) lucid; urgency=low

  * Feature: added couple free size to get_group_weights handle

 -- Andrey Vasilenkov <indigo@yandex-team.ru>  Wed, 19 Feb 2014 15:21:58 +0400

mastermind (2.8.2) lucid; urgency=low

  * Fix: configurable minion port

 -- Andrey Vasilenkov <indigo@yandex-team.ru>  Wed, 19 Feb 2014 12:48:38 +0400

mastermind (2.8.1) lucid; urgency=low

  * Feature: using minion for remote command execution
  * Feature: minion commands history for flowmastermind

 -- Andrey Vasilenkov <indigo@yandex-team.ru>  Tue, 18 Feb 2014 16:34:34 +0400

mastermind (2.7.18) lucid; urgency=low

  * Feature: configurable wait_timeout for elliptics sessions
  * Fix: sleep on startup to wait for elliptics nodes to collect data

 -- Andrey Vasilenkov <indigo@yandex-team.ru>  Tue, 28 Jan 2014 17:17:24 +0400

mastermind (2.7.17) lucid; urgency=low

  * Feature: closed and bad couples statistics for flowmastermind
  * Feature: couple info handler added
  * Feature: command for detaching node from group
  * Fix: synchronous node info update on worker start

 -- Andrey Vasilenkov <indigo@yandex-team.ru>  Mon, 27 Jan 2014 15:31:00 +0400

mastermind (2.7.16) lucid; urgency=low

  * Fix: couple break handler

 -- Andrey Vasilenkov <indigo@yandex-team.ru>  Wed, 25 Dec 2013 19:53:28 +0400

mastermind (2.7.15) lucid; urgency=low

  * Feature: data memory availability feature for flowmastermind

 -- Andrey Vasilenkov <indigo@yandex-team.ru>  Wed, 25 Dec 2013 18:47:50 +0400

mastermind (2.7.14) lucid; urgency=low

  * Feature: added per namespace statistics for flowmastermind
  * Feature: closed couple marker for group info request
  * Fix: inventory queries logging

 -- Andrey Vasilenkov <indigo@yandex-team.ru>  Tue, 24 Dec 2013 20:30:13 +0400

mastermind (2.7.13) lucid; urgency=low

  * Fix: flowmastermind total counters fix

 -- Andrey Vasilenkov <indigo@yandex-team.ru>  Fri, 20 Dec 2013 17:10:37 +0400

mastermind (2.7.12) lucid; urgency=low

  * Fix: dc data cache in metastorage for inventory failovers
  * Feature: flowmastermind statistics export handler
  * Feature: configurable cocaine worker disown timeout

 -- Andrey Vasilenkov <indigo@yandex-team.ru>  Fri, 20 Dec 2013 14:45:47 +0400

mastermind (2.7.11) lucid; urgency=low

  * node info updater delayed

 -- Andrey Vasilenkov <indigo@yandex-team.ru>  Wed, 11 Dec 2013 02:18:07 +0400

mastermind (2.7.10) lucid; urgency=low

  * Disabled inventory (temp)

 -- Andrey Vasilenkov <indigo@yandex-team.ru>  Wed, 11 Dec 2013 02:05:53 +0400

mastermind (2.7.9) lucid; urgency=low

  * Removed node info updating on start

 -- Andrey Vasilenkov <indigo@yandex-team.ru>  Wed, 11 Dec 2013 01:57:03 +0400

mastermind (2.7.8) lucid; urgency=low

  * Feature: elliptics statistics compatibility (2.24.14.30)
  * Feature: bash completion

 -- Andrey Vasilenkov <indigo@yandex-team.ru>  Tue, 03 Dec 2013 17:45:47 +0400

mastermind (2.7.7) lucid; urgency=low

  * Feature: elliptics async api compatibility (2.24.14.29)

 -- Andrey Vasilenkov <indigo@yandex-team.ru>  Thu, 28 Nov 2013 19:07:56 +0400

mastermind (2.7.6) lucid; urgency=low

  * Fix: removed lower threshold of 100 IOPS for maximum node performance

 -- Andrey Vasilenkov <indigo@yandex-team.ru>  Tue, 26 Nov 2013 13:15:22 +0400

mastermind (2.7.5) lucid; urgency=low

  * Feature: removed cached state usage
  * Fix: balancer load average counter
  * Fix: do not unlink nodes from group automatically

 -- Andrey Vasilenkov <indigo@yandex-team.ru>  Mon, 25 Nov 2013 16:55:21 +0400

mastermind (2.7.4) lucid; urgency=low

  * Feature: async node statistics requests
  * Fix: do not create couples from bad groups

 -- Andrey Vasilenkov <indigo@yandex-team.ru>  Fri, 22 Nov 2013 16:32:28 +0400

mastermind (2.7.3) lucid; urgency=low

  * Feature: degradational requests frequency for nodes with constant timeout experiences

 -- Andrey Vasilenkov <indigo@yandex-team.ru>  Tue, 19 Nov 2013 20:27:20 +0400

mastermind (2.7.2) lucid; urgency=low

  * Fix: couple creation using groups with empty nodes list
  * Fix: unnecessary infrastructure state update removed

 -- Andrey Vasilenkov <indigo@yandex-team.ru>  Mon, 18 Nov 2013 19:15:12 +0400

mastermind (2.7.1) lucid; urgency=low

  * Feature: history of group nodes
  * Feature: group restoration command generation and execution

 -- Andrey Vasilenkov <indigo@yandex-team.ru>  Wed, 13 Nov 2013 19:18:41 +0400

mastermind (2.6.5) lucid; urgency=low

  * Feature: list of couple namespaces

 -- Andrey Vasilenkov <indigo@yandex-team.ru>  Fri, 08 Nov 2013 16:01:26 +0400

mastermind (2.6.4+2elliptics2.20) lucid; urgency=low

  * Fix: inventory import

 -- Andrey Vasilenkov <indigo@yandex-team.ru>  Wed, 13 Nov 2013 14:03:47 +0400

mastermind (2.6.4+1elliptics2.20) lucid; urgency=low

  * Feature: compatibility with elliptics 2.20

 -- Andrey Vasilenkov <indigo@yandex-team.ru>  Wed, 30 Oct 2013 13:24:30 +0400

mastermind (2.6.4) lucid; urgency=low

  * Feature: storage cached state via cocaine cache storage

 -- Andrey Vasilenkov <indigo@yandex-team.ru>  Wed, 30 Oct 2013 13:23:20 +0400

mastermind (2.6.3) lucid; urgency=low

  * List of balancer closed groups feature

 -- Andrey Vasilenkov <indigo@yandex-team.ru>  Thu, 24 Oct 2013 18:39:54 +0400

mastermind (2.6.2) lucid; urgency=low

  * Fix for zero bandwidth bug

 -- Andrey Vasilenkov <indigo@yandex-team.ru>  Wed, 16 Oct 2013 16:33:44 +0400

mastermind (2.6.1) lucid; urgency=low

  * Fix for couple weights with different couple sizes

 -- Andrey Vasilenkov <indigo@yandex-team.ru>  Mon, 14 Oct 2013 18:55:46 +0400

mastermind (2.6.0) lucid; urgency=low

  * Cache using gatlinggun

 -- Andrey Vasilenkov <indigo@yandex-team.ru>  Fri, 11 Oct 2013 19:58:40 +0400

mastermind (2.5) lucid; urgency=low

  * New feature: frozen couples

 -- Andrey Vasilenkov <indigo@yandex-team.ru>  Tue, 08 Oct 2013 18:10:01 +0400

mastermind (2.4) lucid; urgency=low

  * Compatibility with cocaine 0.10.6 

 -- Andrey Vasilenkov <indigo@yandex-team.ru>  Mon, 07 Oct 2013 13:19:17 +0400

mastermind (2.3) lucid; urgency=low

  * Namespaces implemented
  * mastermind util updated

 -- Andrey Vasilenkov <indigo@yandex-team.ru>  Tue, 10 Sep 2013 15:26:33 +0400

mastermind (2.2) lucid; urgency=low

  * Updated create_group_ids to work with new mastermind
  * Updated deploy scripts

 -- Anton Kortunov <toshik@yandex-team.ru>  Thu, 15 Aug 2013 17:41:25 +0400

mastermind (2.1) lucid; urgency=low

  * mastermind_deploy.sh updated to work with cocaine v10
  * Added debian/*.install files

 -- Anton Kortunov <toshik@yandex-team.ru>  Mon, 05 Aug 2013 20:50:00 +0400

mastermind (2.0) lucid; urgency=low

  * New storage model
  * Cocaine v10 support

 -- Anton Kortunov <toshik@yandex-team.ru>  Mon, 05 Aug 2013 20:15:08 +0400

mastermind (1.9) lucid; urgency=low

  * Fixed get-group-weight

 -- Anton Kortunov <toshik@yandex-team.ru>  Mon, 27 May 2013 21:13:42 +0400

mastermind (1.8) lucid; urgency=low

  * Show couples in bad groups

 -- Anton Kortunov <toshik@yandex-team.ru>  Mon, 27 May 2013 20:52:31 +0400

mastermind (1.7) lucid; urgency=low

  * Fixed damon flag in collection thread
  * Set pool-limit to 10 in manifest

 -- Anton Kortunov <toshik@yandex-team.ru>  Thu, 23 May 2013 14:50:21 +0400

mastermind (1.6) lucid; urgency=low

  * Set collecting thread as daemon for normal shutdown

 -- Anton Kortunov <toshik@yandex-team.ru>  Wed, 22 May 2013 21:26:02 +0400

mastermind (1.5) lucid; urgency=low

  * Fixed statistics expiration time

 -- Anton Kortunov <toshik@yandex-team.ru>  Thu, 04 Apr 2013 15:00:39 +0400

mastermind (1.4) lucid; urgency=low

  * Improved statistics collection

 -- Anton Kortunov <toshik@yandex-team.ru>  Thu, 21 Mar 2013 14:51:25 +0400

mastermind (1.3) lucid; urgency=low

  * ver++ 

 -- Andrey Godin <agodin@yandex-team.ru>  Wed, 26 Dec 2012 16:23:11 +0400

mastermind (1.2) lucid; urgency=low

  * change path to config mastermind; 

 -- Andrey Godin <agodin@yandex-team.ru>  Wed, 26 Dec 2012 16:11:58 +0400

mastermind (1.1) lucid; urgency=low

  * Fixed signature mismatch

 -- Anton Kortunov <toshik@yandex-team.ru>  Mon, 24 Dec 2012 16:44:32 +0400

mastermind (1.0) lucid; urgency=low

  * Use balancelogic

 -- Anton Kortunov <toshik@yandex-team.ru>  Fri, 21 Dec 2012 13:58:12 +0400

mastermind (0.11) lucid; urgency=low

  * Fixed lookup_addr function call

 -- Anton Kortunov <toshik@yandex-team.ru>  Fri, 21 Dec 2012 13:35:58 +0400

mastermind (0.10) lucid; urgency=low

  * fixed reading metabalancer key

 -- Anton Kortunov <toshik@yandex-team.ru>  Mon, 17 Dec 2012 15:03:22 +0400

mastermind (0.9) lucid; urgency=low

  * chow logging dir 

 -- Andrey Godin <agodin@yandex-team.ru>  Fri, 14 Dec 2012 14:26:15 +0400

mastermind (0.8) lucid; urgency=low

  * Removed unnecessary return in couple_groups

 -- toshik <toshik@elisto22f.dev.yandex.net>  Mon, 10 Dec 2012 13:06:43 +0400

mastermind (0.7) unstable; urgency=low

  * Raise correct exception
    

 -- Andrey Godin <agodin@yandex-team.ru>  Fri, 07 Dec 2012 19:31:07 +0400

mastermind (0.6) unstable; urgency=low

  * add support inventory; 
  * add create group by suggest;	

 -- Andrey Godin <agodin@yandex-team.ru>  Fri, 07 Dec 2012 16:21:05 +0400

mastermind (0.5) unstable; urgency=low

  * fix remove bad-groups
  * add dev version invetory.py 

 -- Andrey Godin <agodin@yandex-team.ru>  Thu, 06 Dec 2012 17:35:58 +0400

mastermind (0.4) unstable; urgency=low

  * Call collect() from timer event, not from aggregate() 

 -- Andrey Godin <agodin@yandex-team.ru>  Thu, 06 Dec 2012 13:09:34 +0400

mastermind (0.1) unstable; urgency=low

  * Initial Release.

 -- Andrey Godin <agodin@yandex-team.ru>  Tue, 13 Nov 2012 10:58:14 +0400<|MERGE_RESOLUTION|>--- conflicted
+++ resolved
@@ -1,14 +1,10 @@
-<<<<<<< HEAD
+mastermind (2.28.129) trusty; urgency=medium
+
+  * Increase worker startup timeout
+
+ -- Andrey Vasilenkov <indigo@yandex-team.ru>  Mon, 26 Dec 2016 19:43:20 +0300
+
 mastermind (2.28.128) trusty; urgency=medium
-=======
-mastermind-cocainev11 (2.28.129) trusty; urgency=medium
-
-  * Increase worker startup timeout
-
- -- Andrey Vasilenkov <indigo@yandex-team.ru>  Mon, 26 Dec 2016 19:43:20 +0300
-
-mastermind-cocainev11 (2.28.128) trusty; urgency=medium
->>>>>>> 501fff53
 
   * Process artifact's meta null value as empty dict
 
