<<<<<<< HEAD
mastermind (2.28.114) trusty; urgency=medium
=======
mastermind-cocainev11 (2.28.115) trusty; urgency=medium

  * Add mimetype namespace settings

 -- Andrey Vasilenkov <indigo@yandex-team.ru>  Tue, 13 Dec 2016 14:38:59 +0300

mastermind-cocainev11 (2.28.114) trusty; urgency=medium
>>>>>>> c919816f

  * Restore: remove backend

 -- Andrey Vasilenkov <indigo@yandex-team.ru>  Mon, 12 Dec 2016 17:05:09 +0300

mastermind (2.28.113) trusty; urgency=medium

  * Restore-path: fix

 -- Andrey Vasilenkov <indigo@yandex-team.ru>  Fri, 09 Dec 2016 17:52:44 +0300

mastermind (2.28.112) trusty; urgency=medium

  * Fix wait backend state

 -- Andrey Vasilenkov <indigo@yandex-team.ru>  Fri, 09 Dec 2016 14:17:31 +0300

mastermind (2.28.111) trusty; urgency=medium

  * Add task for wait backends's detection and acquiring statu

 -- Andrey Vasilenkov <indigo@yandex-team.ru>  Thu, 08 Dec 2016 22:42:48 +0300

mastermind (2.28.110) trusty; urgency=medium

  * Add sleep period for lrc convert jobs

 -- Andrey Vasilenkov <indigo@yandex-team.ru>  Thu, 08 Dec 2016 19:15:00 +0300

mastermind (2.28.109) trusty; urgency=medium

  * Restore job: RO task

 -- Andrey Vasilenkov <indigo@yandex-team.ru>  Thu, 08 Dec 2016 13:42:09 +0300

mastermind (2.28.108) trusty; urgency=medium

  * Do not exhaust host list while searching for appropriate converting
    storages
  * Fix uncoupling groups without history record

 -- Andrey Vasilenkov <indigo@yandex-team.ru>  Thu, 08 Dec 2016 02:03:44 +0300

mastermind (2.28.107) trusty; urgency=medium

  * Minor fix

 -- Andrey Vasilenkov <indigo@yandex-team.ru>  Wed, 07 Dec 2016 14:36:02 +0300

mastermind (2.28.106) trusty; urgency=medium

  * Allow setting required groups' total space for new couples

 -- Andrey Vasilenkov <indigo@yandex-team.ru>  Wed, 07 Dec 2016 01:41:05 +0300

mastermind (2.28.105) trusty; urgency=medium

  * Add workaround for creating jobs with empty involved groups list

 -- Andrey Vasilenkov <indigo@yandex-team.ru>  Tue, 06 Dec 2016 18:35:51 +0300

mastermind (2.28.104) trusty; urgency=medium

  * Extend is_external_storage_ready function

 -- Andrey Vasilenkov <indigo@yandex-team.ru>  Tue, 06 Dec 2016 01:04:16 +0300

mastermind (2.28.103) trusty; urgency=medium

  * Fix unknown couple settings update
  * Add configurable profiles for mastermind cocaine applications

 -- Andrey Vasilenkov <indigo@yandex-team.ru>  Mon, 05 Dec 2016 17:13:45 +0300

mastermind (2.28.102) trusty; urgency=medium

  * Minor fix

 -- Andrey Vasilenkov <indigo@yandex-team.ru>  Fri, 02 Dec 2016 23:12:19 +0300

mastermind (2.28.101) trusty; urgency=medium

  * Change mongo find request construction to provide complete logging

 -- Andrey Vasilenkov <indigo@yandex-team.ru>  Fri, 02 Dec 2016 18:05:27 +0300

mastermind (2.28.100) trusty; urgency=medium

  * Improve `couple break`: update group histories
  * Remove READ* commands accounting for weight calculation
  * Restore-path: fail lrc groups

 -- Andrey Vasilenkov <indigo@yandex-team.ru>  Fri, 02 Dec 2016 00:13:53 +0300

mastermind (2.28.99) trusty; urgency=medium

  * Fix lrc converting for external storage with empty data
  * Restore-path: create backend lock file

 -- Andrey Vasilenkov <indigo@yandex-team.ru>  Thu, 24 Nov 2016 18:29:27 +0300

mastermind (2.28.98) trusty; urgency=medium

  * Fix inventory function usage

 -- Andrey Vasilenkov <indigo@yandex-team.ru>  Thu, 24 Nov 2016 14:57:37 +0300

mastermind (2.28.97) trusty; urgency=medium

  * Add optional inventory function to check if external storage is ready to
    be converted
  * Use convert items priority when constructing convert jobs

 -- Andrey Vasilenkov <indigo@yandex-team.ru>  Wed, 23 Nov 2016 19:29:53 +0300

mastermind (2.28.96) trusty; urgency=medium

  * Version bump

 -- Andrey Vasilenkov <indigo@yandex-team.ru>  Mon, 21 Nov 2016 17:46:21 +0300

mastermind (2.28.95) trusty; urgency=medium

  * Update workers to run on cocaine v12

 -- Andrey Vasilenkov <indigo@yandex-team.ru>  Mon, 21 Nov 2016 16:33:29 +0300

mastermind (2.28.91) trusty; urgency=medium

  * Add support of determine_data_size convert queue parameter

 -- Andrey Vasilenkov <indigo@yandex-team.ru>  Sun, 20 Nov 2016 17:25:56 +0300

mastermind (2.28.90) trusty; urgency=medium

  * Implement external storage converting planner
  * Remove unsupported symlink parameter value description

 -- Andrey Vasilenkov <indigo@yandex-team.ru>  Thu, 17 Nov 2016 19:03:49 +0300

mastermind (2.28.89) trusty; urgency=medium

  * Add symlink namespace setting

 -- Andrey Vasilenkov <indigo@yandex-team.ru>  Mon, 14 Nov 2016 11:47:32 +0300

mastermind (2.28.88) trusty; urgency=medium

  * Update group type properly if metakey was removed

 -- Andrey Vasilenkov <indigo@yandex-team.ru>  Fri, 11 Nov 2016 20:55:32 +0300

mastermind (2.28.87) trusty; urgency=medium

  * Minor fix

 -- Andrey Vasilenkov <indigo@yandex-team.ru>  Wed, 09 Nov 2016 18:42:30 +0300

mastermind (2.28.86) trusty; urgency=medium

  * Add job processor enable config flag

 -- Andrey Vasilenkov <indigo@yandex-team.ru>  Wed, 09 Nov 2016 14:57:13 +0300

mastermind (2.28.85) trusty; urgency=medium

  * Claim net resources on weight calcaltion for a namespace

 -- Andrey Vasilenkov <indigo@yandex-team.ru>  Tue, 08 Nov 2016 18:41:28 +0300

mastermind (2.28.84) trusty; urgency=medium

  * Claim net resources during single namespace weights calculation

 -- Andrey Vasilenkov <indigo@yandex-team.ru>  Tue, 08 Nov 2016 16:49:34 +0300

mastermind (2.28.83) trusty; urgency=medium

  * Tweak resource accounting for running move jobs

 -- Andrey Vasilenkov <indigo@yandex-team.ru>  Thu, 03 Nov 2016 00:44:15 +0300

mastermind (2.28.82) trusty; urgency=medium

  * Fix for total space accounting in move planner

 -- Andrey Vasilenkov <indigo@yandex-team.ru>  Wed, 02 Nov 2016 14:17:21 +0300

mastermind (2.28.81) trusty; urgency=medium

  * Fix uncoupled space min limit accounting in move planner

 -- Andrey Vasilenkov <indigo@yandex-team.ru>  Tue, 01 Nov 2016 22:40:28 +0300

mastermind (2.28.80) trusty; urgency=medium

  * Fix resource accounting in move planner

 -- Andrey Vasilenkov <indigo@yandex-team.ru>  Tue, 01 Nov 2016 20:16:06 +0300

mastermind (2.28.79) trusty; urgency=medium

  * Refactor move planner
  * Allow cooperative running of low priority jobs

 -- Andrey Vasilenkov <indigo@yandex-team.ru>  Tue, 01 Nov 2016 15:54:27 +0300

mastermind (2.28.78) trusty; urgency=medium

  * Add separate minion API request to fetch command output

 -- Andrey Vasilenkov <indigo@yandex-team.ru>  Mon, 24 Oct 2016 17:22:59 +0300

mastermind (2.28.77) trusty; urgency=medium

  * * Add separate minion API request to fetch command output

 -- Andrey Vasilenkov <indigo@yandex-team.ru>  Mon, 24 Oct 2016 16:53:11 +0300

mastermind (2.28.76) trusty; urgency=medium

  * Skip static couple validation when skip_validation option is applied

 -- Andrey Vasilenkov <indigo@yandex-team.ru>  Mon, 24 Oct 2016 13:03:13 +0300

mastermind (2.28.75) trusty; urgency=medium

  * Skip claiming net resources when calculating couple weights

 -- Andrey Vasilenkov <indigo@yandex-team.ru>  Mon, 24 Oct 2016 12:23:45 +0300

mastermind (2.28.74) trusty; urgency=medium

  * Minor fixes

 -- Andrey Vasilenkov <indigo@yandex-team.ru>  Fri, 21 Oct 2016 14:51:42 +0300

mastermind (2.28.73) trusty; urgency=medium

  * Misprint fix

 -- Andrey Vasilenkov <indigo@yandex-team.ru>  Thu, 20 Oct 2016 19:04:20 +0300

mastermind (2.28.72) trusty; urgency=medium

  * Fix return of storage_keys_diff

 -- Andrey Vasilenkov <indigo@yandex-team.ru>  Thu, 20 Oct 2016 18:48:26 +0300

mastermind (2.28.71) trusty; urgency=medium

  * Fix minions monitor's request execution

 -- Andrey Vasilenkov <indigo@yandex-team.ru>  Thu, 20 Oct 2016 18:39:12 +0300

mastermind (2.28.70) trusty; urgency=medium

  * Get rid of elliptics meta database
  * Implement max group manager to store storage max group id in mongo

 -- Andrey Vasilenkov <indigo@yandex-team.ru>  Thu, 20 Oct 2016 15:37:30 +0300

mastermind (2.28.69) trusty; urgency=medium

  * Remove obsolete elliptics indexes wrappers
  * Store inventory cache on a file system instead of metaelliptics

 -- Andrey Vasilenkov <indigo@yandex-team.ru>  Fri, 14 Oct 2016 18:32:28 +0300

mastermind (2.28.68) trusty; urgency=medium

  * Force updating minion command when command is completed

 -- Andrey Vasilenkov <indigo@yandex-team.ru>  Fri, 14 Oct 2016 16:55:26 +0300

mastermind (2.28.67) trusty; urgency=medium

  * Fix cache worker namespaces usage

 -- Andrey Vasilenkov <indigo@yandex-team.ru>  Fri, 14 Oct 2016 13:59:41 +0300

mastermind (2.28.66) trusty; urgency=medium

  * Fix for job list options passing

 -- Andrey Vasilenkov <indigo@yandex-team.ru>  Thu, 13 Oct 2016 23:39:27 +0300

mastermind (2.28.65) trusty; urgency=medium

  * Initialize http client after making thread ioloop

 -- Andrey Vasilenkov <indigo@yandex-team.ru>  Thu, 13 Oct 2016 18:32:10 +0300

mastermind (2.28.64) trusty; urgency=medium

  * Remove run_sync timeout from ioloop
  * Added jobs list in cli

 -- Andrey Vasilenkov <indigo@yandex-team.ru>  Thu, 13 Oct 2016 17:37:50 +0300

mastermind (2.28.63) trusty; urgency=medium

  * Store and use minion commands from mongo

 -- Andrey Vasilenkov <indigo@yandex-team.ru>  Wed, 12 Oct 2016 13:57:55 +0300

mastermind (2.28.62) trusty; urgency=medium

  * Fix move group planner misprint

 -- Andrey Vasilenkov <indigo@yandex-team.ru>  Tue, 11 Oct 2016 17:57:57 +0300

mastermind (2.28.61) trusty; urgency=medium

  * Fix namespace setup parameter types

 -- Andrey Vasilenkov <indigo@yandex-team.ru>  Tue, 11 Oct 2016 12:23:40 +0300

mastermind (2.28.60) trusty; urgency=medium

  * Fix cache worker

 -- Andrey Vasilenkov <indigo@yandex-team.ru>  Thu, 06 Oct 2016 17:56:24 +0300

mastermind (2.28.59) trusty; urgency=medium

  * Fix cache worker

 -- Andrey Vasilenkov <indigo@yandex-team.ru>  Thu, 06 Oct 2016 17:02:27 +0300

mastermind (2.28.58) trusty; urgency=medium

  * Skip hosts without known dc for dc host view
  * Restore-path: ask for help if restore pending

 -- Andrey Vasilenkov <indigo@yandex-team.ru>  Thu, 06 Oct 2016 16:47:37 +0300

mastermind (2.28.57) trusty; urgency=medium

  * Change min finish time when fetching states from minions

 -- Andrey Vasilenkov <indigo@yandex-team.ru>  Thu, 06 Oct 2016 15:17:47 +0300

mastermind (2.28.56) trusty; urgency=medium

  * Fix delete service key name

 -- Andrey Vasilenkov <indigo@yandex-team.ru>  Wed, 05 Oct 2016 13:50:49 +0300

mastermind (2.28.55) trusty; urgency=medium

  * Implement uncoupled group selector for group selection problems
    investigating

 -- Andrey Vasilenkov <indigo@yandex-team.ru>  Wed, 05 Oct 2016 11:50:57 +0300

mastermind (2.28.54) trusty; urgency=medium

  * Fix reserved space percentage setting

 -- Andrey Vasilenkov <indigo@yandex-team.ru>  Tue, 04 Oct 2016 18:04:27 +0300

mastermind (2.28.53) trusty; urgency=medium

  * Change priority for BACKEND_MANAGER_JOB

 -- Andrey Vasilenkov <indigo@yandex-team.ru>  Tue, 04 Oct 2016 14:28:45 +0300

mastermind (2.28.52) trusty; urgency=medium

  * Support internal storage_cache namespace

 -- Andrey Vasilenkov <indigo@yandex-team.ru>  Tue, 04 Oct 2016 12:07:17 +0300

mastermind (2.28.51) trusty; urgency=medium

  * Move to using namespaces settings from mongo

 -- Andrey Vasilenkov <indigo@yandex-team.ru>  Mon, 03 Oct 2016 12:32:16 +0300

mastermind (2.28.50) trusty; urgency=medium

  * Tolerate unknown command errors when failed to fetch from metadb

 -- Andrey Vasilenkov <indigo@yandex-team.ru>  Wed, 28 Sep 2016 13:38:01 +0300

mastermind (2.28.49) trusty; urgency=medium

  * Tolerate unknown command errors when failed to fetch from metadb

 -- Andrey Vasilenkov <indigo@yandex-team.ru>  Wed, 28 Sep 2016 11:56:42 +0300

mastermind (2.28.48) trusty; urgency=medium

  * Improve finding jobs for path restoring

 -- Andrey Vasilenkov <indigo@yandex-team.ru>  Tue, 27 Sep 2016 16:38:42 +0300

mastermind (2.28.47) trusty; urgency=medium

  * Sample move source groups by neighbouring dcs along with total space
  * Skip -2 and -77 statuses when parsing recover dc command results

 -- Andrey Vasilenkov <indigo@yandex-team.ru>  Tue, 27 Sep 2016 15:21:40 +0300

mastermind (2.28.46) trusty; urgency=medium

  * Replace 'group_ids' with empty list when replicas groupset is not
    available

 -- Andrey Vasilenkov <indigo@yandex-team.ru>  Wed, 21 Sep 2016 18:26:14 +0300

mastermind (2.28.45) trusty; urgency=medium

  * Add couple settings viewer command
  * Do not provide a list of fake groups if replicas groupset is not used

 -- Andrey Vasilenkov <indigo@yandex-team.ru>  Wed, 21 Sep 2016 15:13:09 +0300

mastermind (2.28.44) trusty; urgency=medium

  * Ignore checks for uncoupled groups in node stop task

 -- Andrey Vasilenkov <indigo@yandex-team.ru>  Tue, 20 Sep 2016 18:18:18 +0300

mastermind (2.28.43) trusty; urgency=medium

  * Fix backend cleanup tasks creating

 -- Andrey Vasilenkov <indigo@yandex-team.ru>  Mon, 19 Sep 2016 20:29:37 +0300

mastermind (2.28.42) trusty; urgency=medium

  * Fix jobs status filtering on jobs scheduling

 -- Andrey Vasilenkov <indigo@yandex-team.ru>  Mon, 19 Sep 2016 20:18:07 +0300

mastermind (2.28.41) trusty; urgency=medium

  * Use backend cleanup and backend manager jobs when restoring path

 -- Andrey Vasilenkov <indigo@yandex-team.ru>  Mon, 19 Sep 2016 18:17:13 +0300

mastermind (2.28.40) trusty; urgency=medium

  * Add tskv option support for mds_cleanup
  * Skip uncoupled groups with alive keys
  * Add couple and namespace to ttl cleanup job attributes

 -- Andrey Vasilenkov <indigo@yandex-team.ru>  Fri, 16 Sep 2016 18:14:42 +0300

mastermind (2.28.39) trusty; urgency=medium

  * Separate replicas and lrc groupset primary/secondary hosts

 -- Andrey Vasilenkov <indigo@yandex-team.ru>  Thu, 15 Sep 2016 14:10:45 +0300

mastermind (2.28.38) trusty; urgency=medium

  * Set primary and secondary hosts when lrc groupset is used

 -- Andrey Vasilenkov <indigo@yandex-team.ru>  Wed, 14 Sep 2016 17:52:59 +0300

mastermind (2.28.37) trusty; urgency=medium

  * Add new job to remove records with expired ttl

 -- Andrey Vasilenkov <indigo@yandex-team.ru>  Mon, 12 Sep 2016 19:17:54 +0300

mastermind (2.28.36) trusty; urgency=medium

  * Fix mastermind2.26-cache worker start

 -- Andrey Vasilenkov <indigo@yandex-team.ru>  Thu, 08 Sep 2016 13:49:20 +0300

mastermind (2.28.35) trusty; urgency=medium

  * Restore-path: fix cancel_job

 -- Andrey Vasilenkov <indigo@yandex-team.ru>  Mon, 05 Sep 2016 14:07:27 +0300

mastermind (2.28.34) trusty; urgency=medium

  * Restore-path: cancel jobs

 -- Andrey Vasilenkov <indigo@yandex-team.ru>  Fri, 02 Sep 2016 17:59:25 +0300

mastermind (2.28.33) trusty; urgency=medium

  * Optimize history record search mongo queries

 -- Andrey Vasilenkov <indigo@yandex-team.ru>  Thu, 01 Sep 2016 23:04:06 +0300

mastermind (2.28.32) trusty; urgency=medium

  * Limit couple defrag jobs number per host

 -- Andrey Vasilenkov <indigo@yandex-team.ru>  Thu, 01 Sep 2016 20:56:39 +0300

mastermind (2.28.31) trusty; urgency=medium

  * Convert to lrc groupset minor fix

 -- Andrey Vasilenkov <indigo@yandex-team.ru>  Wed, 31 Aug 2016 14:06:12 +0300

mastermind (2.28.30) trusty; urgency=medium

  * Restore path: option to automatically approve jobs

 -- Andrey Vasilenkov <indigo@yandex-team.ru>  Wed, 31 Aug 2016 12:17:57 +0300

mastermind (2.28.29) trusty; urgency=medium

  * Fix group restore by path handle

 -- Andrey Vasilenkov <indigo@yandex-team.ru>  Thu, 25 Aug 2016 18:51:43 +0300

mastermind (2.28.28) trusty; urgency=medium

  * Fix restore group src_group parameter

 -- Andrey Vasilenkov <indigo@yandex-team.ru>  Thu, 25 Aug 2016 13:58:34 +0300

mastermind (2.28.27) trusty; urgency=medium

  * Add job for restore groups from path

 -- Andrey Vasilenkov <indigo@yandex-team.ru>  Wed, 24 Aug 2016 18:38:33 +0300

mastermind (2.28.26) trusty; urgency=medium

  * Add group base path to recover dc command

 -- Andrey Vasilenkov <indigo@yandex-team.ru>  Wed, 24 Aug 2016 15:09:04 +0300

mastermind (2.28.25) trusty; urgency=medium

  * Consider want_defrag worth when > 3

 -- Andrey Vasilenkov <indigo@yandex-team.ru>  Tue, 23 Aug 2016 14:18:50 +0300

mastermind (2.28.24) trusty; urgency=medium

  * Implement external storage mapping for external storage convertion
  * Use task to determine external storage total size and alter convert job accordingly
  * Add ExternalStorageDataSizeTask for fetching data size of external storage
  * Add multi groupsets to mastermind-cli groupset convert command
  * Add make_external_storage_data_size_command inventory command

 -- Andrey Vasilenkov <indigo@yandex-team.ru>  Thu, 11 Aug 2016 17:02:57 +0300

mastermind (2.28.23) trusty; urgency=medium

  * Consider WRITE_NEW commands as write operations

 -- Andrey Vasilenkov <indigo@yandex-team.ru>  Mon, 08 Aug 2016 14:25:37 +0300

mastermind (2.28.22) trusty; urgency=medium

  * Forbid moving cache groups via move jobs

 -- Andrey Vasilenkov <indigo@yandex-team.ru>  Fri, 29 Jul 2016 00:57:11 +0300

mastermind (2.28.21) trusty; urgency=medium

  * Refactor move planner candidates generating
  * Filter destination groups in unsuitable dcs when moving groups via move planner

 -- Andrey Vasilenkov <indigo@yandex-team.ru>  Wed, 27 Jul 2016 15:16:18 +0300

mastermind (2.28.20) trusty; urgency=medium

  * Optimize group move planner algorithm

 -- Andrey Vasilenkov <indigo@yandex-team.ru>  Tue, 26 Jul 2016 18:21:02 +0300

mastermind (2.28.19) trusty; urgency=medium

  * Read metakey with nolock flag

 -- Andrey Vasilenkov <indigo@yandex-team.ru>  Tue, 12 Jul 2016 13:21:40 +0300

mastermind (2.28.18) trusty; urgency=medium

  * Change convert job priority

 -- Andrey Vasilenkov <indigo@yandex-team.ru>  Thu, 30 Jun 2016 01:13:03 +0300

mastermind (2.28.17) trusty; urgency=medium

  * Add convert to lrc groupset from external source job

 -- Andrey Vasilenkov <indigo@yandex-team.ru>  Wed, 29 Jun 2016 23:44:03 +0300

mastermind (2.28.16) trusty; urgency=medium

  * Fix group's effective_free_space calculation

 -- Andrey Vasilenkov <indigo@yandex-team.ru>  Mon, 20 Jun 2016 17:29:52 +0300

mastermind (2.28.15) trusty; urgency=medium

  * Add data_flow_rate and wait_timeout parameters for lrc-* commands

 -- Andrey Vasilenkov <indigo@yandex-team.ru>  Fri, 17 Jun 2016 13:20:46 +0300

mastermind (2.28.14) trusty; urgency=medium

  * Fix couple status text for non-coupled couples

 -- Andrey Vasilenkov <indigo@yandex-team.ru>  Tue, 14 Jun 2016 15:05:13 +0300

mastermind (2.28.13) trusty; urgency=medium

  * Fix StorageState excessive dcs list construction

 -- Andrey Vasilenkov <indigo@yandex-team.ru>  Sat, 11 Jun 2016 19:32:30 +0300

mastermind (2.28.12) trusty; urgency=medium

  * Run lrc_* commands with all nodes as remotes

 -- Andrey Vasilenkov <indigo@yandex-team.ru>  Fri, 10 Jun 2016 20:18:55 +0300

mastermind (2.28.11) trusty; urgency=medium

  * Fix StorageState excessive dcs list construction

 -- Andrey Vasilenkov <indigo@yandex-team.ru>  Fri, 10 Jun 2016 15:45:04 +0300

mastermind (2.28.10) trusty; urgency=medium

  * Add lrc groupset statuses for couple list handle

 -- Andrey Vasilenkov <indigo@yandex-team.ru>  Thu, 09 Jun 2016 19:07:47 +0300

mastermind (2.28.9) trusty; urgency=medium

  * Add histories query object for fetching group histories

 -- Andrey Vasilenkov <indigo@yandex-team.ru>  Wed, 08 Jun 2016 18:51:52 +0300

mastermind (2.28.8) trusty; urgency=medium

  * Add remove backend task to prepare lrc groups job

 -- Andrey Vasilenkov <indigo@yandex-team.ru>  Mon, 06 Jun 2016 12:02:49 +0300

mastermind (2.28.7) trusty; urgency=medium

  * Increase lrc groupset job priority

 -- Andrey Vasilenkov <indigo@yandex-team.ru>  Tue, 31 May 2016 15:45:40 +0300

mastermind (2.28.6) trusty; urgency=medium

  * Check task status after its execution is started

 -- Andrey Vasilenkov <indigo@yandex-team.ru>  Tue, 31 May 2016 01:14:51 +0300

mastermind (2.28.5) trusty; urgency=medium

  * Skip checking if all replicas groups are read-only
  * Fix logging of couple status change

 -- Andrey Vasilenkov <indigo@yandex-team.ru>  Tue, 31 May 2016 00:33:45 +0300

mastermind (2.28.4) trusty; urgency=medium

  * Add ttl attribute namespace settings

 -- Andrey Vasilenkov <indigo@yandex-team.ru>  Tue, 24 May 2016 18:16:09 +0300

mastermind (2.28.3) trusty; urgency=medium

  * Disable dnet_recovery safe mode

 -- Andrey Vasilenkov <indigo@yandex-team.ru>  Thu, 19 May 2016 17:34:15 +0300

mastermind (2.28.2) trusty; urgency=medium

  * Add prepare-new-groups cmd handle

 -- Andrey Vasilenkov <indigo@yandex-team.ru>  Thu, 19 May 2016 17:21:33 +0300

mastermind (2.28.1) trusty; urgency=medium

  * Add mastermind-util add-groupset command
  * Add 'add_groupset_to_couple' API handle
  * Add job that creates new groupset for a couple

 -- Andrey Vasilenkov <indigo@yandex-team.ru>  Thu, 19 May 2016 12:51:03 +0300

mastermind (2.27.18) trusty; urgency=medium

  * Fix constructing jobs' involved groups list

 -- Andrey Vasilenkov <indigo@yandex-team.ru>  Wed, 04 May 2016 14:47:17 +0300

mastermind (2.27.17) trusty; urgency=medium

  * Add weight coefficient for outgoing traffic
  * Not perform rollback on couple repair

 -- Andrey Vasilenkov <indigo@yandex-team.ru>  Fri, 29 Apr 2016 03:59:48 +0300

mastermind (2.27.16) trusty; urgency=medium

  * Use family when detaching node backend from group

 -- Andrey Vasilenkov <indigo@yandex-team.ru>  Mon, 11 Apr 2016 16:25:30 +0300

mastermind (2.27.15) trusty; urgency=medium

  * Add defrag startup timeout

 -- Andrey Vasilenkov <indigo@yandex-team.ru>  Mon, 11 Apr 2016 13:09:36 +0300

mastermind (2.27.14) trusty; urgency=medium

  * Add backward compatibility of NodeBackend binding object

 -- Andrey Vasilenkov <indigo@yandex-team.ru>  Sun, 10 Apr 2016 14:25:51 +0300

mastermind (2.27.13) trusty; urgency=medium

  * Add NodeBackend binding object

 -- Andrey Vasilenkov <indigo@yandex-team.ru>  Sun, 10 Apr 2016 14:15:13 +0300

mastermind (2.27.12) trusty; urgency=medium

  * Add new BAD_* statuses for LRC Groupset

 -- Andrey Vasilenkov <indigo@yandex-team.ru>  Fri, 08 Apr 2016 16:54:16 +0300

mastermind (2.27.11) trusty; urgency=medium

  * Fix couple freeze meta compose

 -- Andrey Vasilenkov <indigo@yandex-team.ru>  Tue, 05 Apr 2016 19:20:08 +0300

mastermind (2.27.10) trusty; urgency=medium

  * Fix 'couple settings' in for mastermind-cli
  * Format log messages

 -- Andrey Vasilenkov <indigo@yandex-team.ru>  Thu, 31 Mar 2016 18:04:19 +0300

mastermind (2.27.9) trusty; urgency=medium

  * Fix couple groupset attachment

 -- Andrey Vasilenkov <indigo@yandex-team.ru>  Thu, 31 Mar 2016 14:12:23 +0300

mastermind (2.27.8) trusty; urgency=medium

  * Add 'attach_groupset_to_couple' handle
  * Make groupsets responsible for generating its metakey
  * Skip uncoupled lrc groups meta processing

 -- Andrey Vasilenkov <indigo@yandex-team.ru>  Wed, 30 Mar 2016 16:35:07 +0300

mastermind (2.27.7) trusty; urgency=medium

  * Add couple settings

 -- Andrey Vasilenkov <indigo@yandex-team.ru>  Tue, 29 Mar 2016 15:39:09 +0300

mastermind (2.27.6) trusty; urgency=medium

  * Fix couple build parameters

 -- Andrey Vasilenkov <indigo@yandex-team.ru>  Mon, 28 Mar 2016 18:38:14 +0300

mastermind (2.27.5) trusty; urgency=medium

  * Add 'couple' attribute to binding Groupset object
  * Account new cache key distribute tasks
  * Add various binding features

 -- Andrey Vasilenkov <indigo@yandex-team.ru>  Sun, 27 Mar 2016 21:11:22 +0300

mastermind (2.27.4) trusty; urgency=medium

  * Add support of groupsets in couple build method of mastermind client
  * Add 'groupsets' property to couple object

 -- Andrey Vasilenkov <indigo@yandex-team.ru>  Fri, 25 Mar 2016 22:20:34 +0300

mastermind (2.27.3) trusty; urgency=medium

  * Skip internatl namespaces in client APIs

 -- Andrey Vasilenkov <indigo@yandex-team.ru>  Fri, 25 Mar 2016 13:00:34 +0300

mastermind (2.27.2) trusty; urgency=medium

  * Add python-requests dependency

 -- Andrey Vasilenkov <indigo@yandex-team.ru>  Thu, 24 Mar 2016 20:19:40 +0300

mastermind (2.27.1) trusty; urgency=medium

  * Add lrc commands to mastermind-cli
  * Add group filtering by 'type'
  * Add LRC builder to select groups for future LRC groupsets
  * Add lrc groupsets representation object
  * Add make lrc group job type
  * Divide groupsets by different types

 -- Andrey Vasilenkov <indigo@yandex-team.ru>  Thu, 24 Mar 2016 15:11:28 +0300

mastermind (2.26.6) trusty; urgency=medium

  * Increase defrag check timeout to 14 days

 -- Andrey Vasilenkov <indigo@yandex-team.ru>  Mon, 21 Mar 2016 14:20:39 +0300

mastermind (2.26.5) trusty; urgency=medium

  * Make recover planner coefficients configurable

 -- Andrey Vasilenkov <indigo@yandex-team.ru>  Thu, 10 Mar 2016 14:51:27 +0300

mastermind (2.26.4) trusty; urgency=medium

  * Fix group type detection

 -- Andrey Vasilenkov <indigo@yandex-team.ru>  Sat, 05 Mar 2016 05:26:33 +0300

mastermind (2.26.3) trusty; urgency=medium

  * Remove attributes capacity namespace setting
  * Add support for completion of unambiguous prefix commands

 -- Andrey Vasilenkov <indigo@yandex-team.ru>  Thu, 03 Mar 2016 18:01:54 +0300

mastermind (2.26.2) trusty; urgency=medium

  * Add namespace attribute setitngs

 -- Andrey Vasilenkov <indigo@yandex-team.ru>  Wed, 02 Mar 2016 17:34:12 +0300

mastermind (2.26.1) trusty; urgency=medium

  * Fix max net write setting for weight manager
  * Add explicit runtime error for cases when failed to release locks

 -- Andrey Vasilenkov <indigo@yandex-team.ru>  Wed, 02 Mar 2016 12:36:24 +0300

mastermind (2.25.120) trusty; urgency=medium

  * Enable dnet_recovery safe mode

 -- Andrey Vasilenkov <indigo@yandex-team.ru>  Sun, 28 Feb 2016 00:08:51 +0300

mastermind (2.25.119) trusty; urgency=medium

  * Fix bug for dc hosts view
  * Add logging for monitor stats update
  * Fix error fs and dstat update

 -- Andrey Vasilenkov <indigo@yandex-team.ru>  Tue, 23 Feb 2016 13:04:56 +0300

mastermind (2.25.118) trusty; urgency=medium

  * Increase startup timeouts

 -- Andrey Vasilenkov <indigo@yandex-team.ru>  Wed, 17 Feb 2016 23:31:26 +0300

mastermind (2.25.117) trusty; urgency=medium

  * Increase cache worker startup timeout

 -- Andrey Vasilenkov <indigo@yandex-team.ru>  Wed, 17 Feb 2016 14:37:28 +0300

mastermind (2.25.116) trusty; urgency=medium

  * Fix for cache lock acquiring

 -- Andrey Vasilenkov <indigo@yandex-team.ru>  Wed, 17 Feb 2016 12:25:22 +0300

mastermind (2.25.115) trusty; urgency=medium

  * Add 'update_cache_key_status' handle
  * Implement cached key upload queue
  * Fix cache couples list with no 'state' option
  * Fix couple list filtering
  * Add trace id to dnet_recovery command
  * Use blob_size_limit as total space unconditionally

 -- Andrey Vasilenkov <indigo@yandex-team.ru>  Tue, 16 Feb 2016 23:46:35 +0300

mastermind (2.25.114) trusty; urgency=medium

  * Change effective data size accounting
  * Add 'cache couples-list' handle

 -- Andrey Vasilenkov <indigo@yandex-team.ru>  Wed, 06 Jan 2016 22:10:41 +0300

mastermind (2.25.113) trusty; urgency=medium

  * Fix misprint

 -- Andrey Vasilenkov <indigo@yandex-team.ru>  Mon, 28 Dec 2015 16:48:00 +0300

mastermind (2.25.112) trusty; urgency=medium

  * Fix import dependency

 -- Andrey Vasilenkov <indigo@yandex-team.ru>  Mon, 28 Dec 2015 16:20:04 +0300

mastermind (2.25.111) trusty; urgency=medium

  * Fix frozen couple check

 -- Andrey Vasilenkov <indigo@yandex-team.ru>  Mon, 28 Dec 2015 15:45:49 +0300

mastermind (2.25.110) trusty; urgency=medium

  * Skip cache groups on hosts that already have a cache key copy
  * Fix dc selection on distributing cache keys

 -- Andrey Vasilenkov <indigo@yandex-team.ru>  Mon, 28 Dec 2015 14:31:00 +0300

mastermind (2.25.109) trusty; urgency=medium

  * Remove old app manifest during installation

 -- Andrey Vasilenkov <indigo@yandex-team.ru>  Thu, 24 Dec 2015 12:59:06 +0300

mastermind (2.25.108) trusty; urgency=medium

  * Remove old weight balancer traits
  * Fix for updating node backends set on history updates
  * Update couple namespace handle to use new weight manager

 -- Andrey Vasilenkov <indigo@yandex-team.ru>  Wed, 23 Dec 2015 17:58:38 +0300

mastermind (2.25.107) trusty; urgency=medium

  * Account disk defragmentation when calculating couple weights

 -- Andrey Vasilenkov <indigo@yandex-team.ru>  Wed, 16 Dec 2015 11:58:31 +0300

mastermind (2.25.106) trusty; urgency=medium

  * Fix defragmentation jobs for cache couples

 -- Andrey Vasilenkov <indigo@yandex-team.ru>  Fri, 11 Dec 2015 19:02:32 +0300

mastermind (2.25.105) trusty; urgency=medium

  * Fix misprint

 -- Andrey Vasilenkov <indigo@yandex-team.ru>  Fri, 11 Dec 2015 15:52:49 +0300

mastermind (2.25.104) trusty; urgency=medium

  * Fix for new msgpack version

 -- Andrey Vasilenkov <indigo@yandex-team.ru>  Fri, 11 Dec 2015 15:16:45 +0300

mastermind (2.25.103) trusty; urgency=medium

  * Update cache distributor groups list on cache cleaning

 -- Andrey Vasilenkov <indigo@yandex-team.ru>  Fri, 11 Dec 2015 14:54:55 +0300

mastermind (2.25.102) trusty; urgency=medium

  * Fix for defragmentation job of cache groups

 -- Andrey Vasilenkov <indigo@yandex-team.ru>  Fri, 11 Dec 2015 14:08:43 +0300

mastermind (2.25.101) trusty; urgency=medium

  * Cache get_namespaces_states response using CachedGzipResponse
  * Cache get_cached_keys response using CachedGzipResponse

 -- Andrey Vasilenkov <indigo@yandex-team.ru>  Tue, 08 Dec 2015 17:21:04 +0300

mastermind (2.25.100) trusty; urgency=medium

  * Fix for newly built couple status calculation
  * Fix misprint in mastermind client

 -- Andrey Vasilenkov <indigo@yandex-team.ru>  Tue, 01 Dec 2015 16:48:01 +0300

mastermind (2.25.99) trusty; urgency=medium

  * Fix for running cached data update handlers

 -- Andrey Vasilenkov <indigo@yandex-team.ru>  Wed, 25 Nov 2015 19:29:24 +0300

mastermind (2.25.98) trusty; urgency=medium

  * Fix cocaine handlers registering

 -- Andrey Vasilenkov <indigo@yandex-team.ru>  Wed, 25 Nov 2015 14:58:59 +0300

mastermind (2.25.97) trusty; urgency=medium

  * Temporarily fix cocaine service usage from sync thread

 -- Andrey Vasilenkov <indigo@yandex-team.ru>  Tue, 24 Nov 2015 17:02:59 +0300

mastermind (2.25.96) trusty; urgency=medium

  * Optimize get_config_remotes handle

 -- Andrey Vasilenkov <indigo@yandex-team.ru>  Tue, 24 Nov 2015 11:56:08 +0300

mastermind (2.25.95) trusty; urgency=medium

  * Fix frequent weight and load data updating
  * Optimize history records fetching from mongo
  * Add exception-safe backend stats processing

 -- Andrey Vasilenkov <indigo@yandex-team.ru>  Mon, 23 Nov 2015 15:00:58 +0300

mastermind (2.25.94) trusty; urgency=medium

  * Fix defrag complete decision based on stalled stats

 -- Andrey Vasilenkov <indigo@yandex-team.ru>  Fri, 20 Nov 2015 17:52:35 +0300

mastermind (2.25.93) trusty; urgency=medium

    * Add orig path query arg settings
    * Fix select couple to upload namespace setting
    * Add redirect query args support

 -- Andrey Vasilenkov <indigo@yandex-team.ru>  Thu, 19 Nov 2015 19:13:34 +0300

mastermind (2.25.92) trusty; urgency=medium

  * Fix cocaine worker termination

 -- Andrey Vasilenkov <indigo@yandex-team.ru>  Thu, 19 Nov 2015 14:44:39 +0300

mastermind (2.25.91) trusty; urgency=medium

  * Split planner config section into several sections
  * Cache flow stats
  * Use cache to handle get_cache_keys

 -- Andrey Vasilenkov <indigo@yandex-team.ru>  Wed, 18 Nov 2015 21:45:31 +0300

mastermind (2.25.90) trusty; urgency=medium

  * Fix cache worker startup script

 -- Andrey Vasilenkov <indigo@yandex-team.ru>  Tue, 17 Nov 2015 22:47:31 +0300

mastermind (2.25.89) trusty; urgency=medium

  * Set python-tornado dependency (>= 4.0)

 -- Andrey Vasilenkov <indigo@yandex-team.ru>  Tue, 17 Nov 2015 16:04:13 +0300

mastermind (2.25.88) trusty; urgency=medium

  * Decreased cocaine workers' pool limit to 5

 -- Andrey Vasilenkov <indigo@yandex-team.ru>  Tue, 17 Nov 2015 14:31:24 +0300

mastermind (2.25.87) trusty; urgency=medium

  * Use simplejson for faster parsing
  * Using monitor pool to fetch monitor stats from elliptics nodes
  * Inventory worker implementation
  * Fix build tests running

 -- Andrey Vasilenkov <indigo@yandex-team.ru>  Tue, 17 Nov 2015 13:59:44 +0300

mastermind (2.25.86-hotfix1) trusty; urgency=medium

  * Optimize get_config_remotes handle

 -- Andrey Vasilenkov <indigo@yandex-team.ru>  Wed, 18 Nov 2015 17:05:55 +0300

mastermind (2.25.86) trusty; urgency=medium

  * Fix mastermind build

 -- Andrey Vasilenkov <indigo@yandex-team.ru>  Fri, 13 Nov 2015 15:37:00 +0300

mastermind (2.25.85) trusty; urgency=medium

  * Fix mastermind build

 -- Andrey Vasilenkov <indigo@yandex-team.ru>  Fri, 13 Nov 2015 15:08:21 +0300

mastermind (2.25.84) trusty; urgency=medium

  * Add free reserved space to couple statistics

 -- Andrey Vasilenkov <indigo@yandex-team.ru>  Fri, 13 Nov 2015 14:19:41 +0300

mastermind (2.25.83) trusty; urgency=medium

  * Increase startup-timeout for mastermind-cache worker

 -- Andrey Vasilenkov <indigo@yandex-team.ru>  Mon, 02 Nov 2015 12:26:18 +0300

mastermind (2.25.82) trusty; urgency=medium

  * Fix for searching for uncoupled group to restore backend without history

 -- Andrey Vasilenkov <indigo@yandex-team.ru>  Wed, 28 Oct 2015 11:37:03 +0300

mastermind (2.25.81) trusty; urgency=medium

  * Fix for searching for uncoupled group to restore backend without history

 -- Andrey Vasilenkov <indigo@yandex-team.ru>  Tue, 27 Oct 2015 23:47:59 +0300

mastermind (2.25.80) trusty; urgency=medium

  * Fix for searching for uncoupled group to restore backend without history

 -- Andrey Vasilenkov <indigo@yandex-team.ru>  Tue, 27 Oct 2015 21:23:43 +0300

mastermind (2.25.79) trusty; urgency=medium

  * Fix wrong node backend check on group restoring job
  * Fix accounting job for a couple status when group is down

 -- Andrey Vasilenkov <indigo@yandex-team.ru>  Tue, 27 Oct 2015 19:30:12 +0300

mastermind (2.25.78) trusty; urgency=medium

  * Add proper pymongo and bson dependencies (<< 3)

 -- Andrey Vasilenkov <indigo@yandex-team.ru>  Mon, 26 Oct 2015 21:08:02 +0300

mastermind (2.25.77) trusty; urgency=medium

  * Fix mastermind2.26-cache worker initialization

 -- Andrey Vasilenkov <indigo@yandex-team.ru>  Fri, 23 Oct 2015 14:25:00 +0300

mastermind (2.25.76) trusty; urgency=medium

  * Add handler for fetching couple free effective space monitor samples
  * Change monitor statistics collection settings

 -- Andrey Vasilenkov <indigo@yandex-team.ru>  Fri, 23 Oct 2015 14:03:28 +0300

mastermind (2.25.75) trusty; urgency=medium

  * Fix group detach node task during restore job

 -- Andrey Vasilenkov <indigo@yandex-team.ru>  Mon, 19 Oct 2015 14:52:49 +0300

mastermind (2.25.74) trusty; urgency=medium

  * Fix group detach node task during restore job

 -- Andrey Vasilenkov <indigo@yandex-team.ru>  Mon, 19 Oct 2015 14:26:10 +0300

mastermind (2.25.73) trusty; urgency=medium

  * Fix group detach node task during restore job

 -- Andrey Vasilenkov <indigo@yandex-team.ru>  Mon, 19 Oct 2015 12:57:02 +0300

mastermind (2.25.72) trusty; urgency=medium

  * Check uncoupled groups right before settings metakey
  * Prevent statistics calculation failing

 -- Andrey Vasilenkov <indigo@yandex-team.ru>  Tue, 13 Oct 2015 18:41:32 +0300

mastermind (2.25.71) trusty; urgency=medium

  * Fix exception type for non-blocking locks (when acquiring failed)
  * Fix group history update task scheduling

 -- Andrey Vasilenkov <indigo@yandex-team.ru>  Mon, 12 Oct 2015 14:16:06 +0300

mastermind (2.25.70) trusty; urgency=medium

  * Add ability to run worker without history collection

 -- Andrey Vasilenkov <indigo@yandex-team.ru>  Fri, 09 Oct 2015 19:29:22 +0300

mastermind (2.25.69) trusty; urgency=medium

  * Accept generators to GroupNodeBackendsSet

 -- Andrey Vasilenkov <indigo@yandex-team.ru>  Fri, 09 Oct 2015 18:15:17 +0300

mastermind (2.25.68) trusty; urgency=medium

  * Store group history in mongo instead of meta elliptics

 -- Andrey Vasilenkov <indigo@yandex-team.ru>  Fri, 09 Oct 2015 12:03:04 +0300

mastermind (2.25.66) trusty; urgency=medium

  * Fix settings comparison with basic python types

 -- Andrey Vasilenkov <indigo@yandex-team.ru>  Thu, 08 Oct 2015 12:55:36 +0300

mastermind (2.25.58) trusty; urgency=medium

  * Add couple primary and fallback hosts to namespaces states

 -- Andrey Vasilenkov <indigo@yandex-team.ru>  Sun, 13 Sep 2015 21:13:48 +0300

mastermind (2.25.57) trusty; urgency=medium

  * Fix effective free space calculcation when disk contains irrelevant data

 -- Andrey Vasilenkov <indigo@yandex-team.ru>  Thu, 10 Sep 2015 14:08:30 +0300

mastermind (2.25.56) trusty; urgency=medium

  * Fix effective free space calculcation when disk contains irrelevant data

 -- Andrey Vasilenkov <indigo@yandex-team.ru>  Thu, 10 Sep 2015 14:00:47 +0300

mastermind (2.25.55) trusty; urgency=medium

  * Set nolock flag for metakey read queries

 -- Andrey Vasilenkov <indigo@yandex-team.ru>  Mon, 07 Sep 2015 20:21:47 +0300

mastermind (2.25.54) trusty; urgency=medium

  * Increase startup timeout for mastermind worker

 -- Andrey Vasilenkov <indigo@yandex-team.ru>  Fri, 28 Aug 2015 18:44:52 +0300

mastermind (2.25.53) trusty; urgency=medium

  * Use read_latest call to get storage max group id

 -- Andrey Vasilenkov <indigo@yandex-team.ru>  Fri, 28 Aug 2015 17:59:31 +0300

mastermind (2.25.52) trusty; urgency=medium

  * Add draft on namespaces state query handler

 -- Andrey Vasilenkov <indigo@yandex-team.ru>  Fri, 28 Aug 2015 15:22:37 +0300

mastermind (2.25.51) trusty; urgency=medium

  * Add forced namespaces states update handler

 -- Andrey Vasilenkov <indigo@yandex-team.ru>  Fri, 28 Aug 2015 13:33:52 +0300

mastermind (2.25.50) trusty; urgency=medium

  * Take down the lock on src backend during move job final stage

 -- Andrey Vasilenkov <indigo@yandex-team.ru>  Fri, 28 Aug 2015 11:51:06 +0300

mastermind (2.25.49) trusty; urgency=medium

  * Add status_text of bad group to status_text of couple

 -- Andrey Vasilenkov <indigo@yandex-team.ru>  Fri, 21 Aug 2015 16:30:16 +0300

mastermind (2.25.48) trusty; urgency=medium

  * Add removed records size to group info

 -- Andrey Vasilenkov <indigo@yandex-team.ru>  Fri, 21 Aug 2015 11:29:43 +0300

mastermind (2.25.47) trusty; urgency=medium

  * Consider effective_free_space when deciding on couple status
  * Fix for node backend defrag task retrying

 -- Andrey Vasilenkov <indigo@yandex-team.ru>  Thu, 20 Aug 2015 13:17:28 +0300

mastermind (2.25.46) trusty; urgency=medium

  * Correct build

 -- Andrey Vasilenkov <indigo@yandex-team.ru>  Wed, 19 Aug 2015 16:59:32 +0300

mastermind (2.25.45) trusty; urgency=medium

  * Add autoapprove setting for move planner jobs

 -- Andrey Vasilenkov <indigo@yandex-team.ru>  Wed, 19 Aug 2015 16:52:30 +0300

mastermind (2.25.44) trusty; urgency=medium

  * Fix minor misprints

 -- Andrey Vasilenkov <indigo@yandex-team.ru>  Wed, 19 Aug 2015 12:18:16 +0300

mastermind (2.25.43) trusty; urgency=medium

  * Fix destination group selection for move planner

 -- Andrey Vasilenkov <indigo@yandex-team.ru>  Wed, 19 Aug 2015 01:49:13 +0300

mastermind (2.25.42) trusty; urgency=medium

  * Mastermind node info updater: couple status should be set to FULL if group
    is not filled but hdd has no more space available
  * Jobs processor: do not fail couple defrag job if couple lost its OK
    status

 -- Andrey Vasilenkov <indigo@yandex-team.ru>  Thu, 06 Aug 2015 15:27:26 +0300

mastermind (2.25.41) trusty; urgency=medium

  * Fetch elliptics backends' io stats

 -- Andrey Vasilenkov <indigo@yandex-team.ru>  Tue, 04 Aug 2015 19:42:51 +0300

mastermind (2.25.40) trusty; urgency=medium

  * Planner: take lock to prevent simultaneous move jobs planning on several
    workers

 -- Andrey Vasilenkov <indigo@yandex-team.ru>  Tue, 04 Aug 2015 19:15:40 +0300

mastermind (2.25.39) trusty; urgency=medium

  * mastermind fake sync: persistent locks removal fixed

 -- Andrey Vasilenkov <indigo@yandex-team.ru>  Mon, 03 Aug 2015 15:30:40 +0300

mastermind (2.25.38) trusty; urgency=medium

  * Mastermind lib: couple build result is wrapped into result object
    to be able to filter only successfully created couples
    (or, on the other side, only exceptions)
  * Passing dstat errors (can happen on virtual hosts)
  * Fix for fake sync manager persistent lock acquiring
  * Mastermind lib: fix for __contains__ method in namespaces queries
  * Fix for frequent node statistics update
  * Mastermind lib: node backends list as a property

 -- Andrey Vasilenkov <indigo@yandex-team.ru>  Tue, 28 Jul 2015 18:16:20 +0300

mastermind (2.25.37) trusty; urgency=medium

  * Obsolete prechecking of active jobs when moving groups from host

 -- Andrey Vasilenkov <indigo@yandex-team.ru>  Fri, 17 Jul 2015 13:52:24 +0300

mastermind (2.25.36) trusty; urgency=medium

  * Do not update whole cluster state on couple break

 -- Andrey Vasilenkov <indigo@yandex-team.ru>  Thu, 16 Jul 2015 20:07:31 +0300

mastermind (2.25.35) trusty; urgency=medium

  * Remove obsolete dstat_error_code usage

 -- Andrey Vasilenkov <indigo@yandex-team.ru>  Thu, 16 Jul 2015 18:39:04 +0300

mastermind (2.25.34) trusty; urgency=medium

  * Frequent node stat update bug fixed

 -- Andrey Vasilenkov <indigo@yandex-team.ru>  Wed, 15 Jul 2015 18:14:31 +0300

mastermind (2.25.33) trusty; urgency=medium

  * Restore job can stop non-started move job on force request
  * Do not acquire global jobs lock on jobs creation
  * Lock uncoupled groups during couple build so no jobs could use it

 -- Andrey Vasilenkov <indigo@yandex-team.ru>  Wed, 15 Jul 2015 17:51:12 +0300

mastermind (2.25.32) trusty; urgency=medium

  * get_dc_by_host inventory function should accept hostname, not ip

 -- Andrey Vasilenkov <indigo@yandex-team.ru>  Wed, 15 Jul 2015 15:09:27 +0300

mastermind (2.25.31) trusty; urgency=medium

  * Fix for couple defrag group representation

 -- Andrey Vasilenkov <indigo@yandex-team.ru>  Tue, 14 Jul 2015 14:52:13 +0300

mastermind (2.25.30) trusty; urgency=medium

  * Fix for group active job setting

 -- Andrey Vasilenkov <indigo@yandex-team.ru>  Tue, 14 Jul 2015 13:45:46 +0300

mastermind (2.25.29) trusty; urgency=medium

  * Mastermind util error wrapping

 -- Andrey Vasilenkov <indigo@yandex-team.ru>  Tue, 14 Jul 2015 12:38:07 +0300

mastermind (2.25.28) trusty; urgency=medium

  * Any type of job is now set as an active_job for a couple
  * get_namespaces_states now can accept namespaces list
  * Fix for storage_keys_diff handler when there are backends without fetched stats

 -- Andrey Vasilenkov <indigo@yandex-team.ru>  Mon, 13 Jul 2015 15:44:19 +0300

mastermind (2.25.27) trusty; urgency=medium

  * Misprint fixed

 -- Andrey Vasilenkov <indigo@yandex-team.ru>  Fri, 10 Jul 2015 18:10:17 +0300

mastermind (2.25.26) trusty; urgency=medium

  * Mark group as bad if migrating job id from meta does not match active job
    id

 -- Andrey Vasilenkov <indigo@yandex-team.ru>  Fri, 10 Jul 2015 14:08:06 +0300

mastermind (2.25.25) trusty; urgency=medium

  * Read-only node backend status check fixed
  * Using common mastermind queue for gatlinggun tasks
  * Mastermind returns empty cache keys when cache worker is not set up
  * Backward compatibility for ns setup mastermind util command (credits go to shindo@)
  * Checking group couple on move job start

 -- Andrey Vasilenkov <indigo@yandex-team.ru>  Thu, 09 Jul 2015 18:42:09 +0300

mastermind (2.25.24) trusty; urgency=medium

  * Checking if couple is participating in job before trying to move it from
    host

 -- Andrey Vasilenkov <indigo@yandex-team.ru>  Fri, 03 Jul 2015 18:46:44 +0300

mastermind (2.25.23) trusty; urgency=medium

  * Checking node backends count on group move
  * Handler to restart job if failed on start

 -- Andrey Vasilenkov <indigo@yandex-team.ru>  Fri, 03 Jul 2015 17:38:18 +0300

mastermind (2.25.22) trusty; urgency=medium

  * Removed obsolete stat_file_error usage, moved stat_commit error logic to node backend stat object
  * Fix for namespace creation workflow

 -- Andrey Vasilenkov <indigo@yandex-team.ru>  Thu, 02 Jul 2015 17:40:30 +0300

mastermind (2.25.21) trusty; urgency=medium

  * fix to trusty++;

 -- Andrey Vasilenkov <indigo@yandex-team.ru>  Wed, 01 Jul 2015 19:01:17 +0300

mastermind (2.25.20) trusty; urgency=medium

  * debian/rules fixed for trusty

 -- Andrey Vasilenkov <indigo@yandex-team.ru>  Wed, 01 Jul 2015 18:39:16 +0300

mastermind (2.25.19) trusty; urgency=medium

  * Use elliptics stats for decision on backend writability
  * Fragmentation in mm util is now formatted with fixed precision

 -- Andrey Vasilenkov <indigo@yandex-team.ru>  Wed, 01 Jul 2015 18:16:14 +0300

mastermind (2.25.18) precise; urgency=low

  * Checking backends on restore group creation

 -- Andrey Vasilenkov <indigo@yandex-team.ru>  Tue, 30 Jun 2015 17:23:42 +0300

mastermind (2.25.17) precise; urgency=low

  * Mastermind client implemented
  * Python package dependencies fixed
  * Statistics should not fail if uncoupled groups list cannot be composed
  * Defrag planner uses vfs free space to see if a couple can be defragged
  * Minor changes: pepify and obsolete code removed

 -- Andrey Vasilenkov <indigo@yandex-team.ru>  Tue, 30 Jun 2015 13:12:47 +0300

mastermind (2.25.16) precise; urgency=low

  * Do not store old namespaces states if failed to construct a new one

 -- Andrey Vasilenkov <indigo@yandex-team.ru>  Thu, 18 Jun 2015 16:54:36 +0300

mastermind (2.25.15) precise; urgency=low

  * Caching of namespaces states

 -- Andrey Vasilenkov <indigo@yandex-team.ru>  Thu, 18 Jun 2015 15:11:28 +0300

mastermind (2.25.14) precise; urgency=low

  * Job execution fixed
  * Separate register handler wrapper for handlers with native cocaine exceptions support

 -- Andrey Vasilenkov <indigo@yandex-team.ru>  Wed, 17 Jun 2015 13:03:30 +0300

mastermind (2.25.13) precise; urgency=low

  * Reconnectable service should log detailed information on unexpected errors

 -- Andrey Vasilenkov <indigo@yandex-team.ru>  Tue, 16 Jun 2015 14:45:41 +0300

mastermind (2.25.12) precise; urgency=low

  * Binary version dependency

 -- Andrey Vasilenkov <indigo@yandex-team.ru>  Tue, 16 Jun 2015 13:19:15 +0300

mastermind (2.25.11) precise; urgency=low

  * Python-mastermind common dependency
  * Logging added

 -- Andrey Vasilenkov <indigo@yandex-team.ru>  Tue, 16 Jun 2015 13:00:54 +0300

mastermind (2.25.10) precise; urgency=low

  * Common mastermind utils in a separate python package
  * Unnecessary locking of jobs global lock on couple defragmentation planning

 -- Andrey Vasilenkov <indigo@yandex-team.ru>  Mon, 15 Jun 2015 20:11:18 +0300

mastermind (2.25.9) precise; urgency=low

  * Resources accounting fixed

 -- Andrey Vasilenkov <indigo@yandex-team.ru>  Thu, 11 Jun 2015 17:48:09 +0300

mastermind (2.25.8) precise; urgency=low

  * Logging added

 -- Andrey Vasilenkov <indigo@yandex-team.ru>  Thu, 11 Jun 2015 17:21:36 +0300

mastermind (2.25.7) precise; urgency=low

  * Misprint fixed

 -- Andrey Vasilenkov <indigo@yandex-team.ru>  Thu, 11 Jun 2015 16:43:04 +0300

mastermind (2.25.6) precise; urgency=low

  * Misprint fixed

 -- Andrey Vasilenkov <indigo@yandex-team.ru>  Thu, 11 Jun 2015 16:22:53 +0300

mastermind (2.25.5) precise; urgency=low

  * Jobs: fix for resource unfolding

 -- Andrey Vasilenkov <indigo@yandex-team.ru>  Thu, 11 Jun 2015 15:48:11 +0300

mastermind (2.25.4) precise; urgency=low

  * Minor bug fix

 -- Andrey Vasilenkov <indigo@yandex-team.ru>  Thu, 11 Jun 2015 15:32:10 +0300

mastermind (2.25.3) precise; urgency=low

  * Minor bug fix

 -- Andrey Vasilenkov <indigo@yandex-team.ru>  Thu, 11 Jun 2015 13:28:07 +0300

mastermind (2.25.2) precise; urgency=low

  * Job processing tweaks

 -- Andrey Vasilenkov <indigo@yandex-team.ru>  Thu, 11 Jun 2015 12:40:16 +0300

mastermind (2.25.1) precise; urgency=low

  * Cached keys handler should be tolerant to cocaine connection errors
  * Do not take global jobs lock on moving all groups from host
  * Planner tasks should not take jobs lock unless they are actually creating jobs

 -- Andrey Vasilenkov <indigo@yandex-team.ru>  Wed, 10 Jun 2015 17:10:47 +0300

mastermind (2.24.45) precise; urgency=low

  * Config parameter name fixed

 -- Andrey Vasilenkov <indigo@yandex-team.ru>  Wed, 10 Jun 2015 13:52:06 +0300

mastermind (2.24.44) precise; urgency=low

  * Ids file for rsync tasks

 -- Andrey Vasilenkov <indigo@yandex-team.ru>  Tue, 09 Jun 2015 17:55:04 +0300

mastermind (2.24.43) precise; urgency=low

  * Add-units settings for namespace implemented

 -- Andrey Vasilenkov <indigo@yandex-team.ru>  Fri, 05 Jun 2015 17:23:11 +0300

mastermind (2.24.42) precise; urgency=low

  * get_cached_key handler proxied to mastermind2.26-cache (no retries for now)

 -- Andrey Vasilenkov <indigo@yandex-team.ru>  Thu, 04 Jun 2015 19:58:11 +0300

mastermind (2.24.41) precise; urgency=low

  * get_cached_keys handler updated
  * Namespace statistics fixed, is_full flag added
  * Ns settings updating fixed - __service key could have been omited on update

 -- Andrey Vasilenkov <indigo@yandex-team.ru>  Wed, 03 Jun 2015 19:58:59 +0300

mastermind (2.24.40) precise; urgency=low

  * Infrastructure: empty group set for tree nodes that has no groups in child
    nodes

 -- Andrey Vasilenkov <indigo@yandex-team.ru>  Tue, 02 Jun 2015 12:49:29 +0300

mastermind (2.24.39) precise; urgency=low

  * Added mastermind2.26-cache application to cocaine runlist

 -- Andrey Vasilenkov <indigo@yandex-team.ru>  Mon, 01 Jun 2015 16:21:11 +0300

mastermind (2.24.38) precise; urgency=low

  * Top update period is set via periodic timer
  * Lock on cache distribution task

 -- Andrey Vasilenkov <indigo@yandex-team.ru>  Mon, 01 Jun 2015 15:12:04 +0300

mastermind (2.24.37) precise; urgency=low

  * Fix for existing cache key update

 -- Andrey Vasilenkov <indigo@yandex-team.ru>  Fri, 29 May 2015 16:01:53 +0300

mastermind (2.24.36) precise; urgency=low

  * Cache worker: cache groups selection refactored

 -- Andrey Vasilenkov <indigo@yandex-team.ru>  Fri, 29 May 2015 15:16:56 +0300

mastermind (2.24.35) precise; urgency=low

  * Do not account service storage_cache namespace in namespace states

 -- Andrey Vasilenkov <indigo@yandex-team.ru>  Thu, 28 May 2015 14:10:12 +0300

mastermind (2.24.34) precise; urgency=low

  * Cache group defragmentation job creation

 -- Andrey Vasilenkov <indigo@yandex-team.ru>  Tue, 26 May 2015 23:45:25 +0300

mastermind (2.24.33) precise; urgency=low

  * Fix for app start without mongo set up

 -- Andrey Vasilenkov <indigo@yandex-team.ru>  Tue, 26 May 2015 12:15:55 +0300

mastermind (2.24.32) precise; urgency=low

  * Cache clean handler added

 -- Andrey Vasilenkov <indigo@yandex-team.ru>  Mon, 25 May 2015 19:56:32 +0300

mastermind (2.24.31) precise; urgency=low

  * Group type checking should be executed after backend state checking

 -- Andrey Vasilenkov <indigo@yandex-team.ru>  Mon, 25 May 2015 13:17:54 +0300

mastermind (2.24.30) precise; urgency=low

  * Misprint fixed

 -- Andrey Vasilenkov <indigo@yandex-team.ru>  Sun, 24 May 2015 20:33:13 +0300

mastermind (2.24.29) precise; urgency=low

  * Misprints fixed and more logging added

 -- Andrey Vasilenkov <indigo@yandex-team.ru>  Fri, 22 May 2015 23:00:10 +0300

mastermind (2.24.28) precise; urgency=low

  * Some logging added

 -- Andrey Vasilenkov <indigo@yandex-team.ru>  Fri, 22 May 2015 20:43:44 +0300

mastermind (2.24.27) precise; urgency=low

  * Misprint fixed

 -- Andrey Vasilenkov <indigo@yandex-team.ru>  Fri, 22 May 2015 17:57:55 +0300

mastermind (2.24.26) precise; urgency=low

  * Misprint fixed

 -- Andrey Vasilenkov <indigo@yandex-team.ru>  Fri, 22 May 2015 17:29:05 +0300

mastermind (2.24.25) precise; urgency=low

  * Misprints fixed

 -- Andrey Vasilenkov <indigo@yandex-team.ru>  Fri, 22 May 2015 17:13:30 +0300

mastermind (2.24.24) precise; urgency=low

  * Cache cleaner implemented
  * Added static/non-static flag to log record for broken namespaces

 -- Andrey Vasilenkov <indigo@yandex-team.ru>  Fri, 22 May 2015 16:49:00 +0300

mastermind (2.24.23) precise; urgency=low

  * Fix for key updated in mongodb: couple is used as a part of primary key
  * Minor refactoring

 -- Andrey Vasilenkov <indigo@yandex-team.ru>  Thu, 21 May 2015 12:59:49 +0300

mastermind (2.24.22) precise; urgency=low

  * Fixed new keys processing

 -- Andrey Vasilenkov <indigo@yandex-team.ru>  Thu, 21 May 2015 00:00:29 +0300

mastermind (2.24.21) precise; urgency=low

  * Do not remove unpopular keys on distribution stage

 -- Andrey Vasilenkov <indigo@yandex-team.ru>  Wed, 20 May 2015 23:34:15 +0300

mastermind (2.24.20) precise; urgency=low

  * Misprint fixed

 -- Andrey Vasilenkov <indigo@yandex-team.ru>  Wed, 20 May 2015 23:07:51 +0300

mastermind (2.24.19) precise; urgency=low

  * Top stats aggregation fix: cache groups statistics are accounted properly

 -- Andrey Vasilenkov <indigo@yandex-team.ru>  Wed, 20 May 2015 16:10:22 +0300

mastermind (2.24.18) precise; urgency=low

  * Aggregate keys by (key_id, couple) pair

 -- Andrey Vasilenkov <indigo@yandex-team.ru>  Tue, 19 May 2015 16:42:11 +0300

mastermind (2.24.17) precise; urgency=low

  * Do not use cache module in the main worker

 -- Andrey Vasilenkov <indigo@yandex-team.ru>  Mon, 18 May 2015 18:52:56 +0300

mastermind (2.24.16) precise; urgency=low

  * Couple defragmentation should start only when want_defrag > 1
  * Move job tweaks: -114 processing when node backend is being disabled, STALLED status for node backend stop task is considered ok
  * Removed unnecessary locks on task retry and skip
  * Couple defrag: if dnet_client returns -114 on defrag command, consider task successfully completed

 -- Andrey Vasilenkov <indigo@yandex-team.ru>  Mon, 18 May 2015 18:32:07 +0300

mastermind (2.24.15) precise; urgency=low

  * Refactored infrastructure data usage and correspondent cache workflow

 -- Andrey Vasilenkov <indigo@yandex-team.ru>  Sun, 17 May 2015 18:18:41 +0300

mastermind (2.24.14) precise; urgency=low

  * Uncoupled group checker changed

 -- Andrey Vasilenkov <indigo@yandex-team.ru>  Fri, 15 May 2015 17:31:44 +0300

mastermind (2.24.13) precise; urgency=low

  * Good uncoupled groups selector moved to infrastructure

 -- Andrey Vasilenkov <indigo@yandex-team.ru>  Fri, 15 May 2015 16:45:05 +0300

mastermind (2.24.12) precise; urgency=low

  * Cache worker initialization fixed

 -- Andrey Vasilenkov <indigo@yandex-team.ru>  Fri, 15 May 2015 15:35:13 +0300

mastermind (2.24.11) precise; urgency=low

  * Mark group as migrating right away when job is created
  * Job mark group minor workflow updates
  * Service statuses for couples with active jobs

 -- Andrey Vasilenkov <indigo@yandex-team.ru>  Wed, 13 May 2015 18:19:10 +0300

mastermind (2.24.10) precise; urgency=low

  * Fix for increasing cache key copies number

 -- Andrey Vasilenkov <indigo@yandex-team.ru>  Mon, 27 Apr 2015 20:24:00 +0300

mastermind (2.24.9) lucid; urgency=low

  * Fallback to default cocaine logging service if mm_cache_logging service is not set up in cocaine

 -- Andrey Vasilenkov <indigo@yandex-team.ru>  Mon, 27 Apr 2015 19:49:32 +0300

mastermind (2.24.8) lucid; urgency=low

  * Do not use not marked uncoupled groups located at cache groups paths as data uncoupled groups

 -- Andrey Vasilenkov <indigo@yandex-team.ru>  Mon, 27 Apr 2015 16:23:24 +0300

mastermind (2.24.7) lucid; urgency=low

  * Removed obsolete tornado version dependency

 -- Andrey Vasilenkov <indigo@yandex-team.ru>  Wed, 22 Apr 2015 23:01:00 +0300

mastermind (2.24.6) lucid; urgency=low

  * Misprint fixed

 -- Andrey Vasilenkov <indigo@yandex-team.ru>  Wed, 22 Apr 2015 18:50:12 +0300

mastermind (2.24.5) lucid; urgency=low

  * Removed obsolete cache manager usage

 -- Andrey Vasilenkov <indigo@yandex-team.ru>  Wed, 22 Apr 2015 18:45:04 +0300

mastermind (2.24.4) lucid; urgency=low

  * Fix for make_tree script

 -- Andrey Vasilenkov <indigo@yandex-team.ru>  Wed, 22 Apr 2015 18:01:23 +0300

mastermind (2.24.3) lucid; urgency=low

  * Misprint in postinst fixed

 -- Andrey Vasilenkov <indigo@yandex-team.ru>  Wed, 22 Apr 2015 17:47:11 +0300

mastermind (2.24.2) lucid; urgency=low

  * Misprint in postinst fixed

 -- Andrey Vasilenkov <indigo@yandex-team.ru>  Wed, 22 Apr 2015 17:28:27 +0300

mastermind (2.24.1) lucid; urgency=low

  * Distributed cache manager (for gatlinggun)

 -- Andrey Vasilenkov <indigo@yandex-team.ru>  Wed, 22 Apr 2015 17:04:56 +0300

mastermind (2.23.15) lucid; urgency=low

  * Added explicit couple text status to couple status change message
  * Returned back the lost check for groups move planner

 -- Andrey Vasilenkov <indigo@yandex-team.ru>  Thu, 07 May 2015 19:13:51 +0300

mastermind (2.23.14) lucid; urgency=low

  * Misprint fixed

 -- Andrey Vasilenkov <indigo@yandex-team.ru>  Thu, 07 May 2015 17:49:04 +0300

mastermind (2.23.13) lucid; urgency=low

  * Misprint fixed

 -- Andrey Vasilenkov <indigo@yandex-team.ru>  Thu, 07 May 2015 17:12:36 +0300

mastermind (2.23.12) lucid; urgency=low

  * Misprint fixed

 -- Andrey Vasilenkov <indigo@yandex-team.ru>  Thu, 07 May 2015 15:56:33 +0300

mastermind (2.23.11) lucid; urgency=low

  * Uncoupled group should be considered broken if it has more than one backend and DHT check is enabled
  * In-service check for uncoupled group fetching

 -- Andrey Vasilenkov <indigo@yandex-team.ru>  Thu, 07 May 2015 13:07:37 +0300

mastermind (2.23.10) lucid; urgency=low

  * Fix for restore group job creation when history record is unavailable

 -- Andrey Vasilenkov <indigo@yandex-team.ru>  Wed, 06 May 2015 20:14:19 +0300

mastermind (2.23.9) lucid; urgency=low

  * If no backends are found in history, planner restores group according to namespace distribution (same as for move group)

 -- Andrey Vasilenkov <indigo@yandex-team.ru>  Wed, 06 May 2015 19:39:27 +0300

mastermind (2.23.8) lucid; urgency=low

  * Move planner should use default uncoupled groups select function

 -- Andrey Vasilenkov <indigo@yandex-team.ru>  Wed, 29 Apr 2015 15:22:16 +0300

mastermind (2.23.7) lucid; urgency=low

  * Comparing source and destination DCs when planning move jobs

 -- Andrey Vasilenkov <indigo@yandex-team.ru>  Wed, 29 Apr 2015 09:29:29 +0300

mastermind (2.23.6) lucid; urgency=low

  * Misprints fixed

 -- Andrey Vasilenkov <indigo@yandex-team.ru>  Tue, 28 Apr 2015 18:17:11 +0300

mastermind (2.23.5) lucid; urgency=low

  * Busy hosts accounting fixed

 -- Andrey Vasilenkov <indigo@yandex-team.ru>  Tue, 28 Apr 2015 17:49:02 +0300

mastermind (2.23.4) lucid; urgency=low

  * Using groups merging on move jobs planning

 -- Andrey Vasilenkov <indigo@yandex-team.ru>  Tue, 28 Apr 2015 17:35:20 +0300

mastermind (2.23.3) lucid; urgency=low

  * Misprint fixed

 -- Andrey Vasilenkov <indigo@yandex-team.ru>  Mon, 20 Apr 2015 23:41:56 +0300

mastermind (2.23.2) lucid; urgency=low

  * Properly job slots checking in planner for couple defrag jobs

 -- Andrey Vasilenkov <indigo@yandex-team.ru>  Mon, 20 Apr 2015 23:25:43 +0300

mastermind (2.23.1) lucid; urgency=low

  * Config option for autoapproving defrag jobs

 -- Andrey Vasilenkov <indigo@yandex-team.ru>  Fri, 17 Apr 2015 17:39:54 +0300

mastermind (2.21.24) lucid; urgency=low

  * Misprint fixed

 -- Andrey Vasilenkov <indigo@yandex-team.ru>  Tue, 07 Apr 2015 17:05:41 +0300

mastermind (2.21.23) lucid; urgency=low

  * Planner will try to create job if there is less than max_executing_jobs running

 -- Andrey Vasilenkov <indigo@yandex-team.ru>  Mon, 06 Apr 2015 15:32:26 +0300

mastermind (2.21.22) lucid; urgency=low

  * Force update fixed

 -- Andrey Vasilenkov <indigo@yandex-team.ru>  Mon, 06 Apr 2015 14:32:10 +0300

mastermind (2.21.21) lucid; urgency=low

  * Fix for restore group job when executed on old node backend

 -- Andrey Vasilenkov <indigo@yandex-team.ru>  Mon, 30 Mar 2015 19:36:51 +0300

mastermind (2.21.20) lucid; urgency=low

  * Minor fixed

 -- Andrey Vasilenkov <indigo@yandex-team.ru>  Mon, 30 Mar 2015 19:13:53 +0300

mastermind (2.21.19) lucid; urgency=low

  * Success codes for minion are encoded as a sequence

 -- Andrey Vasilenkov <indigo@yandex-team.ru>  Mon, 30 Mar 2015 18:43:09 +0300

mastermind (2.21.18) lucid; urgency=low

  * Update metadb synchronously on executing minion cmd

 -- Andrey Vasilenkov <indigo@yandex-team.ru>  Fri, 27 Mar 2015 21:06:55 +0300

mastermind (2.21.17) lucid; urgency=low

  * Several minor fixes

 -- Andrey Vasilenkov <indigo@yandex-team.ru>  Fri, 27 Mar 2015 20:20:06 +0300

mastermind (2.21.16-1) lucid; urgency=low

  * Configurable autoapprove for recovery jobs

 -- Andrey Vasilenkov <indigo@yandex-team.ru>  Sat, 04 Apr 2015 12:33:17 +0300

mastermind (2.21.16) lucid; urgency=low

  * Do not crash if failed to resolve some infrastructure host
  * Do not crash when any of elliptics hostnames from config cannot be resolved

 -- Andrey Vasilenkov <indigo@yandex-team.ru>  Fri, 27 Mar 2015 18:01:57 +0300

mastermind (2.21.15) lucid; urgency=low

  * Fix for detaching node backend from group: based on group_id, not object of type storage.Group

 -- Andrey Vasilenkov <indigo@yandex-team.ru>  Tue, 24 Mar 2015 19:27:46 +0300

mastermind (2.21.14) lucid; urgency=low

  * Fix for detaching node backend from group: based on group_id, not object of type storage.Group

 -- Andrey Vasilenkov <indigo@yandex-team.ru>  Tue, 24 Mar 2015 19:00:33 +0300

mastermind (2.21.13) lucid; urgency=low

  * Do not fail job when elliptics request request for command status update was unsuccessful

 -- Andrey Vasilenkov <indigo@yandex-team.ru>  Tue, 24 Mar 2015 15:39:18 +0300

mastermind (2.21.12) lucid; urgency=low

  * Fix for busy uncoupled list groups fetching

 -- Andrey Vasilenkov <indigo@yandex-team.ru>  Tue, 24 Mar 2015 13:13:21 +0300

mastermind (2.21.11) lucid; urgency=low

  * Version bump for release-2.20 hotfix

 -- Andrey Vasilenkov <indigo@yandex-team.ru>  Mon, 23 Mar 2015 14:39:59 +0300

mastermind (2.21.10) lucid; urgency=low

  * Do not stop job execution when mark/unmark groups failed

 -- Andrey Vasilenkov <indigo@yandex-team.ru>  Fri, 20 Mar 2015 19:17:47 +0300

mastermind (2.21.9) lucid; urgency=low

  * Jobs processor uses periodic timer
  * Periodic timer implementation for timed queue

 -- Andrey Vasilenkov <indigo@yandex-team.ru>  Fri, 20 Mar 2015 16:52:58 +0300

mastermind (2.21.8) lucid; urgency=low

  * If job fails exception is saved to error messages list of job
  * Jobs index cleaning script
  * Removed jobs data from metadb's secondary indexes
  * Renamed mastermind util 'couple list-namespaces' handle to 'ns list'
  * Configurable minion request timeout

 -- Andrey Vasilenkov <indigo@yandex-team.ru>  Thu, 19 Mar 2015 16:42:05 +0300

mastermind (2.21.7) lucid; urgency=low

  * Resetting attempts counter on task manual retry

 -- Andrey Vasilenkov <indigo@yandex-team.ru>  Tue, 17 Mar 2015 17:11:18 +0300

mastermind (2.21.6) lucid; urgency=low

  * Misprint

 -- Andrey Vasilenkov <indigo@yandex-team.ru>  Tue, 17 Mar 2015 16:54:52 +0300

mastermind (2.21.5) lucid; urgency=low

  * Misprint

 -- Andrey Vasilenkov <indigo@yandex-team.ru>  Tue, 17 Mar 2015 16:45:53 +0300

mastermind (2.21.4) lucid; urgency=low

  * Fix for planner recovery job creation (a batch of applicable couple is empty)

 -- Andrey Vasilenkov <indigo@yandex-team.ru>  Tue, 17 Mar 2015 15:51:18 +0300

mastermind (2.21.3) lucid; urgency=low

  * tornado < 4.1 does not support raise_error option, fallback to async request with error checking

 -- Andrey Vasilenkov <indigo@yandex-team.ru>  Tue, 17 Mar 2015 15:07:02 +0300

mastermind (2.21.2) lucid; urgency=low

  * Fix for jobs rendering

 -- Andrey Vasilenkov <indigo@yandex-team.ru>  Mon, 16 Mar 2015 19:43:50 +0300

mastermind (2.21.1) lucid; urgency=low

  * Minion requests retry on http errors

 -- Andrey Vasilenkov <indigo@yandex-team.ru>  Mon, 16 Mar 2015 19:33:46 +0300

mastermind (2.20.6) lucid; urgency=low

  * Move job: fix for unmarking group that is down at the moment

 -- Andrey Vasilenkov <indigo@yandex-team.ru>  Mon, 23 Mar 2015 13:24:25 +0300

mastermind (2.20.5) lucid; urgency=low

  * Node backend statistics time is extracted from elliptics async result
  * Couple defragmentation by partitions

 -- Andrey Vasilenkov <indigo@yandex-team.ru>  Tue, 17 Mar 2015 20:01:35 +0300

mastermind (2.20.4) lucid; urgency=low

  * Jobs handler: move all groups from host
  * Moved src backend status check to move job start phase instead of creation phase

 -- Andrey Vasilenkov <indigo@yandex-team.ru>  Fri, 13 Mar 2015 20:41:18 +0300

mastermind (2.20.3) lucid; urgency=low

  * Fix for search-by-path using ipv6 ip addrs

 -- Andrey Vasilenkov <indigo@yandex-team.ru>  Wed, 11 Mar 2015 20:11:59 +0300

mastermind (2.20.2) lucid; urgency=low

  * Group history unified

 -- Andrey Vasilenkov <indigo@yandex-team.ru>  Wed, 11 Mar 2015 19:39:12 +0300

mastermind (2.20.1) lucid; urgency=low

  * Restore job: make src backend readonly if possible to prevent blob truncation

 -- Andrey Vasilenkov <indigo@yandex-team.ru>  Wed, 11 Mar 2015 17:06:15 +0300

mastermind (2.19.6) lucid; urgency=low

  * Fix for removing node backend from group

 -- Andrey Vasilenkov <indigo@yandex-team.ru>  Fri, 13 Mar 2015 12:35:54 +0300

mastermind (2.19.5) lucid; urgency=low

  * Manual locker commited

 -- Andrey Vasilenkov <indigo@yandex-team.ru>  Thu, 12 Mar 2015 15:49:31 +0300

mastermind (2.19.4) lucid; urgency=low

  * Fix for node history backend unlink

 -- Andrey Vasilenkov <indigo@yandex-team.ru>  Thu, 12 Mar 2015 14:55:52 +0300

mastermind (2.19.3) lucid; urgency=low

  * Recovery planner accounts locked couples

 -- Andrey Vasilenkov <indigo@yandex-team.ru>  Wed, 11 Mar 2015 15:30:51 +0300

mastermind (2.19.2) lucid; urgency=low

  * Planner does not operate without mongo db setup

 -- Andrey Vasilenkov <indigo@yandex-team.ru>  Thu, 05 Mar 2015 20:14:26 +0300

mastermind (2.19.1) lucid; urgency=low

  * Recover dc queue is replaced by dynamic weighting of couples using last recovery timestamp and keys difference
  * Couples can be indexed by unicode str
  * Workaround for hosts that cannot be resolved
  * Do not compare couple groups' metadata version numbers
  * Added namespace settings custom expiration time feature

 -- Andrey Vasilenkov <indigo@yandex-team.ru>  Thu, 05 Mar 2015 19:15:45 +0300

mastermind (2.18.15) lucid; urgency=low

  * Logging for move group planner improved
  * Refactored job accounting: now it should properly account destination hdds of existing jobs
  * Fix for lock release on error during groups' marking

 -- Andrey Vasilenkov <indigo@yandex-team.ru>  Wed, 11 Mar 2015 14:45:53 +0300

mastermind (2.18.14) lucid; urgency=low

  * Logging requests and test handler for ns_current_state logging

 -- Andrey Vasilenkov <indigo@yandex-team.ru>  Tue, 10 Mar 2015 12:53:16 +0300

mastermind (2.18.13) lucid; urgency=low

  * Effective space statistics fix

 -- Andrey Vasilenkov <indigo@yandex-team.ru>  Wed, 04 Mar 2015 14:49:07 +0300

mastermind (2.18.12) lucid; urgency=low

  * Fix for total effective_free_space count

 -- Andrey Vasilenkov <indigo@yandex-team.ru>  Tue, 03 Mar 2015 20:51:44 +0300

mastermind (2.18.11) lucid; urgency=low

  * Ensure path before checking locked hosts
  * Planner job creation fixed

 -- Andrey Vasilenkov <indigo@yandex-team.ru>  Tue, 03 Mar 2015 20:05:17 +0300

mastermind (2.18.10) lucid; urgency=low

  * Fix for group move handler --force option

 -- Andrey Vasilenkov <indigo@yandex-team.ru>  Mon, 02 Mar 2015 12:40:49 +0300

mastermind (2.18.9) lucid; urgency=low

  * Misprint fixed

 -- Andrey Vasilenkov <indigo@yandex-team.ru>  Fri, 27 Feb 2015 20:43:37 +0300

mastermind (2.18.8) lucid; urgency=low

  * Fix for mongo queries

 -- Andrey Vasilenkov <indigo@yandex-team.ru>  Fri, 27 Feb 2015 20:29:15 +0300

mastermind (2.18.7) lucid; urgency=low

  * Downtimes for both src_host and dst_host during rsync task execution
  * Use hostname in net downtimes
  * Rsync node task is now used for move job instead of common MinionCmdTask

 -- Andrey Vasilenkov <indigo@yandex-team.ru>  Fri, 27 Feb 2015 19:39:16 +0300

mastermind (2.18.6) lucid; urgency=low

  * IPv6 for tornado clients turned on

 -- Andrey Vasilenkov <indigo@yandex-team.ru>  Fri, 27 Feb 2015 16:18:09 +0300

mastermind (2.18.5) lucid; urgency=low

  * Implementation of net monitoring usage during rsync tasks executing

 -- Andrey Vasilenkov <indigo@yandex-team.ru>  Fri, 27 Feb 2015 15:05:11 +0300

mastermind (2.18.4) lucid; urgency=low

  * Fake sync manager get_children_locks implemented

 -- Andrey Vasilenkov <indigo@yandex-team.ru>  Wed, 25 Feb 2015 17:40:38 +0300

mastermind (2.18.3) lucid; urgency=low

  * Minor job processing refactoring fixes

 -- Andrey Vasilenkov <indigo@yandex-team.ru>  Tue, 24 Feb 2015 16:47:07 +0300

mastermind (2.18.2) lucid; urgency=low

  * Effective free space statistics calculation fixed
  * Minor job processor refactoring

 -- Andrey Vasilenkov <indigo@yandex-team.ru>  Fri, 20 Feb 2015 18:23:06 +0300

mastermind (2.18.1) lucid; urgency=low

  * Host lock implemented, prevents active operations on selected host

 -- Andrey Vasilenkov <indigo@yandex-team.ru>  Wed, 18 Feb 2015 17:28:31 +0300

mastermind (2.17.13) lucid; urgency=low

  * Logging

 -- Andrey Vasilenkov <indigo@yandex-team.ru>  Mon, 16 Feb 2015 18:39:50 +0300

mastermind (2.17.12) lucid; urgency=low

  * Fix for check-for-update settings checking

 -- Andrey Vasilenkov <indigo@yandex-team.ru>  Mon, 16 Feb 2015 17:37:23 +0300

mastermind (2.17.11) lucid; urgency=low

  * Logging

 -- Andrey Vasilenkov <indigo@yandex-team.ru>  Mon, 16 Feb 2015 17:23:52 +0300

mastermind (2.17.10) lucid; urgency=low

  * Mongo db is made optional (job processor and planner are disabled)

 -- Andrey Vasilenkov <indigo@yandex-team.ru>  Fri, 13 Feb 2015 18:59:33 +0300

mastermind (2.17.9) lucid; urgency=low

  * Return error code 1 if failed to create couple
  * Mongo db is made optional (job processor and planner are disabled)

 -- Andrey Vasilenkov <indigo@yandex-team.ru>  Fri, 13 Feb 2015 16:00:56 +0300

mastermind (2.17.8) lucid; urgency=low

  * Update groups status befire applying jobs

 -- Andrey Vasilenkov <indigo@yandex-team.ru>  Thu, 12 Feb 2015 18:23:58 +0300

mastermind (2.17.7) lucid; urgency=low

  * Fix for determing group space requirements on restore

 -- Andrey Vasilenkov <indigo@yandex-team.ru>  Tue, 10 Feb 2015 22:02:10 +0300

mastermind (2.17.6) lucid; urgency=low

  * Fix for determing group space requirements on restore

 -- Andrey Vasilenkov <indigo@yandex-team.ru>  Tue, 10 Feb 2015 21:50:42 +0300

mastermind (2.17.5) lucid; urgency=low

  * Fix for determing group space requirements on restore

 -- Andrey Vasilenkov <indigo@yandex-team.ru>  Tue, 10 Feb 2015 21:37:28 +0300

mastermind (2.17.4) lucid; urgency=low

  * Fix for restore candidates selection

 -- Andrey Vasilenkov <indigo@yandex-team.ru>  Tue, 10 Feb 2015 21:22:19 +0300

mastermind (2.17.3) lucid; urgency=low

  * Fix for couple status update on unlinking node backend from group

 -- Andrey Vasilenkov <indigo@yandex-team.ru>  Tue, 10 Feb 2015 18:46:56 +0300

mastermind (2.17.2) lucid; urgency=low

  * Fix for zookeeper lock release
  * Fix for updating couple status when all the groups did not respond during checking

 -- Andrey Vasilenkov <indigo@yandex-team.ru>  Mon, 09 Feb 2015 12:46:04 +0300

mastermind (2.17.1) lucid; urgency=low

  * Check-for-update option for namespace setup
  * Storage total keys diff handler
  * Reconnect timeout for mastermind-util is decreased to 3 sec
  * cocaine-runtime dependency added

 -- Andrey Vasilenkov <indigo@yandex-team.ru>  Fri, 06 Feb 2015 18:00:27 +0300

mastermind (2.16.10) lucid; urgency=low

  * Fix for rsync group node backend checking

 -- Andrey Vasilenkov <indigo@yandex-team.ru>  Fri, 06 Feb 2015 17:41:47 +0300

mastermind (2.16.9) lucid; urgency=low

  * Removed constraints on node backend status during restore group job

 -- Andrey Vasilenkov <indigo@yandex-team.ru>  Thu, 05 Feb 2015 20:17:43 +0300

mastermind (2.16.8) lucid; urgency=low

  * Restore group job can now accept source group as a parameter

 -- Andrey Vasilenkov <indigo@yandex-team.ru>  Thu, 05 Feb 2015 19:10:06 +0300

mastermind (2.16.7) lucid; urgency=low

  * Removed obsolete checking if tasks where successfully fetched from minions

 -- Andrey Vasilenkov <indigo@yandex-team.ru>  Thu, 05 Feb 2015 15:07:56 +0300

mastermind (2.16.6) lucid; urgency=low

  * Fix for job accounting of groups with broken namespace settings

 -- Andrey Vasilenkov <indigo@yandex-team.ru>  Thu, 05 Feb 2015 12:35:26 +0300

mastermind (2.16.5) lucid; urgency=low

  * Couples taking part in new and executing jobs are taken in account when creating new move job
  * Group move --lucky option to automatically select uncoupled group to move source group to

 -- Andrey Vasilenkov <indigo@yandex-team.ru>  Wed, 04 Feb 2015 16:09:30 +0300

mastermind (2.16.4) lucid; urgency=low

  * Detecting stat file error from monitor stats

 -- Andrey Vasilenkov <indigo@yandex-team.ru>  Mon, 02 Feb 2015 12:41:27 +0300

mastermind (2.16.3) lucid; urgency=low

  * Group move has 'force' parameter, which will try to cancel unimportant jobs

 -- Andrey Vasilenkov <indigo@yandex-team.ru>  Thu, 29 Jan 2015 18:13:03 +0300

mastermind (2.16.2) lucid; urgency=low

  * More informative error message when trying to restore uncoupled group
  * Script for moving jobs from elliptics to mongodb
  * Removed obsolete syslog-ng restart command from postinst
  * Fix for logging elliptics request nano-seconds

 -- Andrey Vasilenkov <indigo@yandex-team.ru>  Tue, 27 Jan 2015 19:33:03 +0300

mastermind (2.16.1) lucid; urgency=low

  * Optional unimportant jobs cancellation on creating restore job

 -- Andrey Vasilenkov <indigo@yandex-team.ru>  Mon, 26 Jan 2015 18:48:18 +0300

mastermind (2.15.34) lucid; urgency=low

  * Read preferences for mongo forced to PRIMARY_PREFFERED

 -- Andrey Vasilenkov <indigo@yandex-team.ru>  Mon, 26 Jan 2015 14:38:02 +0300

mastermind (2.15.33) lucid; urgency=low

  * Read preferences for mongo forced to PRIMARY_PREFFERED

 -- Andrey Vasilenkov <indigo@yandex-team.ru>  Mon, 26 Jan 2015 14:16:57 +0300

mastermind (2.15.32) lucid; urgency=low

  * Misprint fixed

 -- Andrey Vasilenkov <indigo@yandex-team.ru>  Fri, 23 Jan 2015 16:49:10 +0300

mastermind (2.15.31) lucid; urgency=low

  * Fix for marking jobs fetched from db as non-dirty

 -- Andrey Vasilenkov <indigo@yandex-team.ru>  Fri, 23 Jan 2015 13:34:35 +0300

mastermind (2.15.30) lucid; urgency=low

  * Fixed bug with jobs creation

 -- Andrey Vasilenkov <indigo@yandex-team.ru>  Fri, 23 Jan 2015 13:11:49 +0300

mastermind (2.15.29) lucid; urgency=low

  * Misprint fixed

 -- Andrey Vasilenkov <indigo@yandex-team.ru>  Thu, 22 Jan 2015 22:23:46 +0300

mastermind (2.15.28) lucid; urgency=low

  * Forced jobs ts convertion to int

 -- Andrey Vasilenkov <indigo@yandex-team.ru>  Thu, 22 Jan 2015 21:33:56 +0300

mastermind (2.15.27) lucid; urgency=low

  * Dependencies updated

 -- Andrey Vasilenkov <indigo@yandex-team.ru>  Thu, 22 Jan 2015 19:56:03 +0300

mastermind (2.15.26) lucid; urgency=low

  * Misprint fixed

 -- Andrey Vasilenkov <indigo@yandex-team.ru>  Thu, 22 Jan 2015 19:39:47 +0300

mastermind (2.15.25) lucid; urgency=low

  * Mongo working draft for testing

 -- Andrey Vasilenkov <indigo@yandex-team.ru>  Thu, 22 Jan 2015 17:09:56 +0300

mastermind (2.15.24) lucid; urgency=low

  * Fix for minions command execution

 -- Andrey Vasilenkov <indigo@yandex-team.ru>  Wed, 21 Jan 2015 16:53:22 +0300

mastermind (2.15.23) lucid; urgency=low

  * Misprint fixed

 -- Andrey Vasilenkov <indigo@yandex-team.ru>  Wed, 21 Jan 2015 13:37:07 +0300

mastermind (2.15.22) lucid; urgency=low

  * Fix for minion cmd command execution

 -- Andrey Vasilenkov <indigo@yandex-team.ru>  Wed, 21 Jan 2015 13:10:30 +0300

mastermind (2.15.21) lucid; urgency=low

  * General concurrent handler implemented, wraps all API handlers
  * Misprint fixes

 -- Andrey Vasilenkov <indigo@yandex-team.ru>  Mon, 19 Jan 2015 15:01:06 +0300

mastermind (2.15.20) lucid; urgency=low

  * Changed dependencies (cocaine-tools << 0.12, cocaine-framework-python << 0.12)

 -- Andrey Vasilenkov <indigo@yandex-team.ru>  Fri, 16 Jan 2015 14:17:35 +0300

mastermind (2.15.19) lucid; urgency=low

  * Changed dependencies (python-tornado << 4)

 -- Andrey Vasilenkov <indigo@yandex-team.ru>  Fri, 16 Jan 2015 14:04:29 +0300

mastermind (2.15.18) lucid; urgency=low

  * Fix for manual handlers for defrag and recover-dc jobs creation
  * Fix for cocaine worker timeouts on job creation
  * Refactored minion states update process

 -- Andrey Vasilenkov <indigo@yandex-team.ru>  Wed, 14 Jan 2015 16:44:18 +0300

mastermind (2.15.17) lucid; urgency=low

  * Increased cocaine worker pool-limit to 7

 -- Andrey Vasilenkov <indigo@yandex-team.ru>  Tue, 13 Jan 2015 20:43:40 +0300

mastermind (2.15.16) lucid; urgency=low

  * Increased worker heartbeat timeout to 240s

 -- Andrey Vasilenkov <indigo@yandex-team.ru>  Tue, 13 Jan 2015 18:27:19 +0300

mastermind (2.15.15) lucid; urgency=low

  * Temporary decreased jobs prefetch time span

 -- Andrey Vasilenkov <indigo@yandex-team.ru>  Tue, 13 Jan 2015 14:55:54 +0300

mastermind (2.15.14) lucid; urgency=low

  * Minor logging cleaning

 -- Andrey Vasilenkov <indigo@yandex-team.ru>  Tue, 13 Jan 2015 12:53:16 +0300

mastermind (2.15.13) lucid; urgency=low

  * Decreased cocaine pool-limit to 3

 -- Andrey Vasilenkov <indigo@yandex-team.ru>  Mon, 12 Jan 2015 20:34:19 +0300

mastermind (2.15.12) lucid; urgency=low

  * Job processing can be started as soon as minions states has been fetched from all hosts with executing minion tasks according to job processor data
  * Fix for invalid checking of minions history records

 -- Andrey Vasilenkov <indigo@yandex-team.ru>  Mon, 12 Jan 2015 20:07:54 +0300

mastermind (2.15.11) lucid; urgency=low

  * Start task threads after cocaine worker has been initialized

 -- Andrey Vasilenkov <indigo@yandex-team.ru>  Fri, 09 Jan 2015 19:18:53 +0300

mastermind (2.15.10) lucid; urgency=low

  * Infrastructure procedures logging improved

 -- Andrey Vasilenkov <indigo@yandex-team.ru>  Fri, 09 Jan 2015 18:26:10 +0300

mastermind (2.15.9) lucid; urgency=low

  * Startup timeout temporarily increased
  * Excessive logging removed

 -- Andrey Vasilenkov <indigo@yandex-team.ru>  Fri, 02 Jan 2015 02:44:08 +0300

mastermind (2.15.8) lucid; urgency=low

  * Added handler execution time to logs

 -- Andrey Vasilenkov <indigo@yandex-team.ru>  Wed, 24 Dec 2014 15:48:54 +0300

mastermind (2.15.7) lucid; urgency=low

  * Fix for recovery jobs queue fill

 -- Andrey Vasilenkov <indigo@yandex-team.ru>  Tue, 23 Dec 2014 16:05:36 +0300

mastermind (2.15.6) lucid; urgency=low

  * Fix for indexes batch reader

 -- Andrey Vasilenkov <indigo@yandex-team.ru>  Tue, 23 Dec 2014 14:28:14 +0300

mastermind (2.15.5) lucid; urgency=low

  * Misprint fixed

 -- Andrey Vasilenkov <indigo@yandex-team.ru>  Mon, 22 Dec 2014 18:49:02 +0300

mastermind (2.15.4) lucid; urgency=low

  * Misprint fixed

 -- Andrey Vasilenkov <indigo@yandex-team.ru>  Mon, 22 Dec 2014 18:47:00 +0300

mastermind (2.15.3) lucid; urgency=low

  * Fix for recovery jobs refactoring

 -- Andrey Vasilenkov <indigo@yandex-team.ru>  Mon, 22 Dec 2014 18:39:23 +0300

mastermind (2.15.2) lucid; urgency=low

  * Recover dc planner refactored a little bit
  * Do not take jobs global lock on job cancelling

 -- Andrey Vasilenkov <indigo@yandex-team.ru>  Mon, 22 Dec 2014 17:47:55 +0300

mastermind (2.15.1) lucid; urgency=low

  * Added optional flag for considering namespace broken when its' groups has unequal total space

 -- Andrey Vasilenkov <indigo@yandex-team.ru>  Fri, 19 Dec 2014 14:31:33 +0300

mastermind (2.14.17) lucid; urgency=low

  * Logging for tagged records

 -- Andrey Vasilenkov <indigo@yandex-team.ru>  Thu, 18 Dec 2014 19:47:14 +0300

mastermind (2.14.16) lucid; urgency=low

  * Job handler for getting jobs by job ids

 -- Andrey Vasilenkov <indigo@yandex-team.ru>  Thu, 18 Dec 2014 15:22:30 +0300

mastermind (2.14.15) lucid; urgency=low

  * Use max executing recover dc jobs limit in planner

 -- Andrey Vasilenkov <indigo@yandex-team.ru>  Mon, 15 Dec 2014 19:57:10 +0300

mastermind (2.14.14) lucid; urgency=low

  * Recover dc: limited job creation

 -- Andrey Vasilenkov <indigo@yandex-team.ru>  Mon, 15 Dec 2014 19:44:06 +0300

mastermind (2.14.13) lucid; urgency=low

  * No approving for recovery jobs

 -- Andrey Vasilenkov <indigo@yandex-team.ru>  Mon, 15 Dec 2014 19:22:40 +0300

mastermind (2.14.12) lucid; urgency=low

  * Do not take global jobs lock on jobs' approving

 -- Andrey Vasilenkov <indigo@yandex-team.ru>  Mon, 15 Dec 2014 18:45:43 +0300

mastermind (2.14.11) lucid; urgency=low

  * Minor misprint

 -- Andrey Vasilenkov <indigo@yandex-team.ru>  Sat, 13 Dec 2014 20:20:52 +0300

mastermind (2.14.10) lucid; urgency=low

  * Minor misprint

 -- Andrey Vasilenkov <indigo@yandex-team.ru>  Fri, 12 Dec 2014 19:22:17 +0300

mastermind (2.14.9) lucid; urgency=low

  * Checking move jobs for dc sharing prevention before starting

 -- Andrey Vasilenkov <indigo@yandex-team.ru>  Fri, 12 Dec 2014 19:09:16 +0300

mastermind (2.14.8) lucid; urgency=low

  * Misprint fixed

 -- Andrey Vasilenkov <indigo@yandex-team.ru>  Thu, 11 Dec 2014 18:42:25 +0300

mastermind (2.14.7) lucid; urgency=low

  * Misprint fixed

 -- Andrey Vasilenkov <indigo@yandex-team.ru>  Thu, 11 Dec 2014 18:33:41 +0300

mastermind (2.14.6) lucid; urgency=low

  * Cluster lock and couple data updating before deleting namespace

 -- Andrey Vasilenkov <indigo@yandex-team.ru>  Thu, 11 Dec 2014 18:29:02 +0300

mastermind (2.14.5) lucid; urgency=low

  * Namespace settings service flags and options implemented

 -- Andrey Vasilenkov <indigo@yandex-team.ru>  Thu, 11 Dec 2014 17:36:02 +0300

mastermind (2.14.4) lucid; urgency=low

  * Read-only backends support and new move job workflow with making source group read-only instead of disabling

 -- Andrey Vasilenkov <indigo@yandex-team.ru>  Thu, 11 Dec 2014 15:08:43 +0300

mastermind (2.14.3) lucid; urgency=low

  * Checking busy uncoupled groups before selecting uncouple group for group restoring

 -- Andrey Vasilenkov <indigo@yandex-team.ru>  Mon, 08 Dec 2014 19:46:01 +0300

mastermind (2.14.2) lucid; urgency=low

  * Optional parameter for search-by-path for search only within the last history record

 -- Andrey Vasilenkov <indigo@yandex-team.ru>  Mon, 08 Dec 2014 18:03:20 +0300

mastermind (2.14.1) lucid; urgency=low

  * Support for search-by-path * syntax

 -- Andrey Vasilenkov <indigo@yandex-team.ru>  Mon, 08 Dec 2014 16:56:51 +0300

mastermind (2.13.5) lucid; urgency=low

  * Recover job: do not perform defrag tasks before actual recovery starts
  * Added -M and -L options to recover dc task

 -- Andrey Vasilenkov <indigo@yandex-team.ru>  Wed, 10 Dec 2014 14:56:25 +0300

mastermind (2.13.4) lucid; urgency=low

  * Fix for statistics updating

 -- Andrey Vasilenkov <indigo@yandex-team.ru>  Tue, 09 Dec 2014 17:06:09 +0300

mastermind (2.13.3) lucid; urgency=low

  * Restore group job can now select appropriate uncouple group and merge several into one if necessary

 -- Andrey Vasilenkov <indigo@yandex-team.ru>  Fri, 05 Dec 2014 16:55:10 +0300

mastermind (2.13.2) lucid; urgency=low

  * Updating namespace settings when building couples
  * Convert couple meta script updated

 -- Andrey Vasilenkov <indigo@yandex-team.ru>  Tue, 02 Dec 2014 16:14:20 +0300

mastermind (2.13.1) lucid; urgency=low

  * Moved 'frozen' setting from couple meta key to group meta key

 -- Andrey Vasilenkov <indigo@yandex-team.ru>  Mon, 01 Dec 2014 19:49:32 +0300

mastermind (2.12.2) lucid; urgency=low

  * Fix for couple build handler timeout

 -- Andrey Vasilenkov <indigo@yandex-team.ru>  Fri, 28 Nov 2014 19:11:13 +0300

mastermind (2.12.1) lucid; urgency=low

  * Group restore job implemented
  * Cmd restore deprecated
  * Optimized statistics updating

 -- Andrey Vasilenkov <indigo@yandex-team.ru>  Fri, 28 Nov 2014 16:11:45 +0300

mastermind (2.11.4) lucid; urgency=low

  * Temporary increased mastermind startup time to 120 sec

 -- Andrey Vasilenkov <indigo@yandex-team.ru>  Thu, 27 Nov 2014 16:25:53 +0300

mastermind (2.11.3) lucid; urgency=low

  * Fix for couple build mastermind utils

 -- Andrey Vasilenkov <indigo@yandex-team.ru>  Fri, 21 Nov 2014 19:09:02 +0300

mastermind (2.11.2) lucid; urgency=low

  * Fix for default locking sync manager

 -- Andrey Vasilenkov <indigo@yandex-team.ru>  Fri, 21 Nov 2014 18:47:46 +0300

mastermind (2.11.1) lucid; urgency=low

  * New couple builder

 -- Andrey Vasilenkov <indigo@yandex-team.ru>  Fri, 21 Nov 2014 16:55:14 +0300

mastermind (2.10.2) lucid; urgency=low

  * Do not use integer size for weights dictionary for json-compatibility

 -- Andrey Vasilenkov <indigo@yandex-team.ru>  Thu, 13 Nov 2014 19:08:42 +0300

mastermind (2.10.1) lucid; urgency=low

  * Ns setup: removed signature port option
  * Additional verbose couple status
  * Config option for forbidding namespaces without settings - couples of such namespaces will be considered BROKEN
  * get_namespaces_states handle that combines all namespace state as one dict
  * Ns setup: removed storage-location option
  * Fix for uniform auth-keys format

 -- Andrey Vasilenkov <indigo@yandex-team.ru>  Mon, 10 Nov 2014 19:08:16 +0300

mastermind (2.9.92) lucid; urgency=low

  * Temporary removed additional node stale checking in balancer itself

 -- Andrey Vasilenkov <indigo@yandex-team.ru>  Thu, 13 Nov 2014 00:28:04 +0300

mastermind (2.9.91) lucid; urgency=low

  * Statistics stale status is checked only when statistics is updated
  * get_namespaces_states handle that combines all namespace state as one dict
  * Ns setup: removed storage-location option
  * Fix for uniform auth-keys format
  * Ns setup: storage-location is a boolean flag now

 -- Andrey Vasilenkov <indigo@yandex-team.ru>  Wed, 12 Nov 2014 20:04:23 +0300

mastermind (2.9.90) lucid; urgency=low

  * Job status handle

 -- Andrey Vasilenkov <indigo@yandex-team.ru>  Fri, 07 Nov 2014 18:36:41 +0300

mastermind (2.9.89) lucid; urgency=low

  * Distinct BROKEN status for couples and groups that have forbidden configuration
  * Config flags for forbidding dht and dc sharing among groups
  * Dependencies updated

 -- Andrey Vasilenkov <indigo@yandex-team.ru>  Thu, 06 Nov 2014 18:04:45 +0300

mastermind (2.9.88) lucid; urgency=low

  * Cmd restore: reconfiguring elliptics before starting node backend

 -- Andrey Vasilenkov <indigo@yandex-team.ru>  Wed, 05 Nov 2014 17:05:35 +0300

mastermind (2.9.87) lucid; urgency=low

  * Cluster global lock and update before changing its state (couple build and couple break)

 -- Andrey Vasilenkov <indigo@yandex-team.ru>  Tue, 04 Nov 2014 20:15:41 +0300

mastermind (2.9.86) lucid; urgency=low

  * Namespace settings using tagged indexes

 -- Andrey Vasilenkov <indigo@yandex-team.ru>  Sat, 01 Nov 2014 15:28:56 +0300

mastermind (2.9.85) lucid; urgency=low

  * Fixed broken couples status update in case of coupled groups having different namespaces
  * Configurable node backend stat stale timeout

 -- Andrey Vasilenkov <indigo@yandex-team.ru>  Fri, 31 Oct 2014 16:15:48 +0300

mastermind (2.9.84) lucid; urgency=low

  * Fix for free effective space info handle

 -- Andrey Vasilenkov <indigo@yandex-team.ru>  Wed, 29 Oct 2014 19:28:39 +0300

mastermind (2.9.83) lucid; urgency=low

  * Fix for namespace-aware handlers that can fail because of the broken couples
  * Cocaine framework dependencies

 -- Andrey Vasilenkov <indigo@yandex-team.ru>  Wed, 29 Oct 2014 18:51:52 +0300

mastermind (2.9.82) lucid; urgency=low

  * Mastermind util reconnects automatically on DisconnectionError of cocaine Service
  * Minions status fetching configurable timeout
  * Workaround for minions state update
  * Indexes uses batched read latest requests insted of a bulk read

 -- Andrey Vasilenkov <indigo@yandex-team.ru>  Wed, 29 Oct 2014 17:41:05 +0300

mastermind (2.9.81) lucid; urgency=low

  * Reserved space option for namespaces

 -- Andrey Vasilenkov <indigo@yandex-team.ru>  Tue, 28 Oct 2014 17:28:45 +0300

mastermind (2.9.80) lucid; urgency=low

  * Added alive and removed records counters

 -- Andrey Vasilenkov <indigo@yandex-team.ru>  Mon, 27 Oct 2014 18:03:18 +0300

mastermind (2.9.79) lucid; urgency=low

  * Rearranged locks acquiring

 -- Andrey Vasilenkov <indigo@yandex-team.ru>  Fri, 24 Oct 2014 16:33:44 +0400

mastermind (2.9.78) lucid; urgency=low

  * Do not share locks among different threads, this can cause unwanted sideeffects
  * Recover dc task: decreased number of threads by one to leave one group in couple available for data reads and writes

 -- Andrey Vasilenkov <indigo@yandex-team.ru>  Fri, 24 Oct 2014 15:44:26 +0400

mastermind (2.9.77) lucid; urgency=low

  * One more zero-weight couple fix

 -- Andrey Vasilenkov <indigo@yandex-team.ru>  Wed, 22 Oct 2014 15:10:53 +0400

mastermind (2.9.76) lucid; urgency=low

  * Ultimate fix for zero-weight couples

 -- Andrey Vasilenkov <indigo@yandex-team.ru>  Wed, 22 Oct 2014 14:07:49 +0400

mastermind (2.9.75) lucid; urgency=low

  * Fix for minions ready state

 -- Andrey Vasilenkov <indigo@yandex-team.ru>  Tue, 21 Oct 2014 19:02:16 +0400

mastermind (2.9.74) lucid; urgency=low

  * Misprints

 -- Andrey Vasilenkov <indigo@yandex-team.ru>  Tue, 21 Oct 2014 18:16:11 +0400

mastermind (2.9.73) lucid; urgency=low

  * Fix for blob max size stats

 -- Andrey Vasilenkov <indigo@yandex-team.ru>  Tue, 21 Oct 2014 16:12:16 +0400

mastermind (2.9.72) lucid; urgency=low

  * Do not create defrag jobs if not enough free space on any node backend
  * Max blob size as node backend statistics parameter
  * Couple defrag check timeout increased to 2 days
  * Using dstat error from elliptics monitor stat

 -- Andrey Vasilenkov <indigo@yandex-team.ru>  Tue, 21 Oct 2014 14:56:02 +0400

mastermind (2.9.71) lucid; urgency=low

  * Redirect namespace options
  * Json output for group search-by-path handle

 -- Andrey Vasilenkov <indigo@yandex-team.ru>  Mon, 20 Oct 2014 18:08:18 +0400

mastermind (2.9.70) lucid; urgency=low

  * Minions gzip turned on

 -- Andrey Vasilenkov <indigo@yandex-team.ru>  Mon, 20 Oct 2014 16:16:41 +0400

mastermind (2.9.69) lucid; urgency=low

  * Couple defrag planner uses records removed size to select couples to defrag

 -- Andrey Vasilenkov <indigo@yandex-team.ru>  Fri, 17 Oct 2014 18:51:02 +0400

mastermind (2.9.68) lucid; urgency=low

  * Couple defragmentation planner

 -- Andrey Vasilenkov <indigo@yandex-team.ru>  Fri, 17 Oct 2014 15:17:52 +0400

mastermind (2.9.67) lucid; urgency=low

   * Couple defragmentation job

 -- Andrey Vasilenkov <indigo@yandex-team.ru>  Thu, 16 Oct 2014 16:24:57 +0400

mastermind (2.9.66) lucid; urgency=low

  * Misprints

 -- Andrey Vasilenkov <indigo@yandex-team.ru>  Wed, 15 Oct 2014 19:37:55 +0400

mastermind (2.9.65) lucid; urgency=low

  * Jobs locks are performed on job creation
  * Fix for tree map generation for flowmastermind

 -- Andrey Vasilenkov <indigo@yandex-team.ru>  Wed, 15 Oct 2014 16:35:09 +0400

mastermind (2.9.64) lucid; urgency=low

  * Move jobs: check src couple status before stopping node backend
  * Fix for move jobs tasks order
  * Check for last error to prevent lock acquire errors duplication
  * Defrag tasks for recover dc jobs added

 -- Andrey Vasilenkov <indigo@yandex-team.ru>  Tue, 14 Oct 2014 16:22:36 +0400

mastermind (2.9.63) lucid; urgency=low

  * Added features to namespace settings with two options: multipart-content-length-threshold and select-couple-to-upload
  * Fix for zookeeper lock release when failed to process job

 -- Andrey Vasilenkov <indigo@yandex-team.ru>  Mon, 13 Oct 2014 18:37:41 +0400

mastermind (2.9.62) lucid; urgency=low

  * Fix for couple repair

 -- Andrey Vasilenkov <indigo@yandex-team.ru>  Sun, 12 Oct 2014 23:06:15 +0400

mastermind (2.9.61) lucid; urgency=low

  * Minions status fetch fixed

 -- Andrey Vasilenkov <indigo@yandex-team.ru>  Sun, 12 Oct 2014 14:48:02 +0400

mastermind (2.9.60) lucid; urgency=low

  * Removed minions ready percentage, 100% minion response is required

 -- Andrey Vasilenkov <indigo@yandex-team.ru>  Fri, 10 Oct 2014 13:33:18 +0400

mastermind (2.9.59) lucid; urgency=low

  * Profile name fix in mastermind deployment script
  * Fix for max group number inconsistency

 -- Andrey Vasilenkov <indigo@yandex-team.ru>  Thu, 09 Oct 2014 17:46:00 +0400

mastermind (2.9.58) lucid; urgency=low

  * Detaching node backend from uncoupled group on move job completion

 -- Andrey Vasilenkov <indigo@yandex-team.ru>  Thu, 09 Oct 2014 16:30:33 +0400

mastermind (2.9.57) lucid; urgency=low

  * Separate max executing jobs counters per job type
  * Json output fix for mastermind util

 -- Andrey Vasilenkov <indigo@yandex-team.ru>  Thu, 09 Oct 2014 15:06:32 +0400

mastermind (2.9.56) lucid; urgency=low

  * Fix for flowmastermind statistics

 -- Andrey Vasilenkov <indigo@yandex-team.ru>  Wed, 08 Oct 2014 21:01:03 +0400

mastermind (2.9.55) lucid; urgency=low

  * Fix for flowmastermind statistics

 -- Andrey Vasilenkov <indigo@yandex-team.ru>  Wed, 08 Oct 2014 20:44:54 +0400

mastermind (2.9.54) lucid; urgency=low

  * Additional checking for busy hosts

 -- Andrey Vasilenkov <indigo@yandex-team.ru>  Wed, 08 Oct 2014 19:18:04 +0400

mastermind (2.9.53) lucid; urgency=low

  * Misprint fixed

 -- Andrey Vasilenkov <indigo@yandex-team.ru>  Wed, 08 Oct 2014 18:39:51 +0400

mastermind (2.9.52) lucid; urgency=low

  * Misprint fixed

 -- Andrey Vasilenkov <indigo@yandex-team.ru>  Wed, 08 Oct 2014 18:29:59 +0400

mastermind (2.9.51) lucid; urgency=low

  * Fix for job move planning

 -- Andrey Vasilenkov <indigo@yandex-team.ru>  Wed, 08 Oct 2014 18:08:14 +0400

mastermind (2.9.50) lucid; urgency=low

  * Jobs tagging optimized

 -- Andrey Vasilenkov <indigo@yandex-team.ru>  Wed, 08 Oct 2014 17:47:41 +0400

mastermind (2.9.49) lucid; urgency=low

  * Usage of tag secondary indexes

 -- Andrey Vasilenkov <indigo@yandex-team.ru>  Tue, 07 Oct 2014 20:01:43 +0400

mastermind (2.9.48) lucid; urgency=low

  * Fix for zk lock acquirings

 -- Andrey Vasilenkov <indigo@yandex-team.ru>  Mon, 06 Oct 2014 18:54:14 +0400

mastermind (2.9.47) lucid; urgency=low

  * Fix for zk lock acquirings

 -- Andrey Vasilenkov <indigo@yandex-team.ru>  Mon, 06 Oct 2014 18:43:01 +0400

mastermind (2.9.46) lucid; urgency=low

  * Fix for zk lock acquirings

 -- Andrey Vasilenkov <indigo@yandex-team.ru>  Mon, 06 Oct 2014 18:32:22 +0400

mastermind (2.9.45) lucid; urgency=low

  * Fix for zk lock acquirings

 -- Andrey Vasilenkov <indigo@yandex-team.ru>  Mon, 06 Oct 2014 17:58:13 +0400

mastermind (2.9.44) lucid; urgency=low

  * Fix for zk lock acquirings

 -- Andrey Vasilenkov <indigo@yandex-team.ru>  Mon, 06 Oct 2014 17:44:54 +0400

mastermind (2.9.43) lucid; urgency=low

  * Minor bugs fixed

 -- Andrey Vasilenkov <indigo@yandex-team.ru>  Thu, 02 Oct 2014 08:59:09 +0400

mastermind (2.9.42) lucid; urgency=low

  * Remove path and migrate dst dir for move jobs

 -- Andrey Vasilenkov <indigo@yandex-team.ru>  Wed, 01 Oct 2014 19:04:04 +0400

mastermind (2.9.41) lucid; urgency=low

  * Fix for namespace statistics fetching

 -- Andrey Vasilenkov <indigo@yandex-team.ru>  Wed, 01 Oct 2014 17:29:12 +0400

mastermind (2.9.40) lucid; urgency=low

  * Wait timeout for dnet_client minion commands

 -- Andrey Vasilenkov <indigo@yandex-team.ru>  Tue, 30 Sep 2014 19:57:17 +0400

mastermind (2.9.39) lucid; urgency=low

  * Use timeout for zookeeper locks

 -- Andrey Vasilenkov <indigo@yandex-team.ru>  Tue, 30 Sep 2014 14:26:28 +0400

mastermind (2.9.38) lucid; urgency=low

  * Move jobs planner: take lost space instead of moved data size into consideration

 -- Andrey Vasilenkov <indigo@yandex-team.ru>  Mon, 29 Sep 2014 15:14:44 +0400

mastermind (2.9.37) lucid; urgency=low

  * Create maximum one move job per host
  * Do not process jobs till minions status is fetched

 -- Andrey Vasilenkov <indigo@yandex-team.ru>  Fri, 26 Sep 2014 13:04:21 +0400

mastermind (2.9.36) lucid; urgency=low

  * Minor fixes

 -- Andrey Vasilenkov <indigo@yandex-team.ru>  Thu, 25 Sep 2014 14:46:47 +0400

mastermind (2.9.35) lucid; urgency=low

  * Fix for selecting src and dst datacenters for move jobs

 -- Andrey Vasilenkov <indigo@yandex-team.ru>  Thu, 25 Sep 2014 14:06:45 +0400

mastermind (2.9.34) lucid; urgency=low

  * More logging

 -- Andrey Vasilenkov <indigo@yandex-team.ru>  Thu, 25 Sep 2014 12:49:21 +0400

mastermind (2.9.33) lucid; urgency=low

  * temporary proxy fix to prevent bad response caching

 -- Andrey Vasilenkov <indigo@yandex-team.ru>  Wed, 24 Sep 2014 18:54:46 +0400

mastermind (2.9.32) lucid; urgency=low

  * New algorithm for move jobs generation
  * Minor bug fixes

 -- Andrey Vasilenkov <indigo@yandex-team.ru>  Wed, 24 Sep 2014 17:51:09 +0400

mastermind (2.9.31) lucid; urgency=low

  * create_group_ids uses new service name

 -- Andrey Vasilenkov <indigo@yandex-team.ru>  Wed, 24 Sep 2014 14:28:17 +0400

mastermind (2.9.30) lucid; urgency=low

  * cmd restore should now work with old history records

 -- Andrey Vasilenkov <indigo@yandex-team.ru>  Wed, 24 Sep 2014 12:11:26 +0400

mastermind (2.9.29) lucid; urgency=low

  * Fix for zookeeper lock ensuring path

 -- Andrey Vasilenkov <indigo@yandex-team.ru>  Tue, 23 Sep 2014 13:53:35 +0400

mastermind (2.9.28) lucid; urgency=low

  * Failover in case of bad monitor_stat for node and/or node_backend

 -- Andrey Vasilenkov <indigo@yandex-team.ru>  Mon, 22 Sep 2014 15:28:25 +0400

mastermind (2.9.27) lucid; urgency=low

  * Less logs

 -- Andrey Vasilenkov <indigo@yandex-team.ru>  Thu, 18 Sep 2014 17:56:02 +0400

mastermind (2.9.26) lucid; urgency=low

  * More logs

 -- Andrey Vasilenkov <indigo@yandex-team.ru>  Thu, 18 Sep 2014 17:30:44 +0400

mastermind (2.9.25) lucid; urgency=low

  * Log fix

 -- Andrey Vasilenkov <indigo@yandex-team.ru>  Thu, 18 Sep 2014 17:18:15 +0400

mastermind (2.9.24) lucid; urgency=low

  * Logging invalid backend statistics

 -- Andrey Vasilenkov <indigo@yandex-team.ru>  Thu, 18 Sep 2014 17:05:59 +0400

mastermind (2.9.23) lucid; urgency=low

  * Search group by hostname and path

 -- Andrey Vasilenkov <indigo@yandex-team.ru>  Wed, 17 Sep 2014 21:16:14 +0400

mastermind (2.9.22) lucid; urgency=low

  * Namespace couple weights are considered valid only if there is more than min_units of writeable couples
  * Namespace settings for min-units number

 -- Andrey Vasilenkov <indigo@yandex-team.ru>  Tue, 16 Sep 2014 19:30:54 +0400

mastermind (2.9.21) lucid; urgency=low

  * Storage location option for namespace setup
  * Required parameters for couple build command: namespace and initial state

 -- Andrey Vasilenkov <indigo@yandex-team.ru>  Mon, 15 Sep 2014 15:31:32 +0400

mastermind (2.9.20) lucid; urgency=low

  * Groups key count for recovery jobs

 -- Andrey Vasilenkov <indigo@yandex-team.ru>  Fri, 12 Sep 2014 15:30:24 +0400

mastermind (2.9.19) lucid; urgency=low

  * Minor fix

 -- Andrey Vasilenkov <indigo@yandex-team.ru>  Fri, 12 Sep 2014 13:48:22 +0400

mastermind (2.9.18) lucid; urgency=low

  * Additional option of processes number for recovery job

 -- Andrey Vasilenkov <indigo@yandex-team.ru>  Fri, 12 Sep 2014 13:17:16 +0400

mastermind (2.9.17) lucid; urgency=low

  * Minor fix

 -- Andrey Vasilenkov <indigo@yandex-team.ru>  Thu, 11 Sep 2014 16:58:42 +0400

mastermind (2.9.16) lucid; urgency=low

  * Additional parameters for recovery dc

 -- Andrey Vasilenkov <indigo@yandex-team.ru>  Thu, 11 Sep 2014 16:51:51 +0400

mastermind (2.9.15) lucid; urgency=low

  * Fix for setting task start time

 -- Andrey Vasilenkov <indigo@yandex-team.ru>  Mon, 08 Sep 2014 14:50:13 +0400

mastermind (2.9.14) lucid; urgency=low

  * Use all remotes when creating recovery dc jobs

 -- Andrey Vasilenkov <indigo@yandex-team.ru>  Fri, 05 Sep 2014 18:13:46 +0400

mastermind (2.9.13) lucid; urgency=low

  * Minor fix

 -- Andrey Vasilenkov <indigo@yandex-team.ru>  Fri, 05 Sep 2014 15:43:36 +0400

mastermind (2.9.12) lucid; urgency=low

  * Implemented recover dc jobs

 -- Andrey Vasilenkov <indigo@yandex-team.ru>  Fri, 05 Sep 2014 15:31:40 +0400

mastermind (2.9.11) lucid; urgency=low

  * Compatible fetching eblob path from config

 -- Andrey Vasilenkov <indigo@yandex-team.ru>  Thu, 04 Sep 2014 12:42:34 +0400

mastermind (2.9.10) lucid; urgency=low

  * Fix for fetching the list of all namespaces when there are broken couples
  * Support of new elliptics 26 monitor stat format

 -- Andrey Vasilenkov <indigo@yandex-team.ru>  Wed, 03 Sep 2014 17:32:57 +0400

mastermind (2.9.9) lucid; urgency=low

  * Tasks fixes

 -- Andrey Vasilenkov <indigo@yandex-team.ru>  Thu, 28 Aug 2014 13:55:09 +0400

mastermind (2.9.8) lucid; urgency=low

  * Jobs fixes

 -- Andrey Vasilenkov <indigo@yandex-team.ru>  Thu, 28 Aug 2014 11:53:23 +0400

mastermind (2.9.7) lucid; urgency=low

  * Fix for jobs processor logs messages

 -- Andrey Vasilenkov <indigo@yandex-team.ru>  Tue, 26 Aug 2014 19:40:37 +0400

mastermind (2.9.6) lucid; urgency=low

  * Manual move job creation: checking uncoupled group dc
  * Fix for application name parameter for console util

 -- Andrey Vasilenkov <indigo@yandex-team.ru>  Tue, 26 Aug 2014 16:39:27 +0400

mastermind (2.9.5) lucid; urgency=low

  * Tasks parameters for minions updated to using node backends

 -- Andrey Vasilenkov <indigo@yandex-team.ru>  Mon, 25 Aug 2014 16:28:27 +0400

mastermind (2.9.4) lucid; urgency=low

  * Cache handlers turned back on
  * Using only necessary monitor stat categories

 -- Andrey Vasilenkov <indigo@yandex-team.ru>  Mon, 25 Aug 2014 11:01:18 +0400

mastermind (2.9.3) lucid; urgency=low

  * Fix for mixing old and new history records

 -- Andrey Vasilenkov <indigo@yandex-team.ru>  Fri, 22 Aug 2014 17:11:34 +0400

mastermind (2.9.2) lucid; urgency=low

  * Fix for deployment script

 -- Andrey Vasilenkov <indigo@yandex-team.ru>  Fri, 22 Aug 2014 13:43:32 +0400

mastermind (2.9.1) lucid; urgency=low

  * Optional mastermind app name for mastermind util

 -- Andrey Vasilenkov <indigo@yandex-team.ru>  Fri, 22 Aug 2014 12:37:16 +0400

mastermind (2.9.0) lucid; urgency=low

  * Support for elliptics26

 -- Andrey Vasilenkov <indigo@yandex-team.ru>  Thu, 21 Aug 2014 18:57:53 +0400

mastermind (2.8.49) lucid; urgency=low

  * Storage location option for namespace setup
  * Required parameters for couple build command: namespace and initial state

 -- Andrey Vasilenkov <indigo@yandex-team.ru>  Mon, 15 Sep 2014 15:28:50 +0400

mastermind (2.8.48) lucid; urgency=low

  * Group weights handler accepts namespace as optional parameter

 -- Andrey Vasilenkov <indigo@yandex-team.ru>  Fri, 12 Sep 2014 17:32:30 +0400

mastermind (2.8.47) lucid; urgency=low

  * Fix for minion nc http fetcher

 -- Andrey Vasilenkov <indigo@yandex-team.ru>  Wed, 10 Sep 2014 18:08:33 +0400

mastermind (2.8.46) lucid; urgency=low

  * Fix for empty couples namespace

 -- Andrey Vasilenkov <indigo@yandex-team.ru>  Tue, 09 Sep 2014 16:52:50 +0400

mastermind (2.8.45) lucid; urgency=low

  * Added optional move task for move jobs
  * Fix for applying smoother plan simultaneously from several workers
  * Handler for elliptics remote nodes list

 -- Andrey Vasilenkov <indigo@yandex-team.ru>  Wed, 20 Aug 2014 17:38:25 +0400

mastermind (2.8.44) lucid; urgency=low

  * Additional checkings for move jobs: number of keys of uncoupled group

 -- Andrey Vasilenkov <indigo@yandex-team.ru>  Thu, 14 Aug 2014 12:47:09 +0400

mastermind (2.8.43) lucid; urgency=low

  * Fix for couple build with all n groups are mandatory

 -- Andrey Vasilenkov <indigo@yandex-team.ru>  Wed, 13 Aug 2014 16:27:13 +0400

mastermind (2.8.42) lucid; urgency=low

  * Fix for couple info namespace key

 -- Andrey Vasilenkov <indigo@yandex-team.ru>  Tue, 12 Aug 2014 17:19:45 +0400

mastermind (2.8.41) lucid; urgency=low

  * Explicit family for elliptics nodes

 -- Andrey Vasilenkov <indigo@yandex-team.ru>  Tue, 12 Aug 2014 16:34:29 +0400

mastermind (2.8.40) lucid; urgency=low

  * Fix for couple broken namespace checking
  * Implemented broken jobs and dedicated node stop tasks for enhanced checking

 -- Andrey Vasilenkov <indigo@yandex-team.ru>  Tue, 12 Aug 2014 15:53:54 +0400
mastermind (2.8.39) lucid; urgency=low

  * Jobs logging changed
  * Syncing infrastructure state before updating

 -- Andrey Vasilenkov <indigo@yandex-team.ru>  Mon, 11 Aug 2014 16:25:39 +0400

mastermind (2.8.38) lucid; urgency=low

  * Creation of +N nonoverlapping couples if dcs are available

 -- Andrey Vasilenkov <indigo@yandex-team.ru>  Fri, 08 Aug 2014 19:43:38 +0400

mastermind (2.8.37) lucid; urgency=low

  * Update namespaces settings by default, overwrite is optional
  * Prefer using group with the most alive keys number for restoration
  * Creation of +N nonoverlapping couples if dcs are available
  * Independent timeout for elliptics nodes and elliptics meta nodes

 -- Andrey Vasilenkov <indigo@yandex-team.ru>  Thu, 07 Aug 2014 16:10:57 +0400

mastermind (2.8.36) lucid; urgency=low

  * Filtering groups by total space for building couples
  * All space counters of namespaces statistics as integers (bytes)
  * Additional parameter for move jobs: group file path for removal

 -- Andrey Vasilenkov <indigo@yandex-team.ru>  Tue, 05 Aug 2014 17:58:56 +0400

mastermind (2.8.35) lucid; urgency=low

  * Fix for minions commands status processing

 -- Andrey Vasilenkov <indigo@yandex-team.ru>  Mon, 04 Aug 2014 15:18:24 +0400

mastermind (2.8.34) lucid; urgency=low

  * Namespaces statistics handle
  * Creating groups move tasks is disabled by default
  * Minor fixes

 -- Andrey Vasilenkov <indigo@yandex-team.ru>  Fri, 01 Aug 2014 14:40:33 +0400

mastermind (2.8.33) lucid; urgency=low

  * Fix for cocaine app deployment

 -- Andrey Vasilenkov <indigo@yandex-team.ru>  Thu, 31 Jul 2014 12:57:17 +0400

mastermind (2.8.32) lucid; urgency=low

  * Jobs processing turned on
  * Treemap filtering
  * Outages statistics

 -- Andrey Vasilenkov <indigo@yandex-team.ru>  Wed, 30 Jul 2014 19:02:53 +0400

mastermind (2.8.31) lucid; urgency=low

  * Fix for namespace balancer couple weights

 -- Andrey Vasilenkov <indigo@yandex-team.ru>  Fri, 18 Jul 2014 14:49:14 +0400

mastermind (2.8.30) lucid; urgency=low

  * Fix for cmd restore status fetching, added retries
  * Content length threshold namespace settings
  * Fix for statistics of groups with no nodes

 -- Andrey Vasilenkov <indigo@yandex-team.ru>  Wed, 16 Jul 2014 15:55:46 +0400

mastermind (2.8.29) lucid; urgency=low

  * Group restore updated: checking for DHT rings and starting node up after restoration

 -- Andrey Vasilenkov <indigo@yandex-team.ru>  Thu, 10 Jul 2014 17:23:03 +0400

mastermind (2.8.28) lucid; urgency=low

  * Temporary disabled new modules

 -- Andrey Vasilenkov <indigo@yandex-team.ru>  Wed, 09 Jul 2014 19:34:45 +0400

mastermind (2.8.27) lucid; urgency=low

  * Fix for elliptics id transforming

 -- Andrey Vasilenkov <indigo@yandex-team.ru>  Wed, 09 Jul 2014 19:29:19 +0400

mastermind (2.8.26) lucid; urgency=low

  * Fix for metakey parallel read

 -- Andrey Vasilenkov <indigo@yandex-team.ru>  Wed, 09 Jul 2014 19:22:11 +0400

mastermind (2.8.25) lucid; urgency=low

  * Fix for ns settings fetching from elliptics indexes

 -- Andrey Vasilenkov <indigo@yandex-team.ru>  Wed, 09 Jul 2014 12:26:24 +0400

mastermind (2.8.24) lucid; urgency=low

  * Settings for elliptics client pools in mastermind config

 -- Andrey Vasilenkov <indigo@yandex-team.ru>  Thu, 03 Jul 2014 17:34:51 +0400

mastermind (2.8.23) lucid; urgency=low

  * Fix for cocaine crashlog content

 -- Andrey Vasilenkov <indigo@yandex-team.ru>  Tue, 24 Jun 2014 16:55:28 +0400

mastermind (2.8.22) lucid; urgency=low

  * Multipurpose authkey namespace settings

 -- Andrey Vasilenkov <indigo@yandex-team.ru>  Fri, 20 Jun 2014 19:22:04 +0400

mastermind (2.8.21) lucid; urgency=low

  * Fix for couple namespace processing

 -- Andrey Vasilenkov <indigo@yandex-team.ru>  Fri, 25 Apr 2014 19:36:56 +0400

mastermind (2.8.20) lucid; urgency=low

  * Keys statistics and fragmentation tree map

 -- Andrey Vasilenkov <indigo@yandex-team.ru>  Wed, 23 Apr 2014 18:46:24 +0400

mastermind (2.8.19) lucid; urgency=low

  * Minor change in couple statistics format

 -- Andrey Vasilenkov <indigo@yandex-team.ru>  Mon, 14 Apr 2014 14:50:00 +0400

mastermind (2.8.18) lucid; urgency=low

  * Fix for python 2.6.5 logging handlers

 -- Andrey Vasilenkov <indigo@yandex-team.ru>  Thu, 10 Apr 2014 17:02:44 +0400

mastermind (2.8.17) lucid; urgency=low

  * By-state formatter for couples list
  * Fix for couple breaking (couple metadata is also being removed)
  * Logging refactored

 -- Andrey Vasilenkov <indigo@yandex-team.ru>  Thu, 10 Apr 2014 16:34:44 +0400

mastermind (2.8.16) lucid; urgency=low

  * Used space stats for couples

 -- Andrey Vasilenkov <indigo@yandex-team.ru>  Thu, 03 Apr 2014 17:44:41 +0400

mastermind (2.8.15) lucid; urgency=low

  * Do not start if elliptics nodes and/or metanodes are unavailable

 -- Andrey Vasilenkov <indigo@yandex-team.ru>  Thu, 03 Apr 2014 17:08:35 +0400

mastermind (2.8.14) lucid; urgency=low

  * Network map for namespaces

 -- Andrey Vasilenkov <indigo@yandex-team.ru>  Thu, 03 Apr 2014 15:09:28 +0400

mastermind (2.8.13) lucid; urgency=low

  * Couple statistics for flowmastermind
  * Namespace signature settings added

 -- Andrey Vasilenkov <indigo@yandex-team.ru>  Tue, 01 Apr 2014 16:39:16 +0400

mastermind (2.8.12) lucid; urgency=low

  * Json output for couples list command

 -- Andrey Vasilenkov <indigo@yandex-team.ru>  Thu, 27 Mar 2014 14:46:04 +0400

mastermind (2.8.11) lucid; urgency=low

  * Fix for fetching closed couples info
  * Mastermind-utils handle for fetching metadata and any arbitrary key from group
  * Used space returned along with free space for group info
  * Bash completion for command options
  * Universal couple list handle unifying all list-xxx handles
  * Fix for minions tasks status fetching
  * Admin actions log

 -- Andrey Vasilenkov <indigo@yandex-team.ru>  Thu, 27 Mar 2014 13:16:45 +0400

mastermind (2.8.10) lucid; urgency=low

  * Fix: fix for detaching inexistent nodes

 -- Andrey Vasilenkov <indigo@yandex-team.ru>  Tue, 18 Mar 2014 18:55:06 +0400

mastermind (2.8.9) lucid; urgency=low

  * Fix: closed couples added to treemap

 -- Andrey Vasilenkov <indigo@yandex-team.ru>  Fri, 14 Mar 2014 19:03:39 +0400

mastermind (2.8.8) lucid; urgency=low

  * Fix: closed couples added to treemap

 -- Andrey Vasilenkov <indigo@yandex-team.ru>  Fri, 14 Mar 2014 18:49:30 +0400

mastermind (2.8.7) lucid; urgency=low

  * Fix: flowmastermind statistics fix

 -- Andrey Vasilenkov <indigo@yandex-team.ru>  Thu, 13 Mar 2014 18:38:51 +0400

mastermind (2.8.6) lucid; urgency=low

  * Feature: treemap groups statistics for flowmastermind

 -- Andrey Vasilenkov <indigo@yandex-team.ru>  Thu, 13 Mar 2014 13:38:12 +0400

mastermind (2.8.5) lucid; urgency=low

  * Fix: removing manifest for safe deploy to cocaine v11 cloud

 -- Andrey Vasilenkov <indigo@yandex-team.ru>  Mon, 24 Feb 2014 17:40:12 +0400

mastermind (2.8.4) lucid; urgency=low

  * Feature: handle for forcing nodes stats update
  * Feature: handles for namespace setup

 -- Andrey Vasilenkov <indigo@yandex-team.ru>  Mon, 24 Feb 2014 12:26:51 +0400

mastermind (2.8.3) lucid; urgency=low

  * Feature: added couple free size to get_group_weights handle

 -- Andrey Vasilenkov <indigo@yandex-team.ru>  Wed, 19 Feb 2014 15:21:58 +0400

mastermind (2.8.2) lucid; urgency=low

  * Fix: configurable minion port

 -- Andrey Vasilenkov <indigo@yandex-team.ru>  Wed, 19 Feb 2014 12:48:38 +0400

mastermind (2.8.1) lucid; urgency=low

  * Feature: using minion for remote command execution
  * Feature: minion commands history for flowmastermind

 -- Andrey Vasilenkov <indigo@yandex-team.ru>  Tue, 18 Feb 2014 16:34:34 +0400

mastermind (2.7.18) lucid; urgency=low

  * Feature: configurable wait_timeout for elliptics sessions
  * Fix: sleep on startup to wait for elliptics nodes to collect data

 -- Andrey Vasilenkov <indigo@yandex-team.ru>  Tue, 28 Jan 2014 17:17:24 +0400

mastermind (2.7.17) lucid; urgency=low

  * Feature: closed and bad couples statistics for flowmastermind
  * Feature: couple info handler added
  * Feature: command for detaching node from group
  * Fix: synchronous node info update on worker start

 -- Andrey Vasilenkov <indigo@yandex-team.ru>  Mon, 27 Jan 2014 15:31:00 +0400

mastermind (2.7.16) lucid; urgency=low

  * Fix: couple break handler

 -- Andrey Vasilenkov <indigo@yandex-team.ru>  Wed, 25 Dec 2013 19:53:28 +0400

mastermind (2.7.15) lucid; urgency=low

  * Feature: data memory availability feature for flowmastermind

 -- Andrey Vasilenkov <indigo@yandex-team.ru>  Wed, 25 Dec 2013 18:47:50 +0400

mastermind (2.7.14) lucid; urgency=low

  * Feature: added per namespace statistics for flowmastermind
  * Feature: closed couple marker for group info request
  * Fix: inventory queries logging

 -- Andrey Vasilenkov <indigo@yandex-team.ru>  Tue, 24 Dec 2013 20:30:13 +0400

mastermind (2.7.13) lucid; urgency=low

  * Fix: flowmastermind total counters fix

 -- Andrey Vasilenkov <indigo@yandex-team.ru>  Fri, 20 Dec 2013 17:10:37 +0400

mastermind (2.7.12) lucid; urgency=low

  * Fix: dc data cache in metastorage for inventory failovers
  * Feature: flowmastermind statistics export handler
  * Feature: configurable cocaine worker disown timeout

 -- Andrey Vasilenkov <indigo@yandex-team.ru>  Fri, 20 Dec 2013 14:45:47 +0400

mastermind (2.7.11) lucid; urgency=low

  * node info updater delayed

 -- Andrey Vasilenkov <indigo@yandex-team.ru>  Wed, 11 Dec 2013 02:18:07 +0400

mastermind (2.7.10) lucid; urgency=low

  * Disabled inventory (temp)

 -- Andrey Vasilenkov <indigo@yandex-team.ru>  Wed, 11 Dec 2013 02:05:53 +0400

mastermind (2.7.9) lucid; urgency=low

  * Removed node info updating on start

 -- Andrey Vasilenkov <indigo@yandex-team.ru>  Wed, 11 Dec 2013 01:57:03 +0400

mastermind (2.7.8) lucid; urgency=low

  * Feature: elliptics statistics compatibility (2.24.14.30)
  * Feature: bash completion

 -- Andrey Vasilenkov <indigo@yandex-team.ru>  Tue, 03 Dec 2013 17:45:47 +0400

mastermind (2.7.7) lucid; urgency=low

  * Feature: elliptics async api compatibility (2.24.14.29)

 -- Andrey Vasilenkov <indigo@yandex-team.ru>  Thu, 28 Nov 2013 19:07:56 +0400

mastermind (2.7.6) lucid; urgency=low

  * Fix: removed lower threshold of 100 IOPS for maximum node performance

 -- Andrey Vasilenkov <indigo@yandex-team.ru>  Tue, 26 Nov 2013 13:15:22 +0400

mastermind (2.7.5) lucid; urgency=low

  * Feature: removed cached state usage
  * Fix: balancer load average counter
  * Fix: do not unlink nodes from group automatically

 -- Andrey Vasilenkov <indigo@yandex-team.ru>  Mon, 25 Nov 2013 16:55:21 +0400

mastermind (2.7.4) lucid; urgency=low

  * Feature: async node statistics requests
  * Fix: do not create couples from bad groups

 -- Andrey Vasilenkov <indigo@yandex-team.ru>  Fri, 22 Nov 2013 16:32:28 +0400

mastermind (2.7.3) lucid; urgency=low

  * Feature: degradational requests frequency for nodes with constant timeout experiences

 -- Andrey Vasilenkov <indigo@yandex-team.ru>  Tue, 19 Nov 2013 20:27:20 +0400

mastermind (2.7.2) lucid; urgency=low

  * Fix: couple creation using groups with empty nodes list
  * Fix: unnecessary infrastructure state update removed

 -- Andrey Vasilenkov <indigo@yandex-team.ru>  Mon, 18 Nov 2013 19:15:12 +0400

mastermind (2.7.1) lucid; urgency=low

  * Feature: history of group nodes
  * Feature: group restoration command generation and execution

 -- Andrey Vasilenkov <indigo@yandex-team.ru>  Wed, 13 Nov 2013 19:18:41 +0400

mastermind (2.6.5) lucid; urgency=low

  * Feature: list of couple namespaces

 -- Andrey Vasilenkov <indigo@yandex-team.ru>  Fri, 08 Nov 2013 16:01:26 +0400

mastermind (2.6.4+2elliptics2.20) lucid; urgency=low

  * Fix: inventory import

 -- Andrey Vasilenkov <indigo@yandex-team.ru>  Wed, 13 Nov 2013 14:03:47 +0400

mastermind (2.6.4+1elliptics2.20) lucid; urgency=low

  * Feature: compatibility with elliptics 2.20

 -- Andrey Vasilenkov <indigo@yandex-team.ru>  Wed, 30 Oct 2013 13:24:30 +0400

mastermind (2.6.4) lucid; urgency=low

  * Feature: storage cached state via cocaine cache storage

 -- Andrey Vasilenkov <indigo@yandex-team.ru>  Wed, 30 Oct 2013 13:23:20 +0400

mastermind (2.6.3) lucid; urgency=low

  * List of balancer closed groups feature

 -- Andrey Vasilenkov <indigo@yandex-team.ru>  Thu, 24 Oct 2013 18:39:54 +0400

mastermind (2.6.2) lucid; urgency=low

  * Fix for zero bandwidth bug

 -- Andrey Vasilenkov <indigo@yandex-team.ru>  Wed, 16 Oct 2013 16:33:44 +0400

mastermind (2.6.1) lucid; urgency=low

  * Fix for couple weights with different couple sizes

 -- Andrey Vasilenkov <indigo@yandex-team.ru>  Mon, 14 Oct 2013 18:55:46 +0400

mastermind (2.6.0) lucid; urgency=low

  * Cache using gatlinggun

 -- Andrey Vasilenkov <indigo@yandex-team.ru>  Fri, 11 Oct 2013 19:58:40 +0400

mastermind (2.5) lucid; urgency=low

  * New feature: frozen couples

 -- Andrey Vasilenkov <indigo@yandex-team.ru>  Tue, 08 Oct 2013 18:10:01 +0400

mastermind (2.4) lucid; urgency=low

  * Compatibility with cocaine 0.10.6 

 -- Andrey Vasilenkov <indigo@yandex-team.ru>  Mon, 07 Oct 2013 13:19:17 +0400

mastermind (2.3) lucid; urgency=low

  * Namespaces implemented
  * mastermind util updated

 -- Andrey Vasilenkov <indigo@yandex-team.ru>  Tue, 10 Sep 2013 15:26:33 +0400

mastermind (2.2) lucid; urgency=low

  * Updated create_group_ids to work with new mastermind
  * Updated deploy scripts

 -- Anton Kortunov <toshik@yandex-team.ru>  Thu, 15 Aug 2013 17:41:25 +0400

mastermind (2.1) lucid; urgency=low

  * mastermind_deploy.sh updated to work with cocaine v10
  * Added debian/*.install files

 -- Anton Kortunov <toshik@yandex-team.ru>  Mon, 05 Aug 2013 20:50:00 +0400

mastermind (2.0) lucid; urgency=low

  * New storage model
  * Cocaine v10 support

 -- Anton Kortunov <toshik@yandex-team.ru>  Mon, 05 Aug 2013 20:15:08 +0400

mastermind (1.9) lucid; urgency=low

  * Fixed get-group-weight

 -- Anton Kortunov <toshik@yandex-team.ru>  Mon, 27 May 2013 21:13:42 +0400

mastermind (1.8) lucid; urgency=low

  * Show couples in bad groups

 -- Anton Kortunov <toshik@yandex-team.ru>  Mon, 27 May 2013 20:52:31 +0400

mastermind (1.7) lucid; urgency=low

  * Fixed damon flag in collection thread
  * Set pool-limit to 10 in manifest

 -- Anton Kortunov <toshik@yandex-team.ru>  Thu, 23 May 2013 14:50:21 +0400

mastermind (1.6) lucid; urgency=low

  * Set collecting thread as daemon for normal shutdown

 -- Anton Kortunov <toshik@yandex-team.ru>  Wed, 22 May 2013 21:26:02 +0400

mastermind (1.5) lucid; urgency=low

  * Fixed statistics expiration time

 -- Anton Kortunov <toshik@yandex-team.ru>  Thu, 04 Apr 2013 15:00:39 +0400

mastermind (1.4) lucid; urgency=low

  * Improved statistics collection

 -- Anton Kortunov <toshik@yandex-team.ru>  Thu, 21 Mar 2013 14:51:25 +0400

mastermind (1.3) lucid; urgency=low

  * ver++ 

 -- Andrey Godin <agodin@yandex-team.ru>  Wed, 26 Dec 2012 16:23:11 +0400

mastermind (1.2) lucid; urgency=low

  * change path to config mastermind; 

 -- Andrey Godin <agodin@yandex-team.ru>  Wed, 26 Dec 2012 16:11:58 +0400

mastermind (1.1) lucid; urgency=low

  * Fixed signature mismatch

 -- Anton Kortunov <toshik@yandex-team.ru>  Mon, 24 Dec 2012 16:44:32 +0400

mastermind (1.0) lucid; urgency=low

  * Use balancelogic

 -- Anton Kortunov <toshik@yandex-team.ru>  Fri, 21 Dec 2012 13:58:12 +0400

mastermind (0.11) lucid; urgency=low

  * Fixed lookup_addr function call

 -- Anton Kortunov <toshik@yandex-team.ru>  Fri, 21 Dec 2012 13:35:58 +0400

mastermind (0.10) lucid; urgency=low

  * fixed reading metabalancer key

 -- Anton Kortunov <toshik@yandex-team.ru>  Mon, 17 Dec 2012 15:03:22 +0400

mastermind (0.9) lucid; urgency=low

  * chow logging dir 

 -- Andrey Godin <agodin@yandex-team.ru>  Fri, 14 Dec 2012 14:26:15 +0400

mastermind (0.8) lucid; urgency=low

  * Removed unnecessary return in couple_groups

 -- toshik <toshik@elisto22f.dev.yandex.net>  Mon, 10 Dec 2012 13:06:43 +0400

mastermind (0.7) unstable; urgency=low

  * Raise correct exception
    

 -- Andrey Godin <agodin@yandex-team.ru>  Fri, 07 Dec 2012 19:31:07 +0400

mastermind (0.6) unstable; urgency=low

  * add support inventory; 
  * add create group by suggest;	

 -- Andrey Godin <agodin@yandex-team.ru>  Fri, 07 Dec 2012 16:21:05 +0400

mastermind (0.5) unstable; urgency=low

  * fix remove bad-groups
  * add dev version invetory.py 

 -- Andrey Godin <agodin@yandex-team.ru>  Thu, 06 Dec 2012 17:35:58 +0400

mastermind (0.4) unstable; urgency=low

  * Call collect() from timer event, not from aggregate() 

 -- Andrey Godin <agodin@yandex-team.ru>  Thu, 06 Dec 2012 13:09:34 +0400

mastermind (0.1) unstable; urgency=low

  * Initial Release.

 -- Andrey Godin <agodin@yandex-team.ru>  Tue, 13 Nov 2012 10:58:14 +0400<|MERGE_RESOLUTION|>--- conflicted
+++ resolved
@@ -1,14 +1,10 @@
-<<<<<<< HEAD
+mastermind (2.28.115) trusty; urgency=medium
+
+  * Add mimetype namespace settings
+
+ -- Andrey Vasilenkov <indigo@yandex-team.ru>  Tue, 13 Dec 2016 14:38:59 +0300
+
 mastermind (2.28.114) trusty; urgency=medium
-=======
-mastermind-cocainev11 (2.28.115) trusty; urgency=medium
-
-  * Add mimetype namespace settings
-
- -- Andrey Vasilenkov <indigo@yandex-team.ru>  Tue, 13 Dec 2016 14:38:59 +0300
-
-mastermind-cocainev11 (2.28.114) trusty; urgency=medium
->>>>>>> c919816f
 
   * Restore: remove backend
 
