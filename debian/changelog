<<<<<<< HEAD
mastermind (2.28.134) trusty; urgency=medium
=======
mastermind-cocainev11 (2.28.135) trusty; urgency=medium

  * Disable job sort where it is not required

 -- Andrey Vasilenkov <indigo@yandex-team.ru>  Sat, 07 Jan 2017 17:54:48 +0300

mastermind-cocainev11 (2.28.134) trusty; urgency=medium
>>>>>>> 4e06b5e6

  * Fix excessive jobs sorting when updating groups' state

 -- Andrey Vasilenkov <indigo@yandex-team.ru>  Sat, 07 Jan 2017 15:26:55 +0300

mastermind (2.28.133) trusty; urgency=medium

  * Fix excessive jobs sorting when searching for good uncoupled groups

 -- Andrey Vasilenkov <indigo@yandex-team.ru>  Wed, 04 Jan 2017 00:25:01 +0300

mastermind (2.28.132) trusty; urgency=medium

  * Change task status when failed check if it's finished

 -- Andrey Vasilenkov <indigo@yandex-team.ru>  Sun, 01 Jan 2017 11:40:00 +0300

mastermind (2.28.131) trusty; urgency=medium

  * Check alive keys when selecting lrc groups for converting
  * Add tskv_log name as a parameter of ttl_cleanup job

 -- Andrey Vasilenkov <indigo@yandex-team.ru>  Sat, 31 Dec 2016 18:24:16 +0300

mastermind (2.28.130) trusty; urgency=medium

  * Adding permanent options to mastermind cli

 -- Andrey Vasilenkov <indigo@yandex-team.ru>  Tue, 27 Dec 2016 18:09:47 +0300

mastermind (2.28.129) trusty; urgency=medium

  * Increase worker startup timeout

 -- Andrey Vasilenkov <indigo@yandex-team.ru>  Mon, 26 Dec 2016 19:43:20 +0300

mastermind (2.28.128) trusty; urgency=medium

  * Process artifact's meta null value as empty dict

 -- Andrey Vasilenkov <indigo@yandex-team.ru>  Mon, 26 Dec 2016 18:22:37 +0300

mastermind (2.28.127) trusty; urgency=medium

  * Do not update minion host's finish ts if any command failed to update

 -- Andrey Vasilenkov <indigo@yandex-team.ru>  Mon, 26 Dec 2016 17:31:01 +0300

mastermind (2.28.126) trusty; urgency=medium

  * Skip command states if failed to update
  * Modify commands for compatibility with mongo

 -- Andrey Vasilenkov <indigo@yandex-team.ru>  Sun, 25 Dec 2016 16:49:05 +0300

mastermind (2.28.125) trusty; urgency=medium

  * Continue to check convert queue items if dcs filter is exhausted
  * Fix chunk size misprint
  * Skip checking group when removing it

 -- Andrey Vasilenkov <indigo@yandex-team.ru>  Sat, 24 Dec 2016 16:13:14 +0300

mastermind (2.28.124) trusty; urgency=medium

  * Add backward compatibility with tasks without run history

 -- Andrey Vasilenkov <indigo@yandex-team.ru>  Fri, 23 Dec 2016 20:15:59 +0300

mastermind (2.28.123) trusty; urgency=medium

  * Add default init value for task's run history delayed_till_ts

 -- Andrey Vasilenkov <indigo@yandex-team.ru>  Fri, 23 Dec 2016 17:56:27 +0300

mastermind (2.28.122) trusty; urgency=medium

  * Implement retry jobs workflow
  * Add inventory extension for determining if the task is ready for retry
  * Add task interface to determine next retry if possible
  * Add inventory extension for determining retry timestamp for external storage operations
  * Update and fixes for inventory module

 -- Andrey Vasilenkov <indigo@yandex-team.ru>  Fri, 23 Dec 2016 16:05:19 +0300

mastermind (2.28.121) trusty; urgency=medium

  * Skip uncoupled groups if failed to determine dc

 -- Andrey Vasilenkov <indigo@yandex-team.ru>  Thu, 22 Dec 2016 14:33:36 +0300

mastermind (2.28.120) trusty; urgency=medium

  * Fix job start_ts setting

 -- Andrey Vasilenkov <indigo@yandex-team.ru>  Tue, 20 Dec 2016 14:06:04 +0300

mastermind (2.28.119) trusty; urgency=medium

  * Set dc to 'unknown' value when strict detection is not required

 -- Andrey Vasilenkov <indigo@yandex-team.ru>  Tue, 20 Dec 2016 12:08:07 +0300

mastermind (2.28.118) trusty; urgency=medium

  * Fix groups' state update

 -- Andrey Vasilenkov <indigo@yandex-team.ru>  Sun, 18 Dec 2016 21:53:54 +0300

mastermind (2.28.117) trusty; urgency=medium

  * Update eblob want_defrag value interpretation

 -- Andrey Vasilenkov <indigo@yandex-team.ru>  Sat, 17 Dec 2016 22:40:17 +0300

mastermind (2.28.116) trusty; urgency=medium

  * Restore job: make RO group.backend
  * Refactor job processing

 -- Andrey Vasilenkov <indigo@yandex-team.ru>  Fri, 16 Dec 2016 15:39:32 +0300

mastermind (2.28.115) trusty; urgency=medium

  * Add mimetype namespace settings

 -- Andrey Vasilenkov <indigo@yandex-team.ru>  Tue, 13 Dec 2016 14:38:59 +0300

mastermind (2.28.114) trusty; urgency=medium

  * Restore: remove backend

 -- Andrey Vasilenkov <indigo@yandex-team.ru>  Mon, 12 Dec 2016 17:05:09 +0300

mastermind (2.28.113) trusty; urgency=medium

  * Restore-path: fix

 -- Andrey Vasilenkov <indigo@yandex-team.ru>  Fri, 09 Dec 2016 17:52:44 +0300

mastermind (2.28.112) trusty; urgency=medium

  * Fix wait backend state

 -- Andrey Vasilenkov <indigo@yandex-team.ru>  Fri, 09 Dec 2016 14:17:31 +0300

mastermind (2.28.111) trusty; urgency=medium

  * Add task for wait backends's detection and acquiring statu

 -- Andrey Vasilenkov <indigo@yandex-team.ru>  Thu, 08 Dec 2016 22:42:48 +0300

mastermind (2.28.110) trusty; urgency=medium

  * Add sleep period for lrc convert jobs

 -- Andrey Vasilenkov <indigo@yandex-team.ru>  Thu, 08 Dec 2016 19:15:00 +0300

mastermind (2.28.109) trusty; urgency=medium

  * Restore job: RO task

 -- Andrey Vasilenkov <indigo@yandex-team.ru>  Thu, 08 Dec 2016 13:42:09 +0300

mastermind (2.28.108) trusty; urgency=medium

  * Do not exhaust host list while searching for appropriate converting
    storages
  * Fix uncoupling groups without history record

 -- Andrey Vasilenkov <indigo@yandex-team.ru>  Thu, 08 Dec 2016 02:03:44 +0300

mastermind (2.28.107) trusty; urgency=medium

  * Minor fix

 -- Andrey Vasilenkov <indigo@yandex-team.ru>  Wed, 07 Dec 2016 14:36:02 +0300

mastermind (2.28.106) trusty; urgency=medium

  * Allow setting required groups' total space for new couples

 -- Andrey Vasilenkov <indigo@yandex-team.ru>  Wed, 07 Dec 2016 01:41:05 +0300

mastermind (2.28.105) trusty; urgency=medium

  * Add workaround for creating jobs with empty involved groups list

 -- Andrey Vasilenkov <indigo@yandex-team.ru>  Tue, 06 Dec 2016 18:35:51 +0300

mastermind (2.28.104) trusty; urgency=medium

  * Extend is_external_storage_ready function

 -- Andrey Vasilenkov <indigo@yandex-team.ru>  Tue, 06 Dec 2016 01:04:16 +0300

mastermind (2.28.103) trusty; urgency=medium

  * Fix unknown couple settings update
  * Add configurable profiles for mastermind cocaine applications

 -- Andrey Vasilenkov <indigo@yandex-team.ru>  Mon, 05 Dec 2016 17:13:45 +0300

mastermind (2.28.102) trusty; urgency=medium

  * Minor fix

 -- Andrey Vasilenkov <indigo@yandex-team.ru>  Fri, 02 Dec 2016 23:12:19 +0300

mastermind (2.28.101) trusty; urgency=medium

  * Change mongo find request construction to provide complete logging

 -- Andrey Vasilenkov <indigo@yandex-team.ru>  Fri, 02 Dec 2016 18:05:27 +0300

mastermind (2.28.100) trusty; urgency=medium

  * Improve `couple break`: update group histories
  * Remove READ* commands accounting for weight calculation
  * Restore-path: fail lrc groups

 -- Andrey Vasilenkov <indigo@yandex-team.ru>  Fri, 02 Dec 2016 00:13:53 +0300

mastermind (2.28.99) trusty; urgency=medium

  * Fix lrc converting for external storage with empty data
  * Restore-path: create backend lock file

 -- Andrey Vasilenkov <indigo@yandex-team.ru>  Thu, 24 Nov 2016 18:29:27 +0300

mastermind (2.28.98) trusty; urgency=medium

  * Fix inventory function usage

 -- Andrey Vasilenkov <indigo@yandex-team.ru>  Thu, 24 Nov 2016 14:57:37 +0300

mastermind (2.28.97) trusty; urgency=medium

  * Add optional inventory function to check if external storage is ready to
    be converted
  * Use convert items priority when constructing convert jobs

 -- Andrey Vasilenkov <indigo@yandex-team.ru>  Wed, 23 Nov 2016 19:29:53 +0300

mastermind (2.28.96) trusty; urgency=medium

  * Version bump

 -- Andrey Vasilenkov <indigo@yandex-team.ru>  Mon, 21 Nov 2016 17:46:21 +0300

mastermind (2.28.95) trusty; urgency=medium

  * Update workers to run on cocaine v12

 -- Andrey Vasilenkov <indigo@yandex-team.ru>  Mon, 21 Nov 2016 16:33:29 +0300

mastermind (2.28.91) trusty; urgency=medium

  * Add support of determine_data_size convert queue parameter

 -- Andrey Vasilenkov <indigo@yandex-team.ru>  Sun, 20 Nov 2016 17:25:56 +0300

mastermind (2.28.90) trusty; urgency=medium

  * Implement external storage converting planner
  * Remove unsupported symlink parameter value description

 -- Andrey Vasilenkov <indigo@yandex-team.ru>  Thu, 17 Nov 2016 19:03:49 +0300

mastermind (2.28.89) trusty; urgency=medium

  * Add symlink namespace setting

 -- Andrey Vasilenkov <indigo@yandex-team.ru>  Mon, 14 Nov 2016 11:47:32 +0300

mastermind (2.28.88) trusty; urgency=medium

  * Update group type properly if metakey was removed

 -- Andrey Vasilenkov <indigo@yandex-team.ru>  Fri, 11 Nov 2016 20:55:32 +0300

mastermind (2.28.87) trusty; urgency=medium

  * Minor fix

 -- Andrey Vasilenkov <indigo@yandex-team.ru>  Wed, 09 Nov 2016 18:42:30 +0300

mastermind (2.28.86) trusty; urgency=medium

  * Add job processor enable config flag

 -- Andrey Vasilenkov <indigo@yandex-team.ru>  Wed, 09 Nov 2016 14:57:13 +0300

mastermind (2.28.85) trusty; urgency=medium

  * Claim net resources on weight calcaltion for a namespace

 -- Andrey Vasilenkov <indigo@yandex-team.ru>  Tue, 08 Nov 2016 18:41:28 +0300

mastermind (2.28.84) trusty; urgency=medium

  * Claim net resources during single namespace weights calculation

 -- Andrey Vasilenkov <indigo@yandex-team.ru>  Tue, 08 Nov 2016 16:49:34 +0300

mastermind (2.28.83) trusty; urgency=medium

  * Tweak resource accounting for running move jobs

 -- Andrey Vasilenkov <indigo@yandex-team.ru>  Thu, 03 Nov 2016 00:44:15 +0300

mastermind (2.28.82) trusty; urgency=medium

  * Fix for total space accounting in move planner

 -- Andrey Vasilenkov <indigo@yandex-team.ru>  Wed, 02 Nov 2016 14:17:21 +0300

mastermind (2.28.81) trusty; urgency=medium

  * Fix uncoupled space min limit accounting in move planner

 -- Andrey Vasilenkov <indigo@yandex-team.ru>  Tue, 01 Nov 2016 22:40:28 +0300

mastermind (2.28.80) trusty; urgency=medium

  * Fix resource accounting in move planner

 -- Andrey Vasilenkov <indigo@yandex-team.ru>  Tue, 01 Nov 2016 20:16:06 +0300

mastermind (2.28.79) trusty; urgency=medium

  * Refactor move planner
  * Allow cooperative running of low priority jobs

 -- Andrey Vasilenkov <indigo@yandex-team.ru>  Tue, 01 Nov 2016 15:54:27 +0300

mastermind (2.28.78) trusty; urgency=medium

  * Add separate minion API request to fetch command output

 -- Andrey Vasilenkov <indigo@yandex-team.ru>  Mon, 24 Oct 2016 17:22:59 +0300

mastermind (2.28.77) trusty; urgency=medium

  * * Add separate minion API request to fetch command output

 -- Andrey Vasilenkov <indigo@yandex-team.ru>  Mon, 24 Oct 2016 16:53:11 +0300

mastermind (2.28.76) trusty; urgency=medium

  * Skip static couple validation when skip_validation option is applied

 -- Andrey Vasilenkov <indigo@yandex-team.ru>  Mon, 24 Oct 2016 13:03:13 +0300

mastermind (2.28.75) trusty; urgency=medium

  * Skip claiming net resources when calculating couple weights

 -- Andrey Vasilenkov <indigo@yandex-team.ru>  Mon, 24 Oct 2016 12:23:45 +0300

mastermind (2.28.74) trusty; urgency=medium

  * Minor fixes

 -- Andrey Vasilenkov <indigo@yandex-team.ru>  Fri, 21 Oct 2016 14:51:42 +0300

mastermind (2.28.73) trusty; urgency=medium

  * Misprint fix

 -- Andrey Vasilenkov <indigo@yandex-team.ru>  Thu, 20 Oct 2016 19:04:20 +0300

mastermind (2.28.72) trusty; urgency=medium

  * Fix return of storage_keys_diff

 -- Andrey Vasilenkov <indigo@yandex-team.ru>  Thu, 20 Oct 2016 18:48:26 +0300

mastermind (2.28.71) trusty; urgency=medium

  * Fix minions monitor's request execution

 -- Andrey Vasilenkov <indigo@yandex-team.ru>  Thu, 20 Oct 2016 18:39:12 +0300

mastermind (2.28.70) trusty; urgency=medium

  * Get rid of elliptics meta database
  * Implement max group manager to store storage max group id in mongo

 -- Andrey Vasilenkov <indigo@yandex-team.ru>  Thu, 20 Oct 2016 15:37:30 +0300

mastermind (2.28.69) trusty; urgency=medium

  * Remove obsolete elliptics indexes wrappers
  * Store inventory cache on a file system instead of metaelliptics

 -- Andrey Vasilenkov <indigo@yandex-team.ru>  Fri, 14 Oct 2016 18:32:28 +0300

mastermind (2.28.68) trusty; urgency=medium

  * Force updating minion command when command is completed

 -- Andrey Vasilenkov <indigo@yandex-team.ru>  Fri, 14 Oct 2016 16:55:26 +0300

mastermind (2.28.67) trusty; urgency=medium

  * Fix cache worker namespaces usage

 -- Andrey Vasilenkov <indigo@yandex-team.ru>  Fri, 14 Oct 2016 13:59:41 +0300

mastermind (2.28.66) trusty; urgency=medium

  * Fix for job list options passing

 -- Andrey Vasilenkov <indigo@yandex-team.ru>  Thu, 13 Oct 2016 23:39:27 +0300

mastermind (2.28.65) trusty; urgency=medium

  * Initialize http client after making thread ioloop

 -- Andrey Vasilenkov <indigo@yandex-team.ru>  Thu, 13 Oct 2016 18:32:10 +0300

mastermind (2.28.64) trusty; urgency=medium

  * Remove run_sync timeout from ioloop
  * Added jobs list in cli

 -- Andrey Vasilenkov <indigo@yandex-team.ru>  Thu, 13 Oct 2016 17:37:50 +0300

mastermind (2.28.63) trusty; urgency=medium

  * Store and use minion commands from mongo

 -- Andrey Vasilenkov <indigo@yandex-team.ru>  Wed, 12 Oct 2016 13:57:55 +0300

mastermind (2.28.62) trusty; urgency=medium

  * Fix move group planner misprint

 -- Andrey Vasilenkov <indigo@yandex-team.ru>  Tue, 11 Oct 2016 17:57:57 +0300

mastermind (2.28.61) trusty; urgency=medium

  * Fix namespace setup parameter types

 -- Andrey Vasilenkov <indigo@yandex-team.ru>  Tue, 11 Oct 2016 12:23:40 +0300

mastermind (2.28.60) trusty; urgency=medium

  * Fix cache worker

 -- Andrey Vasilenkov <indigo@yandex-team.ru>  Thu, 06 Oct 2016 17:56:24 +0300

mastermind (2.28.59) trusty; urgency=medium

  * Fix cache worker

 -- Andrey Vasilenkov <indigo@yandex-team.ru>  Thu, 06 Oct 2016 17:02:27 +0300

mastermind (2.28.58) trusty; urgency=medium

  * Skip hosts without known dc for dc host view
  * Restore-path: ask for help if restore pending

 -- Andrey Vasilenkov <indigo@yandex-team.ru>  Thu, 06 Oct 2016 16:47:37 +0300

mastermind (2.28.57) trusty; urgency=medium

  * Change min finish time when fetching states from minions

 -- Andrey Vasilenkov <indigo@yandex-team.ru>  Thu, 06 Oct 2016 15:17:47 +0300

mastermind (2.28.56) trusty; urgency=medium

  * Fix delete service key name

 -- Andrey Vasilenkov <indigo@yandex-team.ru>  Wed, 05 Oct 2016 13:50:49 +0300

mastermind (2.28.55) trusty; urgency=medium

  * Implement uncoupled group selector for group selection problems
    investigating

 -- Andrey Vasilenkov <indigo@yandex-team.ru>  Wed, 05 Oct 2016 11:50:57 +0300

mastermind (2.28.54) trusty; urgency=medium

  * Fix reserved space percentage setting

 -- Andrey Vasilenkov <indigo@yandex-team.ru>  Tue, 04 Oct 2016 18:04:27 +0300

mastermind (2.28.53) trusty; urgency=medium

  * Change priority for BACKEND_MANAGER_JOB

 -- Andrey Vasilenkov <indigo@yandex-team.ru>  Tue, 04 Oct 2016 14:28:45 +0300

mastermind (2.28.52) trusty; urgency=medium

  * Support internal storage_cache namespace

 -- Andrey Vasilenkov <indigo@yandex-team.ru>  Tue, 04 Oct 2016 12:07:17 +0300

mastermind (2.28.51) trusty; urgency=medium

  * Move to using namespaces settings from mongo

 -- Andrey Vasilenkov <indigo@yandex-team.ru>  Mon, 03 Oct 2016 12:32:16 +0300

mastermind (2.28.50) trusty; urgency=medium

  * Tolerate unknown command errors when failed to fetch from metadb

 -- Andrey Vasilenkov <indigo@yandex-team.ru>  Wed, 28 Sep 2016 13:38:01 +0300

mastermind (2.28.49) trusty; urgency=medium

  * Tolerate unknown command errors when failed to fetch from metadb

 -- Andrey Vasilenkov <indigo@yandex-team.ru>  Wed, 28 Sep 2016 11:56:42 +0300

mastermind (2.28.48) trusty; urgency=medium

  * Improve finding jobs for path restoring

 -- Andrey Vasilenkov <indigo@yandex-team.ru>  Tue, 27 Sep 2016 16:38:42 +0300

mastermind (2.28.47) trusty; urgency=medium

  * Sample move source groups by neighbouring dcs along with total space
  * Skip -2 and -77 statuses when parsing recover dc command results

 -- Andrey Vasilenkov <indigo@yandex-team.ru>  Tue, 27 Sep 2016 15:21:40 +0300

mastermind (2.28.46) trusty; urgency=medium

  * Replace 'group_ids' with empty list when replicas groupset is not
    available

 -- Andrey Vasilenkov <indigo@yandex-team.ru>  Wed, 21 Sep 2016 18:26:14 +0300

mastermind (2.28.45) trusty; urgency=medium

  * Add couple settings viewer command
  * Do not provide a list of fake groups if replicas groupset is not used

 -- Andrey Vasilenkov <indigo@yandex-team.ru>  Wed, 21 Sep 2016 15:13:09 +0300

mastermind (2.28.44) trusty; urgency=medium

  * Ignore checks for uncoupled groups in node stop task

 -- Andrey Vasilenkov <indigo@yandex-team.ru>  Tue, 20 Sep 2016 18:18:18 +0300

mastermind (2.28.43) trusty; urgency=medium

  * Fix backend cleanup tasks creating

 -- Andrey Vasilenkov <indigo@yandex-team.ru>  Mon, 19 Sep 2016 20:29:37 +0300

mastermind (2.28.42) trusty; urgency=medium

  * Fix jobs status filtering on jobs scheduling

 -- Andrey Vasilenkov <indigo@yandex-team.ru>  Mon, 19 Sep 2016 20:18:07 +0300

mastermind (2.28.41) trusty; urgency=medium

  * Use backend cleanup and backend manager jobs when restoring path

 -- Andrey Vasilenkov <indigo@yandex-team.ru>  Mon, 19 Sep 2016 18:17:13 +0300

mastermind (2.28.40) trusty; urgency=medium

  * Add tskv option support for mds_cleanup
  * Skip uncoupled groups with alive keys
  * Add couple and namespace to ttl cleanup job attributes

 -- Andrey Vasilenkov <indigo@yandex-team.ru>  Fri, 16 Sep 2016 18:14:42 +0300

mastermind (2.28.39) trusty; urgency=medium

  * Separate replicas and lrc groupset primary/secondary hosts

 -- Andrey Vasilenkov <indigo@yandex-team.ru>  Thu, 15 Sep 2016 14:10:45 +0300

mastermind (2.28.38) trusty; urgency=medium

  * Set primary and secondary hosts when lrc groupset is used

 -- Andrey Vasilenkov <indigo@yandex-team.ru>  Wed, 14 Sep 2016 17:52:59 +0300

mastermind (2.28.37) trusty; urgency=medium

  * Add new job to remove records with expired ttl

 -- Andrey Vasilenkov <indigo@yandex-team.ru>  Mon, 12 Sep 2016 19:17:54 +0300

mastermind (2.28.36) trusty; urgency=medium

  * Fix mastermind2.26-cache worker start

 -- Andrey Vasilenkov <indigo@yandex-team.ru>  Thu, 08 Sep 2016 13:49:20 +0300

mastermind (2.28.35) trusty; urgency=medium

  * Restore-path: fix cancel_job

 -- Andrey Vasilenkov <indigo@yandex-team.ru>  Mon, 05 Sep 2016 14:07:27 +0300

mastermind (2.28.34) trusty; urgency=medium

  * Restore-path: cancel jobs

 -- Andrey Vasilenkov <indigo@yandex-team.ru>  Fri, 02 Sep 2016 17:59:25 +0300

mastermind (2.28.33) trusty; urgency=medium

  * Optimize history record search mongo queries

 -- Andrey Vasilenkov <indigo@yandex-team.ru>  Thu, 01 Sep 2016 23:04:06 +0300

mastermind (2.28.32) trusty; urgency=medium

  * Limit couple defrag jobs number per host

 -- Andrey Vasilenkov <indigo@yandex-team.ru>  Thu, 01 Sep 2016 20:56:39 +0300

mastermind (2.28.31) trusty; urgency=medium

  * Convert to lrc groupset minor fix

 -- Andrey Vasilenkov <indigo@yandex-team.ru>  Wed, 31 Aug 2016 14:06:12 +0300

mastermind (2.28.30) trusty; urgency=medium

  * Restore path: option to automatically approve jobs

 -- Andrey Vasilenkov <indigo@yandex-team.ru>  Wed, 31 Aug 2016 12:17:57 +0300

mastermind (2.28.29) trusty; urgency=medium

  * Fix group restore by path handle

 -- Andrey Vasilenkov <indigo@yandex-team.ru>  Thu, 25 Aug 2016 18:51:43 +0300

mastermind (2.28.28) trusty; urgency=medium

  * Fix restore group src_group parameter

 -- Andrey Vasilenkov <indigo@yandex-team.ru>  Thu, 25 Aug 2016 13:58:34 +0300

mastermind (2.28.27) trusty; urgency=medium

  * Add job for restore groups from path

 -- Andrey Vasilenkov <indigo@yandex-team.ru>  Wed, 24 Aug 2016 18:38:33 +0300

mastermind (2.28.26) trusty; urgency=medium

  * Add group base path to recover dc command

 -- Andrey Vasilenkov <indigo@yandex-team.ru>  Wed, 24 Aug 2016 15:09:04 +0300

mastermind (2.28.25) trusty; urgency=medium

  * Consider want_defrag worth when > 3

 -- Andrey Vasilenkov <indigo@yandex-team.ru>  Tue, 23 Aug 2016 14:18:50 +0300

mastermind (2.28.24) trusty; urgency=medium

  * Implement external storage mapping for external storage convertion
  * Use task to determine external storage total size and alter convert job accordingly
  * Add ExternalStorageDataSizeTask for fetching data size of external storage
  * Add multi groupsets to mastermind-cli groupset convert command
  * Add make_external_storage_data_size_command inventory command

 -- Andrey Vasilenkov <indigo@yandex-team.ru>  Thu, 11 Aug 2016 17:02:57 +0300

mastermind (2.28.23) trusty; urgency=medium

  * Consider WRITE_NEW commands as write operations

 -- Andrey Vasilenkov <indigo@yandex-team.ru>  Mon, 08 Aug 2016 14:25:37 +0300

mastermind (2.28.22) trusty; urgency=medium

  * Forbid moving cache groups via move jobs

 -- Andrey Vasilenkov <indigo@yandex-team.ru>  Fri, 29 Jul 2016 00:57:11 +0300

mastermind (2.28.21) trusty; urgency=medium

  * Refactor move planner candidates generating
  * Filter destination groups in unsuitable dcs when moving groups via move planner

 -- Andrey Vasilenkov <indigo@yandex-team.ru>  Wed, 27 Jul 2016 15:16:18 +0300

mastermind (2.28.20) trusty; urgency=medium

  * Optimize group move planner algorithm

 -- Andrey Vasilenkov <indigo@yandex-team.ru>  Tue, 26 Jul 2016 18:21:02 +0300

mastermind (2.28.19) trusty; urgency=medium

  * Read metakey with nolock flag

 -- Andrey Vasilenkov <indigo@yandex-team.ru>  Tue, 12 Jul 2016 13:21:40 +0300

mastermind (2.28.18) trusty; urgency=medium

  * Change convert job priority

 -- Andrey Vasilenkov <indigo@yandex-team.ru>  Thu, 30 Jun 2016 01:13:03 +0300

mastermind (2.28.17) trusty; urgency=medium

  * Add convert to lrc groupset from external source job

 -- Andrey Vasilenkov <indigo@yandex-team.ru>  Wed, 29 Jun 2016 23:44:03 +0300

mastermind (2.28.16) trusty; urgency=medium

  * Fix group's effective_free_space calculation

 -- Andrey Vasilenkov <indigo@yandex-team.ru>  Mon, 20 Jun 2016 17:29:52 +0300

mastermind (2.28.15) trusty; urgency=medium

  * Add data_flow_rate and wait_timeout parameters for lrc-* commands

 -- Andrey Vasilenkov <indigo@yandex-team.ru>  Fri, 17 Jun 2016 13:20:46 +0300

mastermind (2.28.14) trusty; urgency=medium

  * Fix couple status text for non-coupled couples

 -- Andrey Vasilenkov <indigo@yandex-team.ru>  Tue, 14 Jun 2016 15:05:13 +0300

mastermind (2.28.13) trusty; urgency=medium

  * Fix StorageState excessive dcs list construction

 -- Andrey Vasilenkov <indigo@yandex-team.ru>  Sat, 11 Jun 2016 19:32:30 +0300

mastermind (2.28.12) trusty; urgency=medium

  * Run lrc_* commands with all nodes as remotes

 -- Andrey Vasilenkov <indigo@yandex-team.ru>  Fri, 10 Jun 2016 20:18:55 +0300

mastermind (2.28.11) trusty; urgency=medium

  * Fix StorageState excessive dcs list construction

 -- Andrey Vasilenkov <indigo@yandex-team.ru>  Fri, 10 Jun 2016 15:45:04 +0300

mastermind (2.28.10) trusty; urgency=medium

  * Add lrc groupset statuses for couple list handle

 -- Andrey Vasilenkov <indigo@yandex-team.ru>  Thu, 09 Jun 2016 19:07:47 +0300

mastermind (2.28.9) trusty; urgency=medium

  * Add histories query object for fetching group histories

 -- Andrey Vasilenkov <indigo@yandex-team.ru>  Wed, 08 Jun 2016 18:51:52 +0300

mastermind (2.28.8) trusty; urgency=medium

  * Add remove backend task to prepare lrc groups job

 -- Andrey Vasilenkov <indigo@yandex-team.ru>  Mon, 06 Jun 2016 12:02:49 +0300

mastermind (2.28.7) trusty; urgency=medium

  * Increase lrc groupset job priority

 -- Andrey Vasilenkov <indigo@yandex-team.ru>  Tue, 31 May 2016 15:45:40 +0300

mastermind (2.28.6) trusty; urgency=medium

  * Check task status after its execution is started

 -- Andrey Vasilenkov <indigo@yandex-team.ru>  Tue, 31 May 2016 01:14:51 +0300

mastermind (2.28.5) trusty; urgency=medium

  * Skip checking if all replicas groups are read-only
  * Fix logging of couple status change

 -- Andrey Vasilenkov <indigo@yandex-team.ru>  Tue, 31 May 2016 00:33:45 +0300

mastermind (2.28.4) trusty; urgency=medium

  * Add ttl attribute namespace settings

 -- Andrey Vasilenkov <indigo@yandex-team.ru>  Tue, 24 May 2016 18:16:09 +0300

mastermind (2.28.3) trusty; urgency=medium

  * Disable dnet_recovery safe mode

 -- Andrey Vasilenkov <indigo@yandex-team.ru>  Thu, 19 May 2016 17:34:15 +0300

mastermind (2.28.2) trusty; urgency=medium

  * Add prepare-new-groups cmd handle

 -- Andrey Vasilenkov <indigo@yandex-team.ru>  Thu, 19 May 2016 17:21:33 +0300

mastermind (2.28.1) trusty; urgency=medium

  * Add mastermind-util add-groupset command
  * Add 'add_groupset_to_couple' API handle
  * Add job that creates new groupset for a couple

 -- Andrey Vasilenkov <indigo@yandex-team.ru>  Thu, 19 May 2016 12:51:03 +0300

mastermind (2.27.18) trusty; urgency=medium

  * Fix constructing jobs' involved groups list

 -- Andrey Vasilenkov <indigo@yandex-team.ru>  Wed, 04 May 2016 14:47:17 +0300

mastermind (2.27.17) trusty; urgency=medium

  * Add weight coefficient for outgoing traffic
  * Not perform rollback on couple repair

 -- Andrey Vasilenkov <indigo@yandex-team.ru>  Fri, 29 Apr 2016 03:59:48 +0300

mastermind (2.27.16) trusty; urgency=medium

  * Use family when detaching node backend from group

 -- Andrey Vasilenkov <indigo@yandex-team.ru>  Mon, 11 Apr 2016 16:25:30 +0300

mastermind (2.27.15) trusty; urgency=medium

  * Add defrag startup timeout

 -- Andrey Vasilenkov <indigo@yandex-team.ru>  Mon, 11 Apr 2016 13:09:36 +0300

mastermind (2.27.14) trusty; urgency=medium

  * Add backward compatibility of NodeBackend binding object

 -- Andrey Vasilenkov <indigo@yandex-team.ru>  Sun, 10 Apr 2016 14:25:51 +0300

mastermind (2.27.13) trusty; urgency=medium

  * Add NodeBackend binding object

 -- Andrey Vasilenkov <indigo@yandex-team.ru>  Sun, 10 Apr 2016 14:15:13 +0300

mastermind (2.27.12) trusty; urgency=medium

  * Add new BAD_* statuses for LRC Groupset

 -- Andrey Vasilenkov <indigo@yandex-team.ru>  Fri, 08 Apr 2016 16:54:16 +0300

mastermind (2.27.11) trusty; urgency=medium

  * Fix couple freeze meta compose

 -- Andrey Vasilenkov <indigo@yandex-team.ru>  Tue, 05 Apr 2016 19:20:08 +0300

mastermind (2.27.10) trusty; urgency=medium

  * Fix 'couple settings' in for mastermind-cli
  * Format log messages

 -- Andrey Vasilenkov <indigo@yandex-team.ru>  Thu, 31 Mar 2016 18:04:19 +0300

mastermind (2.27.9) trusty; urgency=medium

  * Fix couple groupset attachment

 -- Andrey Vasilenkov <indigo@yandex-team.ru>  Thu, 31 Mar 2016 14:12:23 +0300

mastermind (2.27.8) trusty; urgency=medium

  * Add 'attach_groupset_to_couple' handle
  * Make groupsets responsible for generating its metakey
  * Skip uncoupled lrc groups meta processing

 -- Andrey Vasilenkov <indigo@yandex-team.ru>  Wed, 30 Mar 2016 16:35:07 +0300

mastermind (2.27.7) trusty; urgency=medium

  * Add couple settings

 -- Andrey Vasilenkov <indigo@yandex-team.ru>  Tue, 29 Mar 2016 15:39:09 +0300

mastermind (2.27.6) trusty; urgency=medium

  * Fix couple build parameters

 -- Andrey Vasilenkov <indigo@yandex-team.ru>  Mon, 28 Mar 2016 18:38:14 +0300

mastermind (2.27.5) trusty; urgency=medium

  * Add 'couple' attribute to binding Groupset object
  * Account new cache key distribute tasks
  * Add various binding features

 -- Andrey Vasilenkov <indigo@yandex-team.ru>  Sun, 27 Mar 2016 21:11:22 +0300

mastermind (2.27.4) trusty; urgency=medium

  * Add support of groupsets in couple build method of mastermind client
  * Add 'groupsets' property to couple object

 -- Andrey Vasilenkov <indigo@yandex-team.ru>  Fri, 25 Mar 2016 22:20:34 +0300

mastermind (2.27.3) trusty; urgency=medium

  * Skip internatl namespaces in client APIs

 -- Andrey Vasilenkov <indigo@yandex-team.ru>  Fri, 25 Mar 2016 13:00:34 +0300

mastermind (2.27.2) trusty; urgency=medium

  * Add python-requests dependency

 -- Andrey Vasilenkov <indigo@yandex-team.ru>  Thu, 24 Mar 2016 20:19:40 +0300

mastermind (2.27.1) trusty; urgency=medium

  * Add lrc commands to mastermind-cli
  * Add group filtering by 'type'
  * Add LRC builder to select groups for future LRC groupsets
  * Add lrc groupsets representation object
  * Add make lrc group job type
  * Divide groupsets by different types

 -- Andrey Vasilenkov <indigo@yandex-team.ru>  Thu, 24 Mar 2016 15:11:28 +0300

mastermind (2.26.6) trusty; urgency=medium

  * Increase defrag check timeout to 14 days

 -- Andrey Vasilenkov <indigo@yandex-team.ru>  Mon, 21 Mar 2016 14:20:39 +0300

mastermind (2.26.5) trusty; urgency=medium

  * Make recover planner coefficients configurable

 -- Andrey Vasilenkov <indigo@yandex-team.ru>  Thu, 10 Mar 2016 14:51:27 +0300

mastermind (2.26.4) trusty; urgency=medium

  * Fix group type detection

 -- Andrey Vasilenkov <indigo@yandex-team.ru>  Sat, 05 Mar 2016 05:26:33 +0300

mastermind (2.26.3) trusty; urgency=medium

  * Remove attributes capacity namespace setting
  * Add support for completion of unambiguous prefix commands

 -- Andrey Vasilenkov <indigo@yandex-team.ru>  Thu, 03 Mar 2016 18:01:54 +0300

mastermind (2.26.2) trusty; urgency=medium

  * Add namespace attribute setitngs

 -- Andrey Vasilenkov <indigo@yandex-team.ru>  Wed, 02 Mar 2016 17:34:12 +0300

mastermind (2.26.1) trusty; urgency=medium

  * Fix max net write setting for weight manager
  * Add explicit runtime error for cases when failed to release locks

 -- Andrey Vasilenkov <indigo@yandex-team.ru>  Wed, 02 Mar 2016 12:36:24 +0300

mastermind (2.25.120) trusty; urgency=medium

  * Enable dnet_recovery safe mode

 -- Andrey Vasilenkov <indigo@yandex-team.ru>  Sun, 28 Feb 2016 00:08:51 +0300

mastermind (2.25.119) trusty; urgency=medium

  * Fix bug for dc hosts view
  * Add logging for monitor stats update
  * Fix error fs and dstat update

 -- Andrey Vasilenkov <indigo@yandex-team.ru>  Tue, 23 Feb 2016 13:04:56 +0300

mastermind (2.25.118) trusty; urgency=medium

  * Increase startup timeouts

 -- Andrey Vasilenkov <indigo@yandex-team.ru>  Wed, 17 Feb 2016 23:31:26 +0300

mastermind (2.25.117) trusty; urgency=medium

  * Increase cache worker startup timeout

 -- Andrey Vasilenkov <indigo@yandex-team.ru>  Wed, 17 Feb 2016 14:37:28 +0300

mastermind (2.25.116) trusty; urgency=medium

  * Fix for cache lock acquiring

 -- Andrey Vasilenkov <indigo@yandex-team.ru>  Wed, 17 Feb 2016 12:25:22 +0300

mastermind (2.25.115) trusty; urgency=medium

  * Add 'update_cache_key_status' handle
  * Implement cached key upload queue
  * Fix cache couples list with no 'state' option
  * Fix couple list filtering
  * Add trace id to dnet_recovery command
  * Use blob_size_limit as total space unconditionally

 -- Andrey Vasilenkov <indigo@yandex-team.ru>  Tue, 16 Feb 2016 23:46:35 +0300

mastermind (2.25.114) trusty; urgency=medium

  * Change effective data size accounting
  * Add 'cache couples-list' handle

 -- Andrey Vasilenkov <indigo@yandex-team.ru>  Wed, 06 Jan 2016 22:10:41 +0300

mastermind (2.25.113) trusty; urgency=medium

  * Fix misprint

 -- Andrey Vasilenkov <indigo@yandex-team.ru>  Mon, 28 Dec 2015 16:48:00 +0300

mastermind (2.25.112) trusty; urgency=medium

  * Fix import dependency

 -- Andrey Vasilenkov <indigo@yandex-team.ru>  Mon, 28 Dec 2015 16:20:04 +0300

mastermind (2.25.111) trusty; urgency=medium

  * Fix frozen couple check

 -- Andrey Vasilenkov <indigo@yandex-team.ru>  Mon, 28 Dec 2015 15:45:49 +0300

mastermind (2.25.110) trusty; urgency=medium

  * Skip cache groups on hosts that already have a cache key copy
  * Fix dc selection on distributing cache keys

 -- Andrey Vasilenkov <indigo@yandex-team.ru>  Mon, 28 Dec 2015 14:31:00 +0300

mastermind (2.25.109) trusty; urgency=medium

  * Remove old app manifest during installation

 -- Andrey Vasilenkov <indigo@yandex-team.ru>  Thu, 24 Dec 2015 12:59:06 +0300

mastermind (2.25.108) trusty; urgency=medium

  * Remove old weight balancer traits
  * Fix for updating node backends set on history updates
  * Update couple namespace handle to use new weight manager

 -- Andrey Vasilenkov <indigo@yandex-team.ru>  Wed, 23 Dec 2015 17:58:38 +0300

mastermind (2.25.107) trusty; urgency=medium

  * Account disk defragmentation when calculating couple weights

 -- Andrey Vasilenkov <indigo@yandex-team.ru>  Wed, 16 Dec 2015 11:58:31 +0300

mastermind (2.25.106) trusty; urgency=medium

  * Fix defragmentation jobs for cache couples

 -- Andrey Vasilenkov <indigo@yandex-team.ru>  Fri, 11 Dec 2015 19:02:32 +0300

mastermind (2.25.105) trusty; urgency=medium

  * Fix misprint

 -- Andrey Vasilenkov <indigo@yandex-team.ru>  Fri, 11 Dec 2015 15:52:49 +0300

mastermind (2.25.104) trusty; urgency=medium

  * Fix for new msgpack version

 -- Andrey Vasilenkov <indigo@yandex-team.ru>  Fri, 11 Dec 2015 15:16:45 +0300

mastermind (2.25.103) trusty; urgency=medium

  * Update cache distributor groups list on cache cleaning

 -- Andrey Vasilenkov <indigo@yandex-team.ru>  Fri, 11 Dec 2015 14:54:55 +0300

mastermind (2.25.102) trusty; urgency=medium

  * Fix for defragmentation job of cache groups

 -- Andrey Vasilenkov <indigo@yandex-team.ru>  Fri, 11 Dec 2015 14:08:43 +0300

mastermind (2.25.101) trusty; urgency=medium

  * Cache get_namespaces_states response using CachedGzipResponse
  * Cache get_cached_keys response using CachedGzipResponse

 -- Andrey Vasilenkov <indigo@yandex-team.ru>  Tue, 08 Dec 2015 17:21:04 +0300

mastermind (2.25.100) trusty; urgency=medium

  * Fix for newly built couple status calculation
  * Fix misprint in mastermind client

 -- Andrey Vasilenkov <indigo@yandex-team.ru>  Tue, 01 Dec 2015 16:48:01 +0300

mastermind (2.25.99) trusty; urgency=medium

  * Fix for running cached data update handlers

 -- Andrey Vasilenkov <indigo@yandex-team.ru>  Wed, 25 Nov 2015 19:29:24 +0300

mastermind (2.25.98) trusty; urgency=medium

  * Fix cocaine handlers registering

 -- Andrey Vasilenkov <indigo@yandex-team.ru>  Wed, 25 Nov 2015 14:58:59 +0300

mastermind (2.25.97) trusty; urgency=medium

  * Temporarily fix cocaine service usage from sync thread

 -- Andrey Vasilenkov <indigo@yandex-team.ru>  Tue, 24 Nov 2015 17:02:59 +0300

mastermind (2.25.96) trusty; urgency=medium

  * Optimize get_config_remotes handle

 -- Andrey Vasilenkov <indigo@yandex-team.ru>  Tue, 24 Nov 2015 11:56:08 +0300

mastermind (2.25.95) trusty; urgency=medium

  * Fix frequent weight and load data updating
  * Optimize history records fetching from mongo
  * Add exception-safe backend stats processing

 -- Andrey Vasilenkov <indigo@yandex-team.ru>  Mon, 23 Nov 2015 15:00:58 +0300

mastermind (2.25.94) trusty; urgency=medium

  * Fix defrag complete decision based on stalled stats

 -- Andrey Vasilenkov <indigo@yandex-team.ru>  Fri, 20 Nov 2015 17:52:35 +0300

mastermind (2.25.93) trusty; urgency=medium

    * Add orig path query arg settings
    * Fix select couple to upload namespace setting
    * Add redirect query args support

 -- Andrey Vasilenkov <indigo@yandex-team.ru>  Thu, 19 Nov 2015 19:13:34 +0300

mastermind (2.25.92) trusty; urgency=medium

  * Fix cocaine worker termination

 -- Andrey Vasilenkov <indigo@yandex-team.ru>  Thu, 19 Nov 2015 14:44:39 +0300

mastermind (2.25.91) trusty; urgency=medium

  * Split planner config section into several sections
  * Cache flow stats
  * Use cache to handle get_cache_keys

 -- Andrey Vasilenkov <indigo@yandex-team.ru>  Wed, 18 Nov 2015 21:45:31 +0300

mastermind (2.25.90) trusty; urgency=medium

  * Fix cache worker startup script

 -- Andrey Vasilenkov <indigo@yandex-team.ru>  Tue, 17 Nov 2015 22:47:31 +0300

mastermind (2.25.89) trusty; urgency=medium

  * Set python-tornado dependency (>= 4.0)

 -- Andrey Vasilenkov <indigo@yandex-team.ru>  Tue, 17 Nov 2015 16:04:13 +0300

mastermind (2.25.88) trusty; urgency=medium

  * Decreased cocaine workers' pool limit to 5

 -- Andrey Vasilenkov <indigo@yandex-team.ru>  Tue, 17 Nov 2015 14:31:24 +0300

mastermind (2.25.87) trusty; urgency=medium

  * Use simplejson for faster parsing
  * Using monitor pool to fetch monitor stats from elliptics nodes
  * Inventory worker implementation
  * Fix build tests running

 -- Andrey Vasilenkov <indigo@yandex-team.ru>  Tue, 17 Nov 2015 13:59:44 +0300

mastermind (2.25.86-hotfix1) trusty; urgency=medium

  * Optimize get_config_remotes handle

 -- Andrey Vasilenkov <indigo@yandex-team.ru>  Wed, 18 Nov 2015 17:05:55 +0300

mastermind (2.25.86) trusty; urgency=medium

  * Fix mastermind build

 -- Andrey Vasilenkov <indigo@yandex-team.ru>  Fri, 13 Nov 2015 15:37:00 +0300

mastermind (2.25.85) trusty; urgency=medium

  * Fix mastermind build

 -- Andrey Vasilenkov <indigo@yandex-team.ru>  Fri, 13 Nov 2015 15:08:21 +0300

mastermind (2.25.84) trusty; urgency=medium

  * Add free reserved space to couple statistics

 -- Andrey Vasilenkov <indigo@yandex-team.ru>  Fri, 13 Nov 2015 14:19:41 +0300

mastermind (2.25.83) trusty; urgency=medium

  * Increase startup-timeout for mastermind-cache worker

 -- Andrey Vasilenkov <indigo@yandex-team.ru>  Mon, 02 Nov 2015 12:26:18 +0300

mastermind (2.25.82) trusty; urgency=medium

  * Fix for searching for uncoupled group to restore backend without history

 -- Andrey Vasilenkov <indigo@yandex-team.ru>  Wed, 28 Oct 2015 11:37:03 +0300

mastermind (2.25.81) trusty; urgency=medium

  * Fix for searching for uncoupled group to restore backend without history

 -- Andrey Vasilenkov <indigo@yandex-team.ru>  Tue, 27 Oct 2015 23:47:59 +0300

mastermind (2.25.80) trusty; urgency=medium

  * Fix for searching for uncoupled group to restore backend without history

 -- Andrey Vasilenkov <indigo@yandex-team.ru>  Tue, 27 Oct 2015 21:23:43 +0300

mastermind (2.25.79) trusty; urgency=medium

  * Fix wrong node backend check on group restoring job
  * Fix accounting job for a couple status when group is down

 -- Andrey Vasilenkov <indigo@yandex-team.ru>  Tue, 27 Oct 2015 19:30:12 +0300

mastermind (2.25.78) trusty; urgency=medium

  * Add proper pymongo and bson dependencies (<< 3)

 -- Andrey Vasilenkov <indigo@yandex-team.ru>  Mon, 26 Oct 2015 21:08:02 +0300

mastermind (2.25.77) trusty; urgency=medium

  * Fix mastermind2.26-cache worker initialization

 -- Andrey Vasilenkov <indigo@yandex-team.ru>  Fri, 23 Oct 2015 14:25:00 +0300

mastermind (2.25.76) trusty; urgency=medium

  * Add handler for fetching couple free effective space monitor samples
  * Change monitor statistics collection settings

 -- Andrey Vasilenkov <indigo@yandex-team.ru>  Fri, 23 Oct 2015 14:03:28 +0300

mastermind (2.25.75) trusty; urgency=medium

  * Fix group detach node task during restore job

 -- Andrey Vasilenkov <indigo@yandex-team.ru>  Mon, 19 Oct 2015 14:52:49 +0300

mastermind (2.25.74) trusty; urgency=medium

  * Fix group detach node task during restore job

 -- Andrey Vasilenkov <indigo@yandex-team.ru>  Mon, 19 Oct 2015 14:26:10 +0300

mastermind (2.25.73) trusty; urgency=medium

  * Fix group detach node task during restore job

 -- Andrey Vasilenkov <indigo@yandex-team.ru>  Mon, 19 Oct 2015 12:57:02 +0300

mastermind (2.25.72) trusty; urgency=medium

  * Check uncoupled groups right before settings metakey
  * Prevent statistics calculation failing

 -- Andrey Vasilenkov <indigo@yandex-team.ru>  Tue, 13 Oct 2015 18:41:32 +0300

mastermind (2.25.71) trusty; urgency=medium

  * Fix exception type for non-blocking locks (when acquiring failed)
  * Fix group history update task scheduling

 -- Andrey Vasilenkov <indigo@yandex-team.ru>  Mon, 12 Oct 2015 14:16:06 +0300

mastermind (2.25.70) trusty; urgency=medium

  * Add ability to run worker without history collection

 -- Andrey Vasilenkov <indigo@yandex-team.ru>  Fri, 09 Oct 2015 19:29:22 +0300

mastermind (2.25.69) trusty; urgency=medium

  * Accept generators to GroupNodeBackendsSet

 -- Andrey Vasilenkov <indigo@yandex-team.ru>  Fri, 09 Oct 2015 18:15:17 +0300

mastermind (2.25.68) trusty; urgency=medium

  * Store group history in mongo instead of meta elliptics

 -- Andrey Vasilenkov <indigo@yandex-team.ru>  Fri, 09 Oct 2015 12:03:04 +0300

mastermind (2.25.66) trusty; urgency=medium

  * Fix settings comparison with basic python types

 -- Andrey Vasilenkov <indigo@yandex-team.ru>  Thu, 08 Oct 2015 12:55:36 +0300

mastermind (2.25.58) trusty; urgency=medium

  * Add couple primary and fallback hosts to namespaces states

 -- Andrey Vasilenkov <indigo@yandex-team.ru>  Sun, 13 Sep 2015 21:13:48 +0300

mastermind (2.25.57) trusty; urgency=medium

  * Fix effective free space calculcation when disk contains irrelevant data

 -- Andrey Vasilenkov <indigo@yandex-team.ru>  Thu, 10 Sep 2015 14:08:30 +0300

mastermind (2.25.56) trusty; urgency=medium

  * Fix effective free space calculcation when disk contains irrelevant data

 -- Andrey Vasilenkov <indigo@yandex-team.ru>  Thu, 10 Sep 2015 14:00:47 +0300

mastermind (2.25.55) trusty; urgency=medium

  * Set nolock flag for metakey read queries

 -- Andrey Vasilenkov <indigo@yandex-team.ru>  Mon, 07 Sep 2015 20:21:47 +0300

mastermind (2.25.54) trusty; urgency=medium

  * Increase startup timeout for mastermind worker

 -- Andrey Vasilenkov <indigo@yandex-team.ru>  Fri, 28 Aug 2015 18:44:52 +0300

mastermind (2.25.53) trusty; urgency=medium

  * Use read_latest call to get storage max group id

 -- Andrey Vasilenkov <indigo@yandex-team.ru>  Fri, 28 Aug 2015 17:59:31 +0300

mastermind (2.25.52) trusty; urgency=medium

  * Add draft on namespaces state query handler

 -- Andrey Vasilenkov <indigo@yandex-team.ru>  Fri, 28 Aug 2015 15:22:37 +0300

mastermind (2.25.51) trusty; urgency=medium

  * Add forced namespaces states update handler

 -- Andrey Vasilenkov <indigo@yandex-team.ru>  Fri, 28 Aug 2015 13:33:52 +0300

mastermind (2.25.50) trusty; urgency=medium

  * Take down the lock on src backend during move job final stage

 -- Andrey Vasilenkov <indigo@yandex-team.ru>  Fri, 28 Aug 2015 11:51:06 +0300

mastermind (2.25.49) trusty; urgency=medium

  * Add status_text of bad group to status_text of couple

 -- Andrey Vasilenkov <indigo@yandex-team.ru>  Fri, 21 Aug 2015 16:30:16 +0300

mastermind (2.25.48) trusty; urgency=medium

  * Add removed records size to group info

 -- Andrey Vasilenkov <indigo@yandex-team.ru>  Fri, 21 Aug 2015 11:29:43 +0300

mastermind (2.25.47) trusty; urgency=medium

  * Consider effective_free_space when deciding on couple status
  * Fix for node backend defrag task retrying

 -- Andrey Vasilenkov <indigo@yandex-team.ru>  Thu, 20 Aug 2015 13:17:28 +0300

mastermind (2.25.46) trusty; urgency=medium

  * Correct build

 -- Andrey Vasilenkov <indigo@yandex-team.ru>  Wed, 19 Aug 2015 16:59:32 +0300

mastermind (2.25.45) trusty; urgency=medium

  * Add autoapprove setting for move planner jobs

 -- Andrey Vasilenkov <indigo@yandex-team.ru>  Wed, 19 Aug 2015 16:52:30 +0300

mastermind (2.25.44) trusty; urgency=medium

  * Fix minor misprints

 -- Andrey Vasilenkov <indigo@yandex-team.ru>  Wed, 19 Aug 2015 12:18:16 +0300

mastermind (2.25.43) trusty; urgency=medium

  * Fix destination group selection for move planner

 -- Andrey Vasilenkov <indigo@yandex-team.ru>  Wed, 19 Aug 2015 01:49:13 +0300

mastermind (2.25.42) trusty; urgency=medium

  * Mastermind node info updater: couple status should be set to FULL if group
    is not filled but hdd has no more space available
  * Jobs processor: do not fail couple defrag job if couple lost its OK
    status

 -- Andrey Vasilenkov <indigo@yandex-team.ru>  Thu, 06 Aug 2015 15:27:26 +0300

mastermind (2.25.41) trusty; urgency=medium

  * Fetch elliptics backends' io stats

 -- Andrey Vasilenkov <indigo@yandex-team.ru>  Tue, 04 Aug 2015 19:42:51 +0300

mastermind (2.25.40) trusty; urgency=medium

  * Planner: take lock to prevent simultaneous move jobs planning on several
    workers

 -- Andrey Vasilenkov <indigo@yandex-team.ru>  Tue, 04 Aug 2015 19:15:40 +0300

mastermind (2.25.39) trusty; urgency=medium

  * mastermind fake sync: persistent locks removal fixed

 -- Andrey Vasilenkov <indigo@yandex-team.ru>  Mon, 03 Aug 2015 15:30:40 +0300

mastermind (2.25.38) trusty; urgency=medium

  * Mastermind lib: couple build result is wrapped into result object
    to be able to filter only successfully created couples
    (or, on the other side, only exceptions)
  * Passing dstat errors (can happen on virtual hosts)
  * Fix for fake sync manager persistent lock acquiring
  * Mastermind lib: fix for __contains__ method in namespaces queries
  * Fix for frequent node statistics update
  * Mastermind lib: node backends list as a property

 -- Andrey Vasilenkov <indigo@yandex-team.ru>  Tue, 28 Jul 2015 18:16:20 +0300

mastermind (2.25.37) trusty; urgency=medium

  * Obsolete prechecking of active jobs when moving groups from host

 -- Andrey Vasilenkov <indigo@yandex-team.ru>  Fri, 17 Jul 2015 13:52:24 +0300

mastermind (2.25.36) trusty; urgency=medium

  * Do not update whole cluster state on couple break

 -- Andrey Vasilenkov <indigo@yandex-team.ru>  Thu, 16 Jul 2015 20:07:31 +0300

mastermind (2.25.35) trusty; urgency=medium

  * Remove obsolete dstat_error_code usage

 -- Andrey Vasilenkov <indigo@yandex-team.ru>  Thu, 16 Jul 2015 18:39:04 +0300

mastermind (2.25.34) trusty; urgency=medium

  * Frequent node stat update bug fixed

 -- Andrey Vasilenkov <indigo@yandex-team.ru>  Wed, 15 Jul 2015 18:14:31 +0300

mastermind (2.25.33) trusty; urgency=medium

  * Restore job can stop non-started move job on force request
  * Do not acquire global jobs lock on jobs creation
  * Lock uncoupled groups during couple build so no jobs could use it

 -- Andrey Vasilenkov <indigo@yandex-team.ru>  Wed, 15 Jul 2015 17:51:12 +0300

mastermind (2.25.32) trusty; urgency=medium

  * get_dc_by_host inventory function should accept hostname, not ip

 -- Andrey Vasilenkov <indigo@yandex-team.ru>  Wed, 15 Jul 2015 15:09:27 +0300

mastermind (2.25.31) trusty; urgency=medium

  * Fix for couple defrag group representation

 -- Andrey Vasilenkov <indigo@yandex-team.ru>  Tue, 14 Jul 2015 14:52:13 +0300

mastermind (2.25.30) trusty; urgency=medium

  * Fix for group active job setting

 -- Andrey Vasilenkov <indigo@yandex-team.ru>  Tue, 14 Jul 2015 13:45:46 +0300

mastermind (2.25.29) trusty; urgency=medium

  * Mastermind util error wrapping

 -- Andrey Vasilenkov <indigo@yandex-team.ru>  Tue, 14 Jul 2015 12:38:07 +0300

mastermind (2.25.28) trusty; urgency=medium

  * Any type of job is now set as an active_job for a couple
  * get_namespaces_states now can accept namespaces list
  * Fix for storage_keys_diff handler when there are backends without fetched stats

 -- Andrey Vasilenkov <indigo@yandex-team.ru>  Mon, 13 Jul 2015 15:44:19 +0300

mastermind (2.25.27) trusty; urgency=medium

  * Misprint fixed

 -- Andrey Vasilenkov <indigo@yandex-team.ru>  Fri, 10 Jul 2015 18:10:17 +0300

mastermind (2.25.26) trusty; urgency=medium

  * Mark group as bad if migrating job id from meta does not match active job
    id

 -- Andrey Vasilenkov <indigo@yandex-team.ru>  Fri, 10 Jul 2015 14:08:06 +0300

mastermind (2.25.25) trusty; urgency=medium

  * Read-only node backend status check fixed
  * Using common mastermind queue for gatlinggun tasks
  * Mastermind returns empty cache keys when cache worker is not set up
  * Backward compatibility for ns setup mastermind util command (credits go to shindo@)
  * Checking group couple on move job start

 -- Andrey Vasilenkov <indigo@yandex-team.ru>  Thu, 09 Jul 2015 18:42:09 +0300

mastermind (2.25.24) trusty; urgency=medium

  * Checking if couple is participating in job before trying to move it from
    host

 -- Andrey Vasilenkov <indigo@yandex-team.ru>  Fri, 03 Jul 2015 18:46:44 +0300

mastermind (2.25.23) trusty; urgency=medium

  * Checking node backends count on group move
  * Handler to restart job if failed on start

 -- Andrey Vasilenkov <indigo@yandex-team.ru>  Fri, 03 Jul 2015 17:38:18 +0300

mastermind (2.25.22) trusty; urgency=medium

  * Removed obsolete stat_file_error usage, moved stat_commit error logic to node backend stat object
  * Fix for namespace creation workflow

 -- Andrey Vasilenkov <indigo@yandex-team.ru>  Thu, 02 Jul 2015 17:40:30 +0300

mastermind (2.25.21) trusty; urgency=medium

  * fix to trusty++;

 -- Andrey Vasilenkov <indigo@yandex-team.ru>  Wed, 01 Jul 2015 19:01:17 +0300

mastermind (2.25.20) trusty; urgency=medium

  * debian/rules fixed for trusty

 -- Andrey Vasilenkov <indigo@yandex-team.ru>  Wed, 01 Jul 2015 18:39:16 +0300

mastermind (2.25.19) trusty; urgency=medium

  * Use elliptics stats for decision on backend writability
  * Fragmentation in mm util is now formatted with fixed precision

 -- Andrey Vasilenkov <indigo@yandex-team.ru>  Wed, 01 Jul 2015 18:16:14 +0300

mastermind (2.25.18) precise; urgency=low

  * Checking backends on restore group creation

 -- Andrey Vasilenkov <indigo@yandex-team.ru>  Tue, 30 Jun 2015 17:23:42 +0300

mastermind (2.25.17) precise; urgency=low

  * Mastermind client implemented
  * Python package dependencies fixed
  * Statistics should not fail if uncoupled groups list cannot be composed
  * Defrag planner uses vfs free space to see if a couple can be defragged
  * Minor changes: pepify and obsolete code removed

 -- Andrey Vasilenkov <indigo@yandex-team.ru>  Tue, 30 Jun 2015 13:12:47 +0300

mastermind (2.25.16) precise; urgency=low

  * Do not store old namespaces states if failed to construct a new one

 -- Andrey Vasilenkov <indigo@yandex-team.ru>  Thu, 18 Jun 2015 16:54:36 +0300

mastermind (2.25.15) precise; urgency=low

  * Caching of namespaces states

 -- Andrey Vasilenkov <indigo@yandex-team.ru>  Thu, 18 Jun 2015 15:11:28 +0300

mastermind (2.25.14) precise; urgency=low

  * Job execution fixed
  * Separate register handler wrapper for handlers with native cocaine exceptions support

 -- Andrey Vasilenkov <indigo@yandex-team.ru>  Wed, 17 Jun 2015 13:03:30 +0300

mastermind (2.25.13) precise; urgency=low

  * Reconnectable service should log detailed information on unexpected errors

 -- Andrey Vasilenkov <indigo@yandex-team.ru>  Tue, 16 Jun 2015 14:45:41 +0300

mastermind (2.25.12) precise; urgency=low

  * Binary version dependency

 -- Andrey Vasilenkov <indigo@yandex-team.ru>  Tue, 16 Jun 2015 13:19:15 +0300

mastermind (2.25.11) precise; urgency=low

  * Python-mastermind common dependency
  * Logging added

 -- Andrey Vasilenkov <indigo@yandex-team.ru>  Tue, 16 Jun 2015 13:00:54 +0300

mastermind (2.25.10) precise; urgency=low

  * Common mastermind utils in a separate python package
  * Unnecessary locking of jobs global lock on couple defragmentation planning

 -- Andrey Vasilenkov <indigo@yandex-team.ru>  Mon, 15 Jun 2015 20:11:18 +0300

mastermind (2.25.9) precise; urgency=low

  * Resources accounting fixed

 -- Andrey Vasilenkov <indigo@yandex-team.ru>  Thu, 11 Jun 2015 17:48:09 +0300

mastermind (2.25.8) precise; urgency=low

  * Logging added

 -- Andrey Vasilenkov <indigo@yandex-team.ru>  Thu, 11 Jun 2015 17:21:36 +0300

mastermind (2.25.7) precise; urgency=low

  * Misprint fixed

 -- Andrey Vasilenkov <indigo@yandex-team.ru>  Thu, 11 Jun 2015 16:43:04 +0300

mastermind (2.25.6) precise; urgency=low

  * Misprint fixed

 -- Andrey Vasilenkov <indigo@yandex-team.ru>  Thu, 11 Jun 2015 16:22:53 +0300

mastermind (2.25.5) precise; urgency=low

  * Jobs: fix for resource unfolding

 -- Andrey Vasilenkov <indigo@yandex-team.ru>  Thu, 11 Jun 2015 15:48:11 +0300

mastermind (2.25.4) precise; urgency=low

  * Minor bug fix

 -- Andrey Vasilenkov <indigo@yandex-team.ru>  Thu, 11 Jun 2015 15:32:10 +0300

mastermind (2.25.3) precise; urgency=low

  * Minor bug fix

 -- Andrey Vasilenkov <indigo@yandex-team.ru>  Thu, 11 Jun 2015 13:28:07 +0300

mastermind (2.25.2) precise; urgency=low

  * Job processing tweaks

 -- Andrey Vasilenkov <indigo@yandex-team.ru>  Thu, 11 Jun 2015 12:40:16 +0300

mastermind (2.25.1) precise; urgency=low

  * Cached keys handler should be tolerant to cocaine connection errors
  * Do not take global jobs lock on moving all groups from host
  * Planner tasks should not take jobs lock unless they are actually creating jobs

 -- Andrey Vasilenkov <indigo@yandex-team.ru>  Wed, 10 Jun 2015 17:10:47 +0300

mastermind (2.24.45) precise; urgency=low

  * Config parameter name fixed

 -- Andrey Vasilenkov <indigo@yandex-team.ru>  Wed, 10 Jun 2015 13:52:06 +0300

mastermind (2.24.44) precise; urgency=low

  * Ids file for rsync tasks

 -- Andrey Vasilenkov <indigo@yandex-team.ru>  Tue, 09 Jun 2015 17:55:04 +0300

mastermind (2.24.43) precise; urgency=low

  * Add-units settings for namespace implemented

 -- Andrey Vasilenkov <indigo@yandex-team.ru>  Fri, 05 Jun 2015 17:23:11 +0300

mastermind (2.24.42) precise; urgency=low

  * get_cached_key handler proxied to mastermind2.26-cache (no retries for now)

 -- Andrey Vasilenkov <indigo@yandex-team.ru>  Thu, 04 Jun 2015 19:58:11 +0300

mastermind (2.24.41) precise; urgency=low

  * get_cached_keys handler updated
  * Namespace statistics fixed, is_full flag added
  * Ns settings updating fixed - __service key could have been omited on update

 -- Andrey Vasilenkov <indigo@yandex-team.ru>  Wed, 03 Jun 2015 19:58:59 +0300

mastermind (2.24.40) precise; urgency=low

  * Infrastructure: empty group set for tree nodes that has no groups in child
    nodes

 -- Andrey Vasilenkov <indigo@yandex-team.ru>  Tue, 02 Jun 2015 12:49:29 +0300

mastermind (2.24.39) precise; urgency=low

  * Added mastermind2.26-cache application to cocaine runlist

 -- Andrey Vasilenkov <indigo@yandex-team.ru>  Mon, 01 Jun 2015 16:21:11 +0300

mastermind (2.24.38) precise; urgency=low

  * Top update period is set via periodic timer
  * Lock on cache distribution task

 -- Andrey Vasilenkov <indigo@yandex-team.ru>  Mon, 01 Jun 2015 15:12:04 +0300

mastermind (2.24.37) precise; urgency=low

  * Fix for existing cache key update

 -- Andrey Vasilenkov <indigo@yandex-team.ru>  Fri, 29 May 2015 16:01:53 +0300

mastermind (2.24.36) precise; urgency=low

  * Cache worker: cache groups selection refactored

 -- Andrey Vasilenkov <indigo@yandex-team.ru>  Fri, 29 May 2015 15:16:56 +0300

mastermind (2.24.35) precise; urgency=low

  * Do not account service storage_cache namespace in namespace states

 -- Andrey Vasilenkov <indigo@yandex-team.ru>  Thu, 28 May 2015 14:10:12 +0300

mastermind (2.24.34) precise; urgency=low

  * Cache group defragmentation job creation

 -- Andrey Vasilenkov <indigo@yandex-team.ru>  Tue, 26 May 2015 23:45:25 +0300

mastermind (2.24.33) precise; urgency=low

  * Fix for app start without mongo set up

 -- Andrey Vasilenkov <indigo@yandex-team.ru>  Tue, 26 May 2015 12:15:55 +0300

mastermind (2.24.32) precise; urgency=low

  * Cache clean handler added

 -- Andrey Vasilenkov <indigo@yandex-team.ru>  Mon, 25 May 2015 19:56:32 +0300

mastermind (2.24.31) precise; urgency=low

  * Group type checking should be executed after backend state checking

 -- Andrey Vasilenkov <indigo@yandex-team.ru>  Mon, 25 May 2015 13:17:54 +0300

mastermind (2.24.30) precise; urgency=low

  * Misprint fixed

 -- Andrey Vasilenkov <indigo@yandex-team.ru>  Sun, 24 May 2015 20:33:13 +0300

mastermind (2.24.29) precise; urgency=low

  * Misprints fixed and more logging added

 -- Andrey Vasilenkov <indigo@yandex-team.ru>  Fri, 22 May 2015 23:00:10 +0300

mastermind (2.24.28) precise; urgency=low

  * Some logging added

 -- Andrey Vasilenkov <indigo@yandex-team.ru>  Fri, 22 May 2015 20:43:44 +0300

mastermind (2.24.27) precise; urgency=low

  * Misprint fixed

 -- Andrey Vasilenkov <indigo@yandex-team.ru>  Fri, 22 May 2015 17:57:55 +0300

mastermind (2.24.26) precise; urgency=low

  * Misprint fixed

 -- Andrey Vasilenkov <indigo@yandex-team.ru>  Fri, 22 May 2015 17:29:05 +0300

mastermind (2.24.25) precise; urgency=low

  * Misprints fixed

 -- Andrey Vasilenkov <indigo@yandex-team.ru>  Fri, 22 May 2015 17:13:30 +0300

mastermind (2.24.24) precise; urgency=low

  * Cache cleaner implemented
  * Added static/non-static flag to log record for broken namespaces

 -- Andrey Vasilenkov <indigo@yandex-team.ru>  Fri, 22 May 2015 16:49:00 +0300

mastermind (2.24.23) precise; urgency=low

  * Fix for key updated in mongodb: couple is used as a part of primary key
  * Minor refactoring

 -- Andrey Vasilenkov <indigo@yandex-team.ru>  Thu, 21 May 2015 12:59:49 +0300

mastermind (2.24.22) precise; urgency=low

  * Fixed new keys processing

 -- Andrey Vasilenkov <indigo@yandex-team.ru>  Thu, 21 May 2015 00:00:29 +0300

mastermind (2.24.21) precise; urgency=low

  * Do not remove unpopular keys on distribution stage

 -- Andrey Vasilenkov <indigo@yandex-team.ru>  Wed, 20 May 2015 23:34:15 +0300

mastermind (2.24.20) precise; urgency=low

  * Misprint fixed

 -- Andrey Vasilenkov <indigo@yandex-team.ru>  Wed, 20 May 2015 23:07:51 +0300

mastermind (2.24.19) precise; urgency=low

  * Top stats aggregation fix: cache groups statistics are accounted properly

 -- Andrey Vasilenkov <indigo@yandex-team.ru>  Wed, 20 May 2015 16:10:22 +0300

mastermind (2.24.18) precise; urgency=low

  * Aggregate keys by (key_id, couple) pair

 -- Andrey Vasilenkov <indigo@yandex-team.ru>  Tue, 19 May 2015 16:42:11 +0300

mastermind (2.24.17) precise; urgency=low

  * Do not use cache module in the main worker

 -- Andrey Vasilenkov <indigo@yandex-team.ru>  Mon, 18 May 2015 18:52:56 +0300

mastermind (2.24.16) precise; urgency=low

  * Couple defragmentation should start only when want_defrag > 1
  * Move job tweaks: -114 processing when node backend is being disabled, STALLED status for node backend stop task is considered ok
  * Removed unnecessary locks on task retry and skip
  * Couple defrag: if dnet_client returns -114 on defrag command, consider task successfully completed

 -- Andrey Vasilenkov <indigo@yandex-team.ru>  Mon, 18 May 2015 18:32:07 +0300

mastermind (2.24.15) precise; urgency=low

  * Refactored infrastructure data usage and correspondent cache workflow

 -- Andrey Vasilenkov <indigo@yandex-team.ru>  Sun, 17 May 2015 18:18:41 +0300

mastermind (2.24.14) precise; urgency=low

  * Uncoupled group checker changed

 -- Andrey Vasilenkov <indigo@yandex-team.ru>  Fri, 15 May 2015 17:31:44 +0300

mastermind (2.24.13) precise; urgency=low

  * Good uncoupled groups selector moved to infrastructure

 -- Andrey Vasilenkov <indigo@yandex-team.ru>  Fri, 15 May 2015 16:45:05 +0300

mastermind (2.24.12) precise; urgency=low

  * Cache worker initialization fixed

 -- Andrey Vasilenkov <indigo@yandex-team.ru>  Fri, 15 May 2015 15:35:13 +0300

mastermind (2.24.11) precise; urgency=low

  * Mark group as migrating right away when job is created
  * Job mark group minor workflow updates
  * Service statuses for couples with active jobs

 -- Andrey Vasilenkov <indigo@yandex-team.ru>  Wed, 13 May 2015 18:19:10 +0300

mastermind (2.24.10) precise; urgency=low

  * Fix for increasing cache key copies number

 -- Andrey Vasilenkov <indigo@yandex-team.ru>  Mon, 27 Apr 2015 20:24:00 +0300

mastermind (2.24.9) lucid; urgency=low

  * Fallback to default cocaine logging service if mm_cache_logging service is not set up in cocaine

 -- Andrey Vasilenkov <indigo@yandex-team.ru>  Mon, 27 Apr 2015 19:49:32 +0300

mastermind (2.24.8) lucid; urgency=low

  * Do not use not marked uncoupled groups located at cache groups paths as data uncoupled groups

 -- Andrey Vasilenkov <indigo@yandex-team.ru>  Mon, 27 Apr 2015 16:23:24 +0300

mastermind (2.24.7) lucid; urgency=low

  * Removed obsolete tornado version dependency

 -- Andrey Vasilenkov <indigo@yandex-team.ru>  Wed, 22 Apr 2015 23:01:00 +0300

mastermind (2.24.6) lucid; urgency=low

  * Misprint fixed

 -- Andrey Vasilenkov <indigo@yandex-team.ru>  Wed, 22 Apr 2015 18:50:12 +0300

mastermind (2.24.5) lucid; urgency=low

  * Removed obsolete cache manager usage

 -- Andrey Vasilenkov <indigo@yandex-team.ru>  Wed, 22 Apr 2015 18:45:04 +0300

mastermind (2.24.4) lucid; urgency=low

  * Fix for make_tree script

 -- Andrey Vasilenkov <indigo@yandex-team.ru>  Wed, 22 Apr 2015 18:01:23 +0300

mastermind (2.24.3) lucid; urgency=low

  * Misprint in postinst fixed

 -- Andrey Vasilenkov <indigo@yandex-team.ru>  Wed, 22 Apr 2015 17:47:11 +0300

mastermind (2.24.2) lucid; urgency=low

  * Misprint in postinst fixed

 -- Andrey Vasilenkov <indigo@yandex-team.ru>  Wed, 22 Apr 2015 17:28:27 +0300

mastermind (2.24.1) lucid; urgency=low

  * Distributed cache manager (for gatlinggun)

 -- Andrey Vasilenkov <indigo@yandex-team.ru>  Wed, 22 Apr 2015 17:04:56 +0300

mastermind (2.23.15) lucid; urgency=low

  * Added explicit couple text status to couple status change message
  * Returned back the lost check for groups move planner

 -- Andrey Vasilenkov <indigo@yandex-team.ru>  Thu, 07 May 2015 19:13:51 +0300

mastermind (2.23.14) lucid; urgency=low

  * Misprint fixed

 -- Andrey Vasilenkov <indigo@yandex-team.ru>  Thu, 07 May 2015 17:49:04 +0300

mastermind (2.23.13) lucid; urgency=low

  * Misprint fixed

 -- Andrey Vasilenkov <indigo@yandex-team.ru>  Thu, 07 May 2015 17:12:36 +0300

mastermind (2.23.12) lucid; urgency=low

  * Misprint fixed

 -- Andrey Vasilenkov <indigo@yandex-team.ru>  Thu, 07 May 2015 15:56:33 +0300

mastermind (2.23.11) lucid; urgency=low

  * Uncoupled group should be considered broken if it has more than one backend and DHT check is enabled
  * In-service check for uncoupled group fetching

 -- Andrey Vasilenkov <indigo@yandex-team.ru>  Thu, 07 May 2015 13:07:37 +0300

mastermind (2.23.10) lucid; urgency=low

  * Fix for restore group job creation when history record is unavailable

 -- Andrey Vasilenkov <indigo@yandex-team.ru>  Wed, 06 May 2015 20:14:19 +0300

mastermind (2.23.9) lucid; urgency=low

  * If no backends are found in history, planner restores group according to namespace distribution (same as for move group)

 -- Andrey Vasilenkov <indigo@yandex-team.ru>  Wed, 06 May 2015 19:39:27 +0300

mastermind (2.23.8) lucid; urgency=low

  * Move planner should use default uncoupled groups select function

 -- Andrey Vasilenkov <indigo@yandex-team.ru>  Wed, 29 Apr 2015 15:22:16 +0300

mastermind (2.23.7) lucid; urgency=low

  * Comparing source and destination DCs when planning move jobs

 -- Andrey Vasilenkov <indigo@yandex-team.ru>  Wed, 29 Apr 2015 09:29:29 +0300

mastermind (2.23.6) lucid; urgency=low

  * Misprints fixed

 -- Andrey Vasilenkov <indigo@yandex-team.ru>  Tue, 28 Apr 2015 18:17:11 +0300

mastermind (2.23.5) lucid; urgency=low

  * Busy hosts accounting fixed

 -- Andrey Vasilenkov <indigo@yandex-team.ru>  Tue, 28 Apr 2015 17:49:02 +0300

mastermind (2.23.4) lucid; urgency=low

  * Using groups merging on move jobs planning

 -- Andrey Vasilenkov <indigo@yandex-team.ru>  Tue, 28 Apr 2015 17:35:20 +0300

mastermind (2.23.3) lucid; urgency=low

  * Misprint fixed

 -- Andrey Vasilenkov <indigo@yandex-team.ru>  Mon, 20 Apr 2015 23:41:56 +0300

mastermind (2.23.2) lucid; urgency=low

  * Properly job slots checking in planner for couple defrag jobs

 -- Andrey Vasilenkov <indigo@yandex-team.ru>  Mon, 20 Apr 2015 23:25:43 +0300

mastermind (2.23.1) lucid; urgency=low

  * Config option for autoapproving defrag jobs

 -- Andrey Vasilenkov <indigo@yandex-team.ru>  Fri, 17 Apr 2015 17:39:54 +0300

mastermind (2.21.24) lucid; urgency=low

  * Misprint fixed

 -- Andrey Vasilenkov <indigo@yandex-team.ru>  Tue, 07 Apr 2015 17:05:41 +0300

mastermind (2.21.23) lucid; urgency=low

  * Planner will try to create job if there is less than max_executing_jobs running

 -- Andrey Vasilenkov <indigo@yandex-team.ru>  Mon, 06 Apr 2015 15:32:26 +0300

mastermind (2.21.22) lucid; urgency=low

  * Force update fixed

 -- Andrey Vasilenkov <indigo@yandex-team.ru>  Mon, 06 Apr 2015 14:32:10 +0300

mastermind (2.21.21) lucid; urgency=low

  * Fix for restore group job when executed on old node backend

 -- Andrey Vasilenkov <indigo@yandex-team.ru>  Mon, 30 Mar 2015 19:36:51 +0300

mastermind (2.21.20) lucid; urgency=low

  * Minor fixed

 -- Andrey Vasilenkov <indigo@yandex-team.ru>  Mon, 30 Mar 2015 19:13:53 +0300

mastermind (2.21.19) lucid; urgency=low

  * Success codes for minion are encoded as a sequence

 -- Andrey Vasilenkov <indigo@yandex-team.ru>  Mon, 30 Mar 2015 18:43:09 +0300

mastermind (2.21.18) lucid; urgency=low

  * Update metadb synchronously on executing minion cmd

 -- Andrey Vasilenkov <indigo@yandex-team.ru>  Fri, 27 Mar 2015 21:06:55 +0300

mastermind (2.21.17) lucid; urgency=low

  * Several minor fixes

 -- Andrey Vasilenkov <indigo@yandex-team.ru>  Fri, 27 Mar 2015 20:20:06 +0300

mastermind (2.21.16-1) lucid; urgency=low

  * Configurable autoapprove for recovery jobs

 -- Andrey Vasilenkov <indigo@yandex-team.ru>  Sat, 04 Apr 2015 12:33:17 +0300

mastermind (2.21.16) lucid; urgency=low

  * Do not crash if failed to resolve some infrastructure host
  * Do not crash when any of elliptics hostnames from config cannot be resolved

 -- Andrey Vasilenkov <indigo@yandex-team.ru>  Fri, 27 Mar 2015 18:01:57 +0300

mastermind (2.21.15) lucid; urgency=low

  * Fix for detaching node backend from group: based on group_id, not object of type storage.Group

 -- Andrey Vasilenkov <indigo@yandex-team.ru>  Tue, 24 Mar 2015 19:27:46 +0300

mastermind (2.21.14) lucid; urgency=low

  * Fix for detaching node backend from group: based on group_id, not object of type storage.Group

 -- Andrey Vasilenkov <indigo@yandex-team.ru>  Tue, 24 Mar 2015 19:00:33 +0300

mastermind (2.21.13) lucid; urgency=low

  * Do not fail job when elliptics request request for command status update was unsuccessful

 -- Andrey Vasilenkov <indigo@yandex-team.ru>  Tue, 24 Mar 2015 15:39:18 +0300

mastermind (2.21.12) lucid; urgency=low

  * Fix for busy uncoupled list groups fetching

 -- Andrey Vasilenkov <indigo@yandex-team.ru>  Tue, 24 Mar 2015 13:13:21 +0300

mastermind (2.21.11) lucid; urgency=low

  * Version bump for release-2.20 hotfix

 -- Andrey Vasilenkov <indigo@yandex-team.ru>  Mon, 23 Mar 2015 14:39:59 +0300

mastermind (2.21.10) lucid; urgency=low

  * Do not stop job execution when mark/unmark groups failed

 -- Andrey Vasilenkov <indigo@yandex-team.ru>  Fri, 20 Mar 2015 19:17:47 +0300

mastermind (2.21.9) lucid; urgency=low

  * Jobs processor uses periodic timer
  * Periodic timer implementation for timed queue

 -- Andrey Vasilenkov <indigo@yandex-team.ru>  Fri, 20 Mar 2015 16:52:58 +0300

mastermind (2.21.8) lucid; urgency=low

  * If job fails exception is saved to error messages list of job
  * Jobs index cleaning script
  * Removed jobs data from metadb's secondary indexes
  * Renamed mastermind util 'couple list-namespaces' handle to 'ns list'
  * Configurable minion request timeout

 -- Andrey Vasilenkov <indigo@yandex-team.ru>  Thu, 19 Mar 2015 16:42:05 +0300

mastermind (2.21.7) lucid; urgency=low

  * Resetting attempts counter on task manual retry

 -- Andrey Vasilenkov <indigo@yandex-team.ru>  Tue, 17 Mar 2015 17:11:18 +0300

mastermind (2.21.6) lucid; urgency=low

  * Misprint

 -- Andrey Vasilenkov <indigo@yandex-team.ru>  Tue, 17 Mar 2015 16:54:52 +0300

mastermind (2.21.5) lucid; urgency=low

  * Misprint

 -- Andrey Vasilenkov <indigo@yandex-team.ru>  Tue, 17 Mar 2015 16:45:53 +0300

mastermind (2.21.4) lucid; urgency=low

  * Fix for planner recovery job creation (a batch of applicable couple is empty)

 -- Andrey Vasilenkov <indigo@yandex-team.ru>  Tue, 17 Mar 2015 15:51:18 +0300

mastermind (2.21.3) lucid; urgency=low

  * tornado < 4.1 does not support raise_error option, fallback to async request with error checking

 -- Andrey Vasilenkov <indigo@yandex-team.ru>  Tue, 17 Mar 2015 15:07:02 +0300

mastermind (2.21.2) lucid; urgency=low

  * Fix for jobs rendering

 -- Andrey Vasilenkov <indigo@yandex-team.ru>  Mon, 16 Mar 2015 19:43:50 +0300

mastermind (2.21.1) lucid; urgency=low

  * Minion requests retry on http errors

 -- Andrey Vasilenkov <indigo@yandex-team.ru>  Mon, 16 Mar 2015 19:33:46 +0300

mastermind (2.20.6) lucid; urgency=low

  * Move job: fix for unmarking group that is down at the moment

 -- Andrey Vasilenkov <indigo@yandex-team.ru>  Mon, 23 Mar 2015 13:24:25 +0300

mastermind (2.20.5) lucid; urgency=low

  * Node backend statistics time is extracted from elliptics async result
  * Couple defragmentation by partitions

 -- Andrey Vasilenkov <indigo@yandex-team.ru>  Tue, 17 Mar 2015 20:01:35 +0300

mastermind (2.20.4) lucid; urgency=low

  * Jobs handler: move all groups from host
  * Moved src backend status check to move job start phase instead of creation phase

 -- Andrey Vasilenkov <indigo@yandex-team.ru>  Fri, 13 Mar 2015 20:41:18 +0300

mastermind (2.20.3) lucid; urgency=low

  * Fix for search-by-path using ipv6 ip addrs

 -- Andrey Vasilenkov <indigo@yandex-team.ru>  Wed, 11 Mar 2015 20:11:59 +0300

mastermind (2.20.2) lucid; urgency=low

  * Group history unified

 -- Andrey Vasilenkov <indigo@yandex-team.ru>  Wed, 11 Mar 2015 19:39:12 +0300

mastermind (2.20.1) lucid; urgency=low

  * Restore job: make src backend readonly if possible to prevent blob truncation

 -- Andrey Vasilenkov <indigo@yandex-team.ru>  Wed, 11 Mar 2015 17:06:15 +0300

mastermind (2.19.6) lucid; urgency=low

  * Fix for removing node backend from group

 -- Andrey Vasilenkov <indigo@yandex-team.ru>  Fri, 13 Mar 2015 12:35:54 +0300

mastermind (2.19.5) lucid; urgency=low

  * Manual locker commited

 -- Andrey Vasilenkov <indigo@yandex-team.ru>  Thu, 12 Mar 2015 15:49:31 +0300

mastermind (2.19.4) lucid; urgency=low

  * Fix for node history backend unlink

 -- Andrey Vasilenkov <indigo@yandex-team.ru>  Thu, 12 Mar 2015 14:55:52 +0300

mastermind (2.19.3) lucid; urgency=low

  * Recovery planner accounts locked couples

 -- Andrey Vasilenkov <indigo@yandex-team.ru>  Wed, 11 Mar 2015 15:30:51 +0300

mastermind (2.19.2) lucid; urgency=low

  * Planner does not operate without mongo db setup

 -- Andrey Vasilenkov <indigo@yandex-team.ru>  Thu, 05 Mar 2015 20:14:26 +0300

mastermind (2.19.1) lucid; urgency=low

  * Recover dc queue is replaced by dynamic weighting of couples using last recovery timestamp and keys difference
  * Couples can be indexed by unicode str
  * Workaround for hosts that cannot be resolved
  * Do not compare couple groups' metadata version numbers
  * Added namespace settings custom expiration time feature

 -- Andrey Vasilenkov <indigo@yandex-team.ru>  Thu, 05 Mar 2015 19:15:45 +0300

mastermind (2.18.15) lucid; urgency=low

  * Logging for move group planner improved
  * Refactored job accounting: now it should properly account destination hdds of existing jobs
  * Fix for lock release on error during groups' marking

 -- Andrey Vasilenkov <indigo@yandex-team.ru>  Wed, 11 Mar 2015 14:45:53 +0300

mastermind (2.18.14) lucid; urgency=low

  * Logging requests and test handler for ns_current_state logging

 -- Andrey Vasilenkov <indigo@yandex-team.ru>  Tue, 10 Mar 2015 12:53:16 +0300

mastermind (2.18.13) lucid; urgency=low

  * Effective space statistics fix

 -- Andrey Vasilenkov <indigo@yandex-team.ru>  Wed, 04 Mar 2015 14:49:07 +0300

mastermind (2.18.12) lucid; urgency=low

  * Fix for total effective_free_space count

 -- Andrey Vasilenkov <indigo@yandex-team.ru>  Tue, 03 Mar 2015 20:51:44 +0300

mastermind (2.18.11) lucid; urgency=low

  * Ensure path before checking locked hosts
  * Planner job creation fixed

 -- Andrey Vasilenkov <indigo@yandex-team.ru>  Tue, 03 Mar 2015 20:05:17 +0300

mastermind (2.18.10) lucid; urgency=low

  * Fix for group move handler --force option

 -- Andrey Vasilenkov <indigo@yandex-team.ru>  Mon, 02 Mar 2015 12:40:49 +0300

mastermind (2.18.9) lucid; urgency=low

  * Misprint fixed

 -- Andrey Vasilenkov <indigo@yandex-team.ru>  Fri, 27 Feb 2015 20:43:37 +0300

mastermind (2.18.8) lucid; urgency=low

  * Fix for mongo queries

 -- Andrey Vasilenkov <indigo@yandex-team.ru>  Fri, 27 Feb 2015 20:29:15 +0300

mastermind (2.18.7) lucid; urgency=low

  * Downtimes for both src_host and dst_host during rsync task execution
  * Use hostname in net downtimes
  * Rsync node task is now used for move job instead of common MinionCmdTask

 -- Andrey Vasilenkov <indigo@yandex-team.ru>  Fri, 27 Feb 2015 19:39:16 +0300

mastermind (2.18.6) lucid; urgency=low

  * IPv6 for tornado clients turned on

 -- Andrey Vasilenkov <indigo@yandex-team.ru>  Fri, 27 Feb 2015 16:18:09 +0300

mastermind (2.18.5) lucid; urgency=low

  * Implementation of net monitoring usage during rsync tasks executing

 -- Andrey Vasilenkov <indigo@yandex-team.ru>  Fri, 27 Feb 2015 15:05:11 +0300

mastermind (2.18.4) lucid; urgency=low

  * Fake sync manager get_children_locks implemented

 -- Andrey Vasilenkov <indigo@yandex-team.ru>  Wed, 25 Feb 2015 17:40:38 +0300

mastermind (2.18.3) lucid; urgency=low

  * Minor job processing refactoring fixes

 -- Andrey Vasilenkov <indigo@yandex-team.ru>  Tue, 24 Feb 2015 16:47:07 +0300

mastermind (2.18.2) lucid; urgency=low

  * Effective free space statistics calculation fixed
  * Minor job processor refactoring

 -- Andrey Vasilenkov <indigo@yandex-team.ru>  Fri, 20 Feb 2015 18:23:06 +0300

mastermind (2.18.1) lucid; urgency=low

  * Host lock implemented, prevents active operations on selected host

 -- Andrey Vasilenkov <indigo@yandex-team.ru>  Wed, 18 Feb 2015 17:28:31 +0300

mastermind (2.17.13) lucid; urgency=low

  * Logging

 -- Andrey Vasilenkov <indigo@yandex-team.ru>  Mon, 16 Feb 2015 18:39:50 +0300

mastermind (2.17.12) lucid; urgency=low

  * Fix for check-for-update settings checking

 -- Andrey Vasilenkov <indigo@yandex-team.ru>  Mon, 16 Feb 2015 17:37:23 +0300

mastermind (2.17.11) lucid; urgency=low

  * Logging

 -- Andrey Vasilenkov <indigo@yandex-team.ru>  Mon, 16 Feb 2015 17:23:52 +0300

mastermind (2.17.10) lucid; urgency=low

  * Mongo db is made optional (job processor and planner are disabled)

 -- Andrey Vasilenkov <indigo@yandex-team.ru>  Fri, 13 Feb 2015 18:59:33 +0300

mastermind (2.17.9) lucid; urgency=low

  * Return error code 1 if failed to create couple
  * Mongo db is made optional (job processor and planner are disabled)

 -- Andrey Vasilenkov <indigo@yandex-team.ru>  Fri, 13 Feb 2015 16:00:56 +0300

mastermind (2.17.8) lucid; urgency=low

  * Update groups status befire applying jobs

 -- Andrey Vasilenkov <indigo@yandex-team.ru>  Thu, 12 Feb 2015 18:23:58 +0300

mastermind (2.17.7) lucid; urgency=low

  * Fix for determing group space requirements on restore

 -- Andrey Vasilenkov <indigo@yandex-team.ru>  Tue, 10 Feb 2015 22:02:10 +0300

mastermind (2.17.6) lucid; urgency=low

  * Fix for determing group space requirements on restore

 -- Andrey Vasilenkov <indigo@yandex-team.ru>  Tue, 10 Feb 2015 21:50:42 +0300

mastermind (2.17.5) lucid; urgency=low

  * Fix for determing group space requirements on restore

 -- Andrey Vasilenkov <indigo@yandex-team.ru>  Tue, 10 Feb 2015 21:37:28 +0300

mastermind (2.17.4) lucid; urgency=low

  * Fix for restore candidates selection

 -- Andrey Vasilenkov <indigo@yandex-team.ru>  Tue, 10 Feb 2015 21:22:19 +0300

mastermind (2.17.3) lucid; urgency=low

  * Fix for couple status update on unlinking node backend from group

 -- Andrey Vasilenkov <indigo@yandex-team.ru>  Tue, 10 Feb 2015 18:46:56 +0300

mastermind (2.17.2) lucid; urgency=low

  * Fix for zookeeper lock release
  * Fix for updating couple status when all the groups did not respond during checking

 -- Andrey Vasilenkov <indigo@yandex-team.ru>  Mon, 09 Feb 2015 12:46:04 +0300

mastermind (2.17.1) lucid; urgency=low

  * Check-for-update option for namespace setup
  * Storage total keys diff handler
  * Reconnect timeout for mastermind-util is decreased to 3 sec
  * cocaine-runtime dependency added

 -- Andrey Vasilenkov <indigo@yandex-team.ru>  Fri, 06 Feb 2015 18:00:27 +0300

mastermind (2.16.10) lucid; urgency=low

  * Fix for rsync group node backend checking

 -- Andrey Vasilenkov <indigo@yandex-team.ru>  Fri, 06 Feb 2015 17:41:47 +0300

mastermind (2.16.9) lucid; urgency=low

  * Removed constraints on node backend status during restore group job

 -- Andrey Vasilenkov <indigo@yandex-team.ru>  Thu, 05 Feb 2015 20:17:43 +0300

mastermind (2.16.8) lucid; urgency=low

  * Restore group job can now accept source group as a parameter

 -- Andrey Vasilenkov <indigo@yandex-team.ru>  Thu, 05 Feb 2015 19:10:06 +0300

mastermind (2.16.7) lucid; urgency=low

  * Removed obsolete checking if tasks where successfully fetched from minions

 -- Andrey Vasilenkov <indigo@yandex-team.ru>  Thu, 05 Feb 2015 15:07:56 +0300

mastermind (2.16.6) lucid; urgency=low

  * Fix for job accounting of groups with broken namespace settings

 -- Andrey Vasilenkov <indigo@yandex-team.ru>  Thu, 05 Feb 2015 12:35:26 +0300

mastermind (2.16.5) lucid; urgency=low

  * Couples taking part in new and executing jobs are taken in account when creating new move job
  * Group move --lucky option to automatically select uncoupled group to move source group to

 -- Andrey Vasilenkov <indigo@yandex-team.ru>  Wed, 04 Feb 2015 16:09:30 +0300

mastermind (2.16.4) lucid; urgency=low

  * Detecting stat file error from monitor stats

 -- Andrey Vasilenkov <indigo@yandex-team.ru>  Mon, 02 Feb 2015 12:41:27 +0300

mastermind (2.16.3) lucid; urgency=low

  * Group move has 'force' parameter, which will try to cancel unimportant jobs

 -- Andrey Vasilenkov <indigo@yandex-team.ru>  Thu, 29 Jan 2015 18:13:03 +0300

mastermind (2.16.2) lucid; urgency=low

  * More informative error message when trying to restore uncoupled group
  * Script for moving jobs from elliptics to mongodb
  * Removed obsolete syslog-ng restart command from postinst
  * Fix for logging elliptics request nano-seconds

 -- Andrey Vasilenkov <indigo@yandex-team.ru>  Tue, 27 Jan 2015 19:33:03 +0300

mastermind (2.16.1) lucid; urgency=low

  * Optional unimportant jobs cancellation on creating restore job

 -- Andrey Vasilenkov <indigo@yandex-team.ru>  Mon, 26 Jan 2015 18:48:18 +0300

mastermind (2.15.34) lucid; urgency=low

  * Read preferences for mongo forced to PRIMARY_PREFFERED

 -- Andrey Vasilenkov <indigo@yandex-team.ru>  Mon, 26 Jan 2015 14:38:02 +0300

mastermind (2.15.33) lucid; urgency=low

  * Read preferences for mongo forced to PRIMARY_PREFFERED

 -- Andrey Vasilenkov <indigo@yandex-team.ru>  Mon, 26 Jan 2015 14:16:57 +0300

mastermind (2.15.32) lucid; urgency=low

  * Misprint fixed

 -- Andrey Vasilenkov <indigo@yandex-team.ru>  Fri, 23 Jan 2015 16:49:10 +0300

mastermind (2.15.31) lucid; urgency=low

  * Fix for marking jobs fetched from db as non-dirty

 -- Andrey Vasilenkov <indigo@yandex-team.ru>  Fri, 23 Jan 2015 13:34:35 +0300

mastermind (2.15.30) lucid; urgency=low

  * Fixed bug with jobs creation

 -- Andrey Vasilenkov <indigo@yandex-team.ru>  Fri, 23 Jan 2015 13:11:49 +0300

mastermind (2.15.29) lucid; urgency=low

  * Misprint fixed

 -- Andrey Vasilenkov <indigo@yandex-team.ru>  Thu, 22 Jan 2015 22:23:46 +0300

mastermind (2.15.28) lucid; urgency=low

  * Forced jobs ts convertion to int

 -- Andrey Vasilenkov <indigo@yandex-team.ru>  Thu, 22 Jan 2015 21:33:56 +0300

mastermind (2.15.27) lucid; urgency=low

  * Dependencies updated

 -- Andrey Vasilenkov <indigo@yandex-team.ru>  Thu, 22 Jan 2015 19:56:03 +0300

mastermind (2.15.26) lucid; urgency=low

  * Misprint fixed

 -- Andrey Vasilenkov <indigo@yandex-team.ru>  Thu, 22 Jan 2015 19:39:47 +0300

mastermind (2.15.25) lucid; urgency=low

  * Mongo working draft for testing

 -- Andrey Vasilenkov <indigo@yandex-team.ru>  Thu, 22 Jan 2015 17:09:56 +0300

mastermind (2.15.24) lucid; urgency=low

  * Fix for minions command execution

 -- Andrey Vasilenkov <indigo@yandex-team.ru>  Wed, 21 Jan 2015 16:53:22 +0300

mastermind (2.15.23) lucid; urgency=low

  * Misprint fixed

 -- Andrey Vasilenkov <indigo@yandex-team.ru>  Wed, 21 Jan 2015 13:37:07 +0300

mastermind (2.15.22) lucid; urgency=low

  * Fix for minion cmd command execution

 -- Andrey Vasilenkov <indigo@yandex-team.ru>  Wed, 21 Jan 2015 13:10:30 +0300

mastermind (2.15.21) lucid; urgency=low

  * General concurrent handler implemented, wraps all API handlers
  * Misprint fixes

 -- Andrey Vasilenkov <indigo@yandex-team.ru>  Mon, 19 Jan 2015 15:01:06 +0300

mastermind (2.15.20) lucid; urgency=low

  * Changed dependencies (cocaine-tools << 0.12, cocaine-framework-python << 0.12)

 -- Andrey Vasilenkov <indigo@yandex-team.ru>  Fri, 16 Jan 2015 14:17:35 +0300

mastermind (2.15.19) lucid; urgency=low

  * Changed dependencies (python-tornado << 4)

 -- Andrey Vasilenkov <indigo@yandex-team.ru>  Fri, 16 Jan 2015 14:04:29 +0300

mastermind (2.15.18) lucid; urgency=low

  * Fix for manual handlers for defrag and recover-dc jobs creation
  * Fix for cocaine worker timeouts on job creation
  * Refactored minion states update process

 -- Andrey Vasilenkov <indigo@yandex-team.ru>  Wed, 14 Jan 2015 16:44:18 +0300

mastermind (2.15.17) lucid; urgency=low

  * Increased cocaine worker pool-limit to 7

 -- Andrey Vasilenkov <indigo@yandex-team.ru>  Tue, 13 Jan 2015 20:43:40 +0300

mastermind (2.15.16) lucid; urgency=low

  * Increased worker heartbeat timeout to 240s

 -- Andrey Vasilenkov <indigo@yandex-team.ru>  Tue, 13 Jan 2015 18:27:19 +0300

mastermind (2.15.15) lucid; urgency=low

  * Temporary decreased jobs prefetch time span

 -- Andrey Vasilenkov <indigo@yandex-team.ru>  Tue, 13 Jan 2015 14:55:54 +0300

mastermind (2.15.14) lucid; urgency=low

  * Minor logging cleaning

 -- Andrey Vasilenkov <indigo@yandex-team.ru>  Tue, 13 Jan 2015 12:53:16 +0300

mastermind (2.15.13) lucid; urgency=low

  * Decreased cocaine pool-limit to 3

 -- Andrey Vasilenkov <indigo@yandex-team.ru>  Mon, 12 Jan 2015 20:34:19 +0300

mastermind (2.15.12) lucid; urgency=low

  * Job processing can be started as soon as minions states has been fetched from all hosts with executing minion tasks according to job processor data
  * Fix for invalid checking of minions history records

 -- Andrey Vasilenkov <indigo@yandex-team.ru>  Mon, 12 Jan 2015 20:07:54 +0300

mastermind (2.15.11) lucid; urgency=low

  * Start task threads after cocaine worker has been initialized

 -- Andrey Vasilenkov <indigo@yandex-team.ru>  Fri, 09 Jan 2015 19:18:53 +0300

mastermind (2.15.10) lucid; urgency=low

  * Infrastructure procedures logging improved

 -- Andrey Vasilenkov <indigo@yandex-team.ru>  Fri, 09 Jan 2015 18:26:10 +0300

mastermind (2.15.9) lucid; urgency=low

  * Startup timeout temporarily increased
  * Excessive logging removed

 -- Andrey Vasilenkov <indigo@yandex-team.ru>  Fri, 02 Jan 2015 02:44:08 +0300

mastermind (2.15.8) lucid; urgency=low

  * Added handler execution time to logs

 -- Andrey Vasilenkov <indigo@yandex-team.ru>  Wed, 24 Dec 2014 15:48:54 +0300

mastermind (2.15.7) lucid; urgency=low

  * Fix for recovery jobs queue fill

 -- Andrey Vasilenkov <indigo@yandex-team.ru>  Tue, 23 Dec 2014 16:05:36 +0300

mastermind (2.15.6) lucid; urgency=low

  * Fix for indexes batch reader

 -- Andrey Vasilenkov <indigo@yandex-team.ru>  Tue, 23 Dec 2014 14:28:14 +0300

mastermind (2.15.5) lucid; urgency=low

  * Misprint fixed

 -- Andrey Vasilenkov <indigo@yandex-team.ru>  Mon, 22 Dec 2014 18:49:02 +0300

mastermind (2.15.4) lucid; urgency=low

  * Misprint fixed

 -- Andrey Vasilenkov <indigo@yandex-team.ru>  Mon, 22 Dec 2014 18:47:00 +0300

mastermind (2.15.3) lucid; urgency=low

  * Fix for recovery jobs refactoring

 -- Andrey Vasilenkov <indigo@yandex-team.ru>  Mon, 22 Dec 2014 18:39:23 +0300

mastermind (2.15.2) lucid; urgency=low

  * Recover dc planner refactored a little bit
  * Do not take jobs global lock on job cancelling

 -- Andrey Vasilenkov <indigo@yandex-team.ru>  Mon, 22 Dec 2014 17:47:55 +0300

mastermind (2.15.1) lucid; urgency=low

  * Added optional flag for considering namespace broken when its' groups has unequal total space

 -- Andrey Vasilenkov <indigo@yandex-team.ru>  Fri, 19 Dec 2014 14:31:33 +0300

mastermind (2.14.17) lucid; urgency=low

  * Logging for tagged records

 -- Andrey Vasilenkov <indigo@yandex-team.ru>  Thu, 18 Dec 2014 19:47:14 +0300

mastermind (2.14.16) lucid; urgency=low

  * Job handler for getting jobs by job ids

 -- Andrey Vasilenkov <indigo@yandex-team.ru>  Thu, 18 Dec 2014 15:22:30 +0300

mastermind (2.14.15) lucid; urgency=low

  * Use max executing recover dc jobs limit in planner

 -- Andrey Vasilenkov <indigo@yandex-team.ru>  Mon, 15 Dec 2014 19:57:10 +0300

mastermind (2.14.14) lucid; urgency=low

  * Recover dc: limited job creation

 -- Andrey Vasilenkov <indigo@yandex-team.ru>  Mon, 15 Dec 2014 19:44:06 +0300

mastermind (2.14.13) lucid; urgency=low

  * No approving for recovery jobs

 -- Andrey Vasilenkov <indigo@yandex-team.ru>  Mon, 15 Dec 2014 19:22:40 +0300

mastermind (2.14.12) lucid; urgency=low

  * Do not take global jobs lock on jobs' approving

 -- Andrey Vasilenkov <indigo@yandex-team.ru>  Mon, 15 Dec 2014 18:45:43 +0300

mastermind (2.14.11) lucid; urgency=low

  * Minor misprint

 -- Andrey Vasilenkov <indigo@yandex-team.ru>  Sat, 13 Dec 2014 20:20:52 +0300

mastermind (2.14.10) lucid; urgency=low

  * Minor misprint

 -- Andrey Vasilenkov <indigo@yandex-team.ru>  Fri, 12 Dec 2014 19:22:17 +0300

mastermind (2.14.9) lucid; urgency=low

  * Checking move jobs for dc sharing prevention before starting

 -- Andrey Vasilenkov <indigo@yandex-team.ru>  Fri, 12 Dec 2014 19:09:16 +0300

mastermind (2.14.8) lucid; urgency=low

  * Misprint fixed

 -- Andrey Vasilenkov <indigo@yandex-team.ru>  Thu, 11 Dec 2014 18:42:25 +0300

mastermind (2.14.7) lucid; urgency=low

  * Misprint fixed

 -- Andrey Vasilenkov <indigo@yandex-team.ru>  Thu, 11 Dec 2014 18:33:41 +0300

mastermind (2.14.6) lucid; urgency=low

  * Cluster lock and couple data updating before deleting namespace

 -- Andrey Vasilenkov <indigo@yandex-team.ru>  Thu, 11 Dec 2014 18:29:02 +0300

mastermind (2.14.5) lucid; urgency=low

  * Namespace settings service flags and options implemented

 -- Andrey Vasilenkov <indigo@yandex-team.ru>  Thu, 11 Dec 2014 17:36:02 +0300

mastermind (2.14.4) lucid; urgency=low

  * Read-only backends support and new move job workflow with making source group read-only instead of disabling

 -- Andrey Vasilenkov <indigo@yandex-team.ru>  Thu, 11 Dec 2014 15:08:43 +0300

mastermind (2.14.3) lucid; urgency=low

  * Checking busy uncoupled groups before selecting uncouple group for group restoring

 -- Andrey Vasilenkov <indigo@yandex-team.ru>  Mon, 08 Dec 2014 19:46:01 +0300

mastermind (2.14.2) lucid; urgency=low

  * Optional parameter for search-by-path for search only within the last history record

 -- Andrey Vasilenkov <indigo@yandex-team.ru>  Mon, 08 Dec 2014 18:03:20 +0300

mastermind (2.14.1) lucid; urgency=low

  * Support for search-by-path * syntax

 -- Andrey Vasilenkov <indigo@yandex-team.ru>  Mon, 08 Dec 2014 16:56:51 +0300

mastermind (2.13.5) lucid; urgency=low

  * Recover job: do not perform defrag tasks before actual recovery starts
  * Added -M and -L options to recover dc task

 -- Andrey Vasilenkov <indigo@yandex-team.ru>  Wed, 10 Dec 2014 14:56:25 +0300

mastermind (2.13.4) lucid; urgency=low

  * Fix for statistics updating

 -- Andrey Vasilenkov <indigo@yandex-team.ru>  Tue, 09 Dec 2014 17:06:09 +0300

mastermind (2.13.3) lucid; urgency=low

  * Restore group job can now select appropriate uncouple group and merge several into one if necessary

 -- Andrey Vasilenkov <indigo@yandex-team.ru>  Fri, 05 Dec 2014 16:55:10 +0300

mastermind (2.13.2) lucid; urgency=low

  * Updating namespace settings when building couples
  * Convert couple meta script updated

 -- Andrey Vasilenkov <indigo@yandex-team.ru>  Tue, 02 Dec 2014 16:14:20 +0300

mastermind (2.13.1) lucid; urgency=low

  * Moved 'frozen' setting from couple meta key to group meta key

 -- Andrey Vasilenkov <indigo@yandex-team.ru>  Mon, 01 Dec 2014 19:49:32 +0300

mastermind (2.12.2) lucid; urgency=low

  * Fix for couple build handler timeout

 -- Andrey Vasilenkov <indigo@yandex-team.ru>  Fri, 28 Nov 2014 19:11:13 +0300

mastermind (2.12.1) lucid; urgency=low

  * Group restore job implemented
  * Cmd restore deprecated
  * Optimized statistics updating

 -- Andrey Vasilenkov <indigo@yandex-team.ru>  Fri, 28 Nov 2014 16:11:45 +0300

mastermind (2.11.4) lucid; urgency=low

  * Temporary increased mastermind startup time to 120 sec

 -- Andrey Vasilenkov <indigo@yandex-team.ru>  Thu, 27 Nov 2014 16:25:53 +0300

mastermind (2.11.3) lucid; urgency=low

  * Fix for couple build mastermind utils

 -- Andrey Vasilenkov <indigo@yandex-team.ru>  Fri, 21 Nov 2014 19:09:02 +0300

mastermind (2.11.2) lucid; urgency=low

  * Fix for default locking sync manager

 -- Andrey Vasilenkov <indigo@yandex-team.ru>  Fri, 21 Nov 2014 18:47:46 +0300

mastermind (2.11.1) lucid; urgency=low

  * New couple builder

 -- Andrey Vasilenkov <indigo@yandex-team.ru>  Fri, 21 Nov 2014 16:55:14 +0300

mastermind (2.10.2) lucid; urgency=low

  * Do not use integer size for weights dictionary for json-compatibility

 -- Andrey Vasilenkov <indigo@yandex-team.ru>  Thu, 13 Nov 2014 19:08:42 +0300

mastermind (2.10.1) lucid; urgency=low

  * Ns setup: removed signature port option
  * Additional verbose couple status
  * Config option for forbidding namespaces without settings - couples of such namespaces will be considered BROKEN
  * get_namespaces_states handle that combines all namespace state as one dict
  * Ns setup: removed storage-location option
  * Fix for uniform auth-keys format

 -- Andrey Vasilenkov <indigo@yandex-team.ru>  Mon, 10 Nov 2014 19:08:16 +0300

mastermind (2.9.92) lucid; urgency=low

  * Temporary removed additional node stale checking in balancer itself

 -- Andrey Vasilenkov <indigo@yandex-team.ru>  Thu, 13 Nov 2014 00:28:04 +0300

mastermind (2.9.91) lucid; urgency=low

  * Statistics stale status is checked only when statistics is updated
  * get_namespaces_states handle that combines all namespace state as one dict
  * Ns setup: removed storage-location option
  * Fix for uniform auth-keys format
  * Ns setup: storage-location is a boolean flag now

 -- Andrey Vasilenkov <indigo@yandex-team.ru>  Wed, 12 Nov 2014 20:04:23 +0300

mastermind (2.9.90) lucid; urgency=low

  * Job status handle

 -- Andrey Vasilenkov <indigo@yandex-team.ru>  Fri, 07 Nov 2014 18:36:41 +0300

mastermind (2.9.89) lucid; urgency=low

  * Distinct BROKEN status for couples and groups that have forbidden configuration
  * Config flags for forbidding dht and dc sharing among groups
  * Dependencies updated

 -- Andrey Vasilenkov <indigo@yandex-team.ru>  Thu, 06 Nov 2014 18:04:45 +0300

mastermind (2.9.88) lucid; urgency=low

  * Cmd restore: reconfiguring elliptics before starting node backend

 -- Andrey Vasilenkov <indigo@yandex-team.ru>  Wed, 05 Nov 2014 17:05:35 +0300

mastermind (2.9.87) lucid; urgency=low

  * Cluster global lock and update before changing its state (couple build and couple break)

 -- Andrey Vasilenkov <indigo@yandex-team.ru>  Tue, 04 Nov 2014 20:15:41 +0300

mastermind (2.9.86) lucid; urgency=low

  * Namespace settings using tagged indexes

 -- Andrey Vasilenkov <indigo@yandex-team.ru>  Sat, 01 Nov 2014 15:28:56 +0300

mastermind (2.9.85) lucid; urgency=low

  * Fixed broken couples status update in case of coupled groups having different namespaces
  * Configurable node backend stat stale timeout

 -- Andrey Vasilenkov <indigo@yandex-team.ru>  Fri, 31 Oct 2014 16:15:48 +0300

mastermind (2.9.84) lucid; urgency=low

  * Fix for free effective space info handle

 -- Andrey Vasilenkov <indigo@yandex-team.ru>  Wed, 29 Oct 2014 19:28:39 +0300

mastermind (2.9.83) lucid; urgency=low

  * Fix for namespace-aware handlers that can fail because of the broken couples
  * Cocaine framework dependencies

 -- Andrey Vasilenkov <indigo@yandex-team.ru>  Wed, 29 Oct 2014 18:51:52 +0300

mastermind (2.9.82) lucid; urgency=low

  * Mastermind util reconnects automatically on DisconnectionError of cocaine Service
  * Minions status fetching configurable timeout
  * Workaround for minions state update
  * Indexes uses batched read latest requests insted of a bulk read

 -- Andrey Vasilenkov <indigo@yandex-team.ru>  Wed, 29 Oct 2014 17:41:05 +0300

mastermind (2.9.81) lucid; urgency=low

  * Reserved space option for namespaces

 -- Andrey Vasilenkov <indigo@yandex-team.ru>  Tue, 28 Oct 2014 17:28:45 +0300

mastermind (2.9.80) lucid; urgency=low

  * Added alive and removed records counters

 -- Andrey Vasilenkov <indigo@yandex-team.ru>  Mon, 27 Oct 2014 18:03:18 +0300

mastermind (2.9.79) lucid; urgency=low

  * Rearranged locks acquiring

 -- Andrey Vasilenkov <indigo@yandex-team.ru>  Fri, 24 Oct 2014 16:33:44 +0400

mastermind (2.9.78) lucid; urgency=low

  * Do not share locks among different threads, this can cause unwanted sideeffects
  * Recover dc task: decreased number of threads by one to leave one group in couple available for data reads and writes

 -- Andrey Vasilenkov <indigo@yandex-team.ru>  Fri, 24 Oct 2014 15:44:26 +0400

mastermind (2.9.77) lucid; urgency=low

  * One more zero-weight couple fix

 -- Andrey Vasilenkov <indigo@yandex-team.ru>  Wed, 22 Oct 2014 15:10:53 +0400

mastermind (2.9.76) lucid; urgency=low

  * Ultimate fix for zero-weight couples

 -- Andrey Vasilenkov <indigo@yandex-team.ru>  Wed, 22 Oct 2014 14:07:49 +0400

mastermind (2.9.75) lucid; urgency=low

  * Fix for minions ready state

 -- Andrey Vasilenkov <indigo@yandex-team.ru>  Tue, 21 Oct 2014 19:02:16 +0400

mastermind (2.9.74) lucid; urgency=low

  * Misprints

 -- Andrey Vasilenkov <indigo@yandex-team.ru>  Tue, 21 Oct 2014 18:16:11 +0400

mastermind (2.9.73) lucid; urgency=low

  * Fix for blob max size stats

 -- Andrey Vasilenkov <indigo@yandex-team.ru>  Tue, 21 Oct 2014 16:12:16 +0400

mastermind (2.9.72) lucid; urgency=low

  * Do not create defrag jobs if not enough free space on any node backend
  * Max blob size as node backend statistics parameter
  * Couple defrag check timeout increased to 2 days
  * Using dstat error from elliptics monitor stat

 -- Andrey Vasilenkov <indigo@yandex-team.ru>  Tue, 21 Oct 2014 14:56:02 +0400

mastermind (2.9.71) lucid; urgency=low

  * Redirect namespace options
  * Json output for group search-by-path handle

 -- Andrey Vasilenkov <indigo@yandex-team.ru>  Mon, 20 Oct 2014 18:08:18 +0400

mastermind (2.9.70) lucid; urgency=low

  * Minions gzip turned on

 -- Andrey Vasilenkov <indigo@yandex-team.ru>  Mon, 20 Oct 2014 16:16:41 +0400

mastermind (2.9.69) lucid; urgency=low

  * Couple defrag planner uses records removed size to select couples to defrag

 -- Andrey Vasilenkov <indigo@yandex-team.ru>  Fri, 17 Oct 2014 18:51:02 +0400

mastermind (2.9.68) lucid; urgency=low

  * Couple defragmentation planner

 -- Andrey Vasilenkov <indigo@yandex-team.ru>  Fri, 17 Oct 2014 15:17:52 +0400

mastermind (2.9.67) lucid; urgency=low

   * Couple defragmentation job

 -- Andrey Vasilenkov <indigo@yandex-team.ru>  Thu, 16 Oct 2014 16:24:57 +0400

mastermind (2.9.66) lucid; urgency=low

  * Misprints

 -- Andrey Vasilenkov <indigo@yandex-team.ru>  Wed, 15 Oct 2014 19:37:55 +0400

mastermind (2.9.65) lucid; urgency=low

  * Jobs locks are performed on job creation
  * Fix for tree map generation for flowmastermind

 -- Andrey Vasilenkov <indigo@yandex-team.ru>  Wed, 15 Oct 2014 16:35:09 +0400

mastermind (2.9.64) lucid; urgency=low

  * Move jobs: check src couple status before stopping node backend
  * Fix for move jobs tasks order
  * Check for last error to prevent lock acquire errors duplication
  * Defrag tasks for recover dc jobs added

 -- Andrey Vasilenkov <indigo@yandex-team.ru>  Tue, 14 Oct 2014 16:22:36 +0400

mastermind (2.9.63) lucid; urgency=low

  * Added features to namespace settings with two options: multipart-content-length-threshold and select-couple-to-upload
  * Fix for zookeeper lock release when failed to process job

 -- Andrey Vasilenkov <indigo@yandex-team.ru>  Mon, 13 Oct 2014 18:37:41 +0400

mastermind (2.9.62) lucid; urgency=low

  * Fix for couple repair

 -- Andrey Vasilenkov <indigo@yandex-team.ru>  Sun, 12 Oct 2014 23:06:15 +0400

mastermind (2.9.61) lucid; urgency=low

  * Minions status fetch fixed

 -- Andrey Vasilenkov <indigo@yandex-team.ru>  Sun, 12 Oct 2014 14:48:02 +0400

mastermind (2.9.60) lucid; urgency=low

  * Removed minions ready percentage, 100% minion response is required

 -- Andrey Vasilenkov <indigo@yandex-team.ru>  Fri, 10 Oct 2014 13:33:18 +0400

mastermind (2.9.59) lucid; urgency=low

  * Profile name fix in mastermind deployment script
  * Fix for max group number inconsistency

 -- Andrey Vasilenkov <indigo@yandex-team.ru>  Thu, 09 Oct 2014 17:46:00 +0400

mastermind (2.9.58) lucid; urgency=low

  * Detaching node backend from uncoupled group on move job completion

 -- Andrey Vasilenkov <indigo@yandex-team.ru>  Thu, 09 Oct 2014 16:30:33 +0400

mastermind (2.9.57) lucid; urgency=low

  * Separate max executing jobs counters per job type
  * Json output fix for mastermind util

 -- Andrey Vasilenkov <indigo@yandex-team.ru>  Thu, 09 Oct 2014 15:06:32 +0400

mastermind (2.9.56) lucid; urgency=low

  * Fix for flowmastermind statistics

 -- Andrey Vasilenkov <indigo@yandex-team.ru>  Wed, 08 Oct 2014 21:01:03 +0400

mastermind (2.9.55) lucid; urgency=low

  * Fix for flowmastermind statistics

 -- Andrey Vasilenkov <indigo@yandex-team.ru>  Wed, 08 Oct 2014 20:44:54 +0400

mastermind (2.9.54) lucid; urgency=low

  * Additional checking for busy hosts

 -- Andrey Vasilenkov <indigo@yandex-team.ru>  Wed, 08 Oct 2014 19:18:04 +0400

mastermind (2.9.53) lucid; urgency=low

  * Misprint fixed

 -- Andrey Vasilenkov <indigo@yandex-team.ru>  Wed, 08 Oct 2014 18:39:51 +0400

mastermind (2.9.52) lucid; urgency=low

  * Misprint fixed

 -- Andrey Vasilenkov <indigo@yandex-team.ru>  Wed, 08 Oct 2014 18:29:59 +0400

mastermind (2.9.51) lucid; urgency=low

  * Fix for job move planning

 -- Andrey Vasilenkov <indigo@yandex-team.ru>  Wed, 08 Oct 2014 18:08:14 +0400

mastermind (2.9.50) lucid; urgency=low

  * Jobs tagging optimized

 -- Andrey Vasilenkov <indigo@yandex-team.ru>  Wed, 08 Oct 2014 17:47:41 +0400

mastermind (2.9.49) lucid; urgency=low

  * Usage of tag secondary indexes

 -- Andrey Vasilenkov <indigo@yandex-team.ru>  Tue, 07 Oct 2014 20:01:43 +0400

mastermind (2.9.48) lucid; urgency=low

  * Fix for zk lock acquirings

 -- Andrey Vasilenkov <indigo@yandex-team.ru>  Mon, 06 Oct 2014 18:54:14 +0400

mastermind (2.9.47) lucid; urgency=low

  * Fix for zk lock acquirings

 -- Andrey Vasilenkov <indigo@yandex-team.ru>  Mon, 06 Oct 2014 18:43:01 +0400

mastermind (2.9.46) lucid; urgency=low

  * Fix for zk lock acquirings

 -- Andrey Vasilenkov <indigo@yandex-team.ru>  Mon, 06 Oct 2014 18:32:22 +0400

mastermind (2.9.45) lucid; urgency=low

  * Fix for zk lock acquirings

 -- Andrey Vasilenkov <indigo@yandex-team.ru>  Mon, 06 Oct 2014 17:58:13 +0400

mastermind (2.9.44) lucid; urgency=low

  * Fix for zk lock acquirings

 -- Andrey Vasilenkov <indigo@yandex-team.ru>  Mon, 06 Oct 2014 17:44:54 +0400

mastermind (2.9.43) lucid; urgency=low

  * Minor bugs fixed

 -- Andrey Vasilenkov <indigo@yandex-team.ru>  Thu, 02 Oct 2014 08:59:09 +0400

mastermind (2.9.42) lucid; urgency=low

  * Remove path and migrate dst dir for move jobs

 -- Andrey Vasilenkov <indigo@yandex-team.ru>  Wed, 01 Oct 2014 19:04:04 +0400

mastermind (2.9.41) lucid; urgency=low

  * Fix for namespace statistics fetching

 -- Andrey Vasilenkov <indigo@yandex-team.ru>  Wed, 01 Oct 2014 17:29:12 +0400

mastermind (2.9.40) lucid; urgency=low

  * Wait timeout for dnet_client minion commands

 -- Andrey Vasilenkov <indigo@yandex-team.ru>  Tue, 30 Sep 2014 19:57:17 +0400

mastermind (2.9.39) lucid; urgency=low

  * Use timeout for zookeeper locks

 -- Andrey Vasilenkov <indigo@yandex-team.ru>  Tue, 30 Sep 2014 14:26:28 +0400

mastermind (2.9.38) lucid; urgency=low

  * Move jobs planner: take lost space instead of moved data size into consideration

 -- Andrey Vasilenkov <indigo@yandex-team.ru>  Mon, 29 Sep 2014 15:14:44 +0400

mastermind (2.9.37) lucid; urgency=low

  * Create maximum one move job per host
  * Do not process jobs till minions status is fetched

 -- Andrey Vasilenkov <indigo@yandex-team.ru>  Fri, 26 Sep 2014 13:04:21 +0400

mastermind (2.9.36) lucid; urgency=low

  * Minor fixes

 -- Andrey Vasilenkov <indigo@yandex-team.ru>  Thu, 25 Sep 2014 14:46:47 +0400

mastermind (2.9.35) lucid; urgency=low

  * Fix for selecting src and dst datacenters for move jobs

 -- Andrey Vasilenkov <indigo@yandex-team.ru>  Thu, 25 Sep 2014 14:06:45 +0400

mastermind (2.9.34) lucid; urgency=low

  * More logging

 -- Andrey Vasilenkov <indigo@yandex-team.ru>  Thu, 25 Sep 2014 12:49:21 +0400

mastermind (2.9.33) lucid; urgency=low

  * temporary proxy fix to prevent bad response caching

 -- Andrey Vasilenkov <indigo@yandex-team.ru>  Wed, 24 Sep 2014 18:54:46 +0400

mastermind (2.9.32) lucid; urgency=low

  * New algorithm for move jobs generation
  * Minor bug fixes

 -- Andrey Vasilenkov <indigo@yandex-team.ru>  Wed, 24 Sep 2014 17:51:09 +0400

mastermind (2.9.31) lucid; urgency=low

  * create_group_ids uses new service name

 -- Andrey Vasilenkov <indigo@yandex-team.ru>  Wed, 24 Sep 2014 14:28:17 +0400

mastermind (2.9.30) lucid; urgency=low

  * cmd restore should now work with old history records

 -- Andrey Vasilenkov <indigo@yandex-team.ru>  Wed, 24 Sep 2014 12:11:26 +0400

mastermind (2.9.29) lucid; urgency=low

  * Fix for zookeeper lock ensuring path

 -- Andrey Vasilenkov <indigo@yandex-team.ru>  Tue, 23 Sep 2014 13:53:35 +0400

mastermind (2.9.28) lucid; urgency=low

  * Failover in case of bad monitor_stat for node and/or node_backend

 -- Andrey Vasilenkov <indigo@yandex-team.ru>  Mon, 22 Sep 2014 15:28:25 +0400

mastermind (2.9.27) lucid; urgency=low

  * Less logs

 -- Andrey Vasilenkov <indigo@yandex-team.ru>  Thu, 18 Sep 2014 17:56:02 +0400

mastermind (2.9.26) lucid; urgency=low

  * More logs

 -- Andrey Vasilenkov <indigo@yandex-team.ru>  Thu, 18 Sep 2014 17:30:44 +0400

mastermind (2.9.25) lucid; urgency=low

  * Log fix

 -- Andrey Vasilenkov <indigo@yandex-team.ru>  Thu, 18 Sep 2014 17:18:15 +0400

mastermind (2.9.24) lucid; urgency=low

  * Logging invalid backend statistics

 -- Andrey Vasilenkov <indigo@yandex-team.ru>  Thu, 18 Sep 2014 17:05:59 +0400

mastermind (2.9.23) lucid; urgency=low

  * Search group by hostname and path

 -- Andrey Vasilenkov <indigo@yandex-team.ru>  Wed, 17 Sep 2014 21:16:14 +0400

mastermind (2.9.22) lucid; urgency=low

  * Namespace couple weights are considered valid only if there is more than min_units of writeable couples
  * Namespace settings for min-units number

 -- Andrey Vasilenkov <indigo@yandex-team.ru>  Tue, 16 Sep 2014 19:30:54 +0400

mastermind (2.9.21) lucid; urgency=low

  * Storage location option for namespace setup
  * Required parameters for couple build command: namespace and initial state

 -- Andrey Vasilenkov <indigo@yandex-team.ru>  Mon, 15 Sep 2014 15:31:32 +0400

mastermind (2.9.20) lucid; urgency=low

  * Groups key count for recovery jobs

 -- Andrey Vasilenkov <indigo@yandex-team.ru>  Fri, 12 Sep 2014 15:30:24 +0400

mastermind (2.9.19) lucid; urgency=low

  * Minor fix

 -- Andrey Vasilenkov <indigo@yandex-team.ru>  Fri, 12 Sep 2014 13:48:22 +0400

mastermind (2.9.18) lucid; urgency=low

  * Additional option of processes number for recovery job

 -- Andrey Vasilenkov <indigo@yandex-team.ru>  Fri, 12 Sep 2014 13:17:16 +0400

mastermind (2.9.17) lucid; urgency=low

  * Minor fix

 -- Andrey Vasilenkov <indigo@yandex-team.ru>  Thu, 11 Sep 2014 16:58:42 +0400

mastermind (2.9.16) lucid; urgency=low

  * Additional parameters for recovery dc

 -- Andrey Vasilenkov <indigo@yandex-team.ru>  Thu, 11 Sep 2014 16:51:51 +0400

mastermind (2.9.15) lucid; urgency=low

  * Fix for setting task start time

 -- Andrey Vasilenkov <indigo@yandex-team.ru>  Mon, 08 Sep 2014 14:50:13 +0400

mastermind (2.9.14) lucid; urgency=low

  * Use all remotes when creating recovery dc jobs

 -- Andrey Vasilenkov <indigo@yandex-team.ru>  Fri, 05 Sep 2014 18:13:46 +0400

mastermind (2.9.13) lucid; urgency=low

  * Minor fix

 -- Andrey Vasilenkov <indigo@yandex-team.ru>  Fri, 05 Sep 2014 15:43:36 +0400

mastermind (2.9.12) lucid; urgency=low

  * Implemented recover dc jobs

 -- Andrey Vasilenkov <indigo@yandex-team.ru>  Fri, 05 Sep 2014 15:31:40 +0400

mastermind (2.9.11) lucid; urgency=low

  * Compatible fetching eblob path from config

 -- Andrey Vasilenkov <indigo@yandex-team.ru>  Thu, 04 Sep 2014 12:42:34 +0400

mastermind (2.9.10) lucid; urgency=low

  * Fix for fetching the list of all namespaces when there are broken couples
  * Support of new elliptics 26 monitor stat format

 -- Andrey Vasilenkov <indigo@yandex-team.ru>  Wed, 03 Sep 2014 17:32:57 +0400

mastermind (2.9.9) lucid; urgency=low

  * Tasks fixes

 -- Andrey Vasilenkov <indigo@yandex-team.ru>  Thu, 28 Aug 2014 13:55:09 +0400

mastermind (2.9.8) lucid; urgency=low

  * Jobs fixes

 -- Andrey Vasilenkov <indigo@yandex-team.ru>  Thu, 28 Aug 2014 11:53:23 +0400

mastermind (2.9.7) lucid; urgency=low

  * Fix for jobs processor logs messages

 -- Andrey Vasilenkov <indigo@yandex-team.ru>  Tue, 26 Aug 2014 19:40:37 +0400

mastermind (2.9.6) lucid; urgency=low

  * Manual move job creation: checking uncoupled group dc
  * Fix for application name parameter for console util

 -- Andrey Vasilenkov <indigo@yandex-team.ru>  Tue, 26 Aug 2014 16:39:27 +0400

mastermind (2.9.5) lucid; urgency=low

  * Tasks parameters for minions updated to using node backends

 -- Andrey Vasilenkov <indigo@yandex-team.ru>  Mon, 25 Aug 2014 16:28:27 +0400

mastermind (2.9.4) lucid; urgency=low

  * Cache handlers turned back on
  * Using only necessary monitor stat categories

 -- Andrey Vasilenkov <indigo@yandex-team.ru>  Mon, 25 Aug 2014 11:01:18 +0400

mastermind (2.9.3) lucid; urgency=low

  * Fix for mixing old and new history records

 -- Andrey Vasilenkov <indigo@yandex-team.ru>  Fri, 22 Aug 2014 17:11:34 +0400

mastermind (2.9.2) lucid; urgency=low

  * Fix for deployment script

 -- Andrey Vasilenkov <indigo@yandex-team.ru>  Fri, 22 Aug 2014 13:43:32 +0400

mastermind (2.9.1) lucid; urgency=low

  * Optional mastermind app name for mastermind util

 -- Andrey Vasilenkov <indigo@yandex-team.ru>  Fri, 22 Aug 2014 12:37:16 +0400

mastermind (2.9.0) lucid; urgency=low

  * Support for elliptics26

 -- Andrey Vasilenkov <indigo@yandex-team.ru>  Thu, 21 Aug 2014 18:57:53 +0400

mastermind (2.8.49) lucid; urgency=low

  * Storage location option for namespace setup
  * Required parameters for couple build command: namespace and initial state

 -- Andrey Vasilenkov <indigo@yandex-team.ru>  Mon, 15 Sep 2014 15:28:50 +0400

mastermind (2.8.48) lucid; urgency=low

  * Group weights handler accepts namespace as optional parameter

 -- Andrey Vasilenkov <indigo@yandex-team.ru>  Fri, 12 Sep 2014 17:32:30 +0400

mastermind (2.8.47) lucid; urgency=low

  * Fix for minion nc http fetcher

 -- Andrey Vasilenkov <indigo@yandex-team.ru>  Wed, 10 Sep 2014 18:08:33 +0400

mastermind (2.8.46) lucid; urgency=low

  * Fix for empty couples namespace

 -- Andrey Vasilenkov <indigo@yandex-team.ru>  Tue, 09 Sep 2014 16:52:50 +0400

mastermind (2.8.45) lucid; urgency=low

  * Added optional move task for move jobs
  * Fix for applying smoother plan simultaneously from several workers
  * Handler for elliptics remote nodes list

 -- Andrey Vasilenkov <indigo@yandex-team.ru>  Wed, 20 Aug 2014 17:38:25 +0400

mastermind (2.8.44) lucid; urgency=low

  * Additional checkings for move jobs: number of keys of uncoupled group

 -- Andrey Vasilenkov <indigo@yandex-team.ru>  Thu, 14 Aug 2014 12:47:09 +0400

mastermind (2.8.43) lucid; urgency=low

  * Fix for couple build with all n groups are mandatory

 -- Andrey Vasilenkov <indigo@yandex-team.ru>  Wed, 13 Aug 2014 16:27:13 +0400

mastermind (2.8.42) lucid; urgency=low

  * Fix for couple info namespace key

 -- Andrey Vasilenkov <indigo@yandex-team.ru>  Tue, 12 Aug 2014 17:19:45 +0400

mastermind (2.8.41) lucid; urgency=low

  * Explicit family for elliptics nodes

 -- Andrey Vasilenkov <indigo@yandex-team.ru>  Tue, 12 Aug 2014 16:34:29 +0400

mastermind (2.8.40) lucid; urgency=low

  * Fix for couple broken namespace checking
  * Implemented broken jobs and dedicated node stop tasks for enhanced checking

 -- Andrey Vasilenkov <indigo@yandex-team.ru>  Tue, 12 Aug 2014 15:53:54 +0400
mastermind (2.8.39) lucid; urgency=low

  * Jobs logging changed
  * Syncing infrastructure state before updating

 -- Andrey Vasilenkov <indigo@yandex-team.ru>  Mon, 11 Aug 2014 16:25:39 +0400

mastermind (2.8.38) lucid; urgency=low

  * Creation of +N nonoverlapping couples if dcs are available

 -- Andrey Vasilenkov <indigo@yandex-team.ru>  Fri, 08 Aug 2014 19:43:38 +0400

mastermind (2.8.37) lucid; urgency=low

  * Update namespaces settings by default, overwrite is optional
  * Prefer using group with the most alive keys number for restoration
  * Creation of +N nonoverlapping couples if dcs are available
  * Independent timeout for elliptics nodes and elliptics meta nodes

 -- Andrey Vasilenkov <indigo@yandex-team.ru>  Thu, 07 Aug 2014 16:10:57 +0400

mastermind (2.8.36) lucid; urgency=low

  * Filtering groups by total space for building couples
  * All space counters of namespaces statistics as integers (bytes)
  * Additional parameter for move jobs: group file path for removal

 -- Andrey Vasilenkov <indigo@yandex-team.ru>  Tue, 05 Aug 2014 17:58:56 +0400

mastermind (2.8.35) lucid; urgency=low

  * Fix for minions commands status processing

 -- Andrey Vasilenkov <indigo@yandex-team.ru>  Mon, 04 Aug 2014 15:18:24 +0400

mastermind (2.8.34) lucid; urgency=low

  * Namespaces statistics handle
  * Creating groups move tasks is disabled by default
  * Minor fixes

 -- Andrey Vasilenkov <indigo@yandex-team.ru>  Fri, 01 Aug 2014 14:40:33 +0400

mastermind (2.8.33) lucid; urgency=low

  * Fix for cocaine app deployment

 -- Andrey Vasilenkov <indigo@yandex-team.ru>  Thu, 31 Jul 2014 12:57:17 +0400

mastermind (2.8.32) lucid; urgency=low

  * Jobs processing turned on
  * Treemap filtering
  * Outages statistics

 -- Andrey Vasilenkov <indigo@yandex-team.ru>  Wed, 30 Jul 2014 19:02:53 +0400

mastermind (2.8.31) lucid; urgency=low

  * Fix for namespace balancer couple weights

 -- Andrey Vasilenkov <indigo@yandex-team.ru>  Fri, 18 Jul 2014 14:49:14 +0400

mastermind (2.8.30) lucid; urgency=low

  * Fix for cmd restore status fetching, added retries
  * Content length threshold namespace settings
  * Fix for statistics of groups with no nodes

 -- Andrey Vasilenkov <indigo@yandex-team.ru>  Wed, 16 Jul 2014 15:55:46 +0400

mastermind (2.8.29) lucid; urgency=low

  * Group restore updated: checking for DHT rings and starting node up after restoration

 -- Andrey Vasilenkov <indigo@yandex-team.ru>  Thu, 10 Jul 2014 17:23:03 +0400

mastermind (2.8.28) lucid; urgency=low

  * Temporary disabled new modules

 -- Andrey Vasilenkov <indigo@yandex-team.ru>  Wed, 09 Jul 2014 19:34:45 +0400

mastermind (2.8.27) lucid; urgency=low

  * Fix for elliptics id transforming

 -- Andrey Vasilenkov <indigo@yandex-team.ru>  Wed, 09 Jul 2014 19:29:19 +0400

mastermind (2.8.26) lucid; urgency=low

  * Fix for metakey parallel read

 -- Andrey Vasilenkov <indigo@yandex-team.ru>  Wed, 09 Jul 2014 19:22:11 +0400

mastermind (2.8.25) lucid; urgency=low

  * Fix for ns settings fetching from elliptics indexes

 -- Andrey Vasilenkov <indigo@yandex-team.ru>  Wed, 09 Jul 2014 12:26:24 +0400

mastermind (2.8.24) lucid; urgency=low

  * Settings for elliptics client pools in mastermind config

 -- Andrey Vasilenkov <indigo@yandex-team.ru>  Thu, 03 Jul 2014 17:34:51 +0400

mastermind (2.8.23) lucid; urgency=low

  * Fix for cocaine crashlog content

 -- Andrey Vasilenkov <indigo@yandex-team.ru>  Tue, 24 Jun 2014 16:55:28 +0400

mastermind (2.8.22) lucid; urgency=low

  * Multipurpose authkey namespace settings

 -- Andrey Vasilenkov <indigo@yandex-team.ru>  Fri, 20 Jun 2014 19:22:04 +0400

mastermind (2.8.21) lucid; urgency=low

  * Fix for couple namespace processing

 -- Andrey Vasilenkov <indigo@yandex-team.ru>  Fri, 25 Apr 2014 19:36:56 +0400

mastermind (2.8.20) lucid; urgency=low

  * Keys statistics and fragmentation tree map

 -- Andrey Vasilenkov <indigo@yandex-team.ru>  Wed, 23 Apr 2014 18:46:24 +0400

mastermind (2.8.19) lucid; urgency=low

  * Minor change in couple statistics format

 -- Andrey Vasilenkov <indigo@yandex-team.ru>  Mon, 14 Apr 2014 14:50:00 +0400

mastermind (2.8.18) lucid; urgency=low

  * Fix for python 2.6.5 logging handlers

 -- Andrey Vasilenkov <indigo@yandex-team.ru>  Thu, 10 Apr 2014 17:02:44 +0400

mastermind (2.8.17) lucid; urgency=low

  * By-state formatter for couples list
  * Fix for couple breaking (couple metadata is also being removed)
  * Logging refactored

 -- Andrey Vasilenkov <indigo@yandex-team.ru>  Thu, 10 Apr 2014 16:34:44 +0400

mastermind (2.8.16) lucid; urgency=low

  * Used space stats for couples

 -- Andrey Vasilenkov <indigo@yandex-team.ru>  Thu, 03 Apr 2014 17:44:41 +0400

mastermind (2.8.15) lucid; urgency=low

  * Do not start if elliptics nodes and/or metanodes are unavailable

 -- Andrey Vasilenkov <indigo@yandex-team.ru>  Thu, 03 Apr 2014 17:08:35 +0400

mastermind (2.8.14) lucid; urgency=low

  * Network map for namespaces

 -- Andrey Vasilenkov <indigo@yandex-team.ru>  Thu, 03 Apr 2014 15:09:28 +0400

mastermind (2.8.13) lucid; urgency=low

  * Couple statistics for flowmastermind
  * Namespace signature settings added

 -- Andrey Vasilenkov <indigo@yandex-team.ru>  Tue, 01 Apr 2014 16:39:16 +0400

mastermind (2.8.12) lucid; urgency=low

  * Json output for couples list command

 -- Andrey Vasilenkov <indigo@yandex-team.ru>  Thu, 27 Mar 2014 14:46:04 +0400

mastermind (2.8.11) lucid; urgency=low

  * Fix for fetching closed couples info
  * Mastermind-utils handle for fetching metadata and any arbitrary key from group
  * Used space returned along with free space for group info
  * Bash completion for command options
  * Universal couple list handle unifying all list-xxx handles
  * Fix for minions tasks status fetching
  * Admin actions log

 -- Andrey Vasilenkov <indigo@yandex-team.ru>  Thu, 27 Mar 2014 13:16:45 +0400

mastermind (2.8.10) lucid; urgency=low

  * Fix: fix for detaching inexistent nodes

 -- Andrey Vasilenkov <indigo@yandex-team.ru>  Tue, 18 Mar 2014 18:55:06 +0400

mastermind (2.8.9) lucid; urgency=low

  * Fix: closed couples added to treemap

 -- Andrey Vasilenkov <indigo@yandex-team.ru>  Fri, 14 Mar 2014 19:03:39 +0400

mastermind (2.8.8) lucid; urgency=low

  * Fix: closed couples added to treemap

 -- Andrey Vasilenkov <indigo@yandex-team.ru>  Fri, 14 Mar 2014 18:49:30 +0400

mastermind (2.8.7) lucid; urgency=low

  * Fix: flowmastermind statistics fix

 -- Andrey Vasilenkov <indigo@yandex-team.ru>  Thu, 13 Mar 2014 18:38:51 +0400

mastermind (2.8.6) lucid; urgency=low

  * Feature: treemap groups statistics for flowmastermind

 -- Andrey Vasilenkov <indigo@yandex-team.ru>  Thu, 13 Mar 2014 13:38:12 +0400

mastermind (2.8.5) lucid; urgency=low

  * Fix: removing manifest for safe deploy to cocaine v11 cloud

 -- Andrey Vasilenkov <indigo@yandex-team.ru>  Mon, 24 Feb 2014 17:40:12 +0400

mastermind (2.8.4) lucid; urgency=low

  * Feature: handle for forcing nodes stats update
  * Feature: handles for namespace setup

 -- Andrey Vasilenkov <indigo@yandex-team.ru>  Mon, 24 Feb 2014 12:26:51 +0400

mastermind (2.8.3) lucid; urgency=low

  * Feature: added couple free size to get_group_weights handle

 -- Andrey Vasilenkov <indigo@yandex-team.ru>  Wed, 19 Feb 2014 15:21:58 +0400

mastermind (2.8.2) lucid; urgency=low

  * Fix: configurable minion port

 -- Andrey Vasilenkov <indigo@yandex-team.ru>  Wed, 19 Feb 2014 12:48:38 +0400

mastermind (2.8.1) lucid; urgency=low

  * Feature: using minion for remote command execution
  * Feature: minion commands history for flowmastermind

 -- Andrey Vasilenkov <indigo@yandex-team.ru>  Tue, 18 Feb 2014 16:34:34 +0400

mastermind (2.7.18) lucid; urgency=low

  * Feature: configurable wait_timeout for elliptics sessions
  * Fix: sleep on startup to wait for elliptics nodes to collect data

 -- Andrey Vasilenkov <indigo@yandex-team.ru>  Tue, 28 Jan 2014 17:17:24 +0400

mastermind (2.7.17) lucid; urgency=low

  * Feature: closed and bad couples statistics for flowmastermind
  * Feature: couple info handler added
  * Feature: command for detaching node from group
  * Fix: synchronous node info update on worker start

 -- Andrey Vasilenkov <indigo@yandex-team.ru>  Mon, 27 Jan 2014 15:31:00 +0400

mastermind (2.7.16) lucid; urgency=low

  * Fix: couple break handler

 -- Andrey Vasilenkov <indigo@yandex-team.ru>  Wed, 25 Dec 2013 19:53:28 +0400

mastermind (2.7.15) lucid; urgency=low

  * Feature: data memory availability feature for flowmastermind

 -- Andrey Vasilenkov <indigo@yandex-team.ru>  Wed, 25 Dec 2013 18:47:50 +0400

mastermind (2.7.14) lucid; urgency=low

  * Feature: added per namespace statistics for flowmastermind
  * Feature: closed couple marker for group info request
  * Fix: inventory queries logging

 -- Andrey Vasilenkov <indigo@yandex-team.ru>  Tue, 24 Dec 2013 20:30:13 +0400

mastermind (2.7.13) lucid; urgency=low

  * Fix: flowmastermind total counters fix

 -- Andrey Vasilenkov <indigo@yandex-team.ru>  Fri, 20 Dec 2013 17:10:37 +0400

mastermind (2.7.12) lucid; urgency=low

  * Fix: dc data cache in metastorage for inventory failovers
  * Feature: flowmastermind statistics export handler
  * Feature: configurable cocaine worker disown timeout

 -- Andrey Vasilenkov <indigo@yandex-team.ru>  Fri, 20 Dec 2013 14:45:47 +0400

mastermind (2.7.11) lucid; urgency=low

  * node info updater delayed

 -- Andrey Vasilenkov <indigo@yandex-team.ru>  Wed, 11 Dec 2013 02:18:07 +0400

mastermind (2.7.10) lucid; urgency=low

  * Disabled inventory (temp)

 -- Andrey Vasilenkov <indigo@yandex-team.ru>  Wed, 11 Dec 2013 02:05:53 +0400

mastermind (2.7.9) lucid; urgency=low

  * Removed node info updating on start

 -- Andrey Vasilenkov <indigo@yandex-team.ru>  Wed, 11 Dec 2013 01:57:03 +0400

mastermind (2.7.8) lucid; urgency=low

  * Feature: elliptics statistics compatibility (2.24.14.30)
  * Feature: bash completion

 -- Andrey Vasilenkov <indigo@yandex-team.ru>  Tue, 03 Dec 2013 17:45:47 +0400

mastermind (2.7.7) lucid; urgency=low

  * Feature: elliptics async api compatibility (2.24.14.29)

 -- Andrey Vasilenkov <indigo@yandex-team.ru>  Thu, 28 Nov 2013 19:07:56 +0400

mastermind (2.7.6) lucid; urgency=low

  * Fix: removed lower threshold of 100 IOPS for maximum node performance

 -- Andrey Vasilenkov <indigo@yandex-team.ru>  Tue, 26 Nov 2013 13:15:22 +0400

mastermind (2.7.5) lucid; urgency=low

  * Feature: removed cached state usage
  * Fix: balancer load average counter
  * Fix: do not unlink nodes from group automatically

 -- Andrey Vasilenkov <indigo@yandex-team.ru>  Mon, 25 Nov 2013 16:55:21 +0400

mastermind (2.7.4) lucid; urgency=low

  * Feature: async node statistics requests
  * Fix: do not create couples from bad groups

 -- Andrey Vasilenkov <indigo@yandex-team.ru>  Fri, 22 Nov 2013 16:32:28 +0400

mastermind (2.7.3) lucid; urgency=low

  * Feature: degradational requests frequency for nodes with constant timeout experiences

 -- Andrey Vasilenkov <indigo@yandex-team.ru>  Tue, 19 Nov 2013 20:27:20 +0400

mastermind (2.7.2) lucid; urgency=low

  * Fix: couple creation using groups with empty nodes list
  * Fix: unnecessary infrastructure state update removed

 -- Andrey Vasilenkov <indigo@yandex-team.ru>  Mon, 18 Nov 2013 19:15:12 +0400

mastermind (2.7.1) lucid; urgency=low

  * Feature: history of group nodes
  * Feature: group restoration command generation and execution

 -- Andrey Vasilenkov <indigo@yandex-team.ru>  Wed, 13 Nov 2013 19:18:41 +0400

mastermind (2.6.5) lucid; urgency=low

  * Feature: list of couple namespaces

 -- Andrey Vasilenkov <indigo@yandex-team.ru>  Fri, 08 Nov 2013 16:01:26 +0400

mastermind (2.6.4+2elliptics2.20) lucid; urgency=low

  * Fix: inventory import

 -- Andrey Vasilenkov <indigo@yandex-team.ru>  Wed, 13 Nov 2013 14:03:47 +0400

mastermind (2.6.4+1elliptics2.20) lucid; urgency=low

  * Feature: compatibility with elliptics 2.20

 -- Andrey Vasilenkov <indigo@yandex-team.ru>  Wed, 30 Oct 2013 13:24:30 +0400

mastermind (2.6.4) lucid; urgency=low

  * Feature: storage cached state via cocaine cache storage

 -- Andrey Vasilenkov <indigo@yandex-team.ru>  Wed, 30 Oct 2013 13:23:20 +0400

mastermind (2.6.3) lucid; urgency=low

  * List of balancer closed groups feature

 -- Andrey Vasilenkov <indigo@yandex-team.ru>  Thu, 24 Oct 2013 18:39:54 +0400

mastermind (2.6.2) lucid; urgency=low

  * Fix for zero bandwidth bug

 -- Andrey Vasilenkov <indigo@yandex-team.ru>  Wed, 16 Oct 2013 16:33:44 +0400

mastermind (2.6.1) lucid; urgency=low

  * Fix for couple weights with different couple sizes

 -- Andrey Vasilenkov <indigo@yandex-team.ru>  Mon, 14 Oct 2013 18:55:46 +0400

mastermind (2.6.0) lucid; urgency=low

  * Cache using gatlinggun

 -- Andrey Vasilenkov <indigo@yandex-team.ru>  Fri, 11 Oct 2013 19:58:40 +0400

mastermind (2.5) lucid; urgency=low

  * New feature: frozen couples

 -- Andrey Vasilenkov <indigo@yandex-team.ru>  Tue, 08 Oct 2013 18:10:01 +0400

mastermind (2.4) lucid; urgency=low

  * Compatibility with cocaine 0.10.6 

 -- Andrey Vasilenkov <indigo@yandex-team.ru>  Mon, 07 Oct 2013 13:19:17 +0400

mastermind (2.3) lucid; urgency=low

  * Namespaces implemented
  * mastermind util updated

 -- Andrey Vasilenkov <indigo@yandex-team.ru>  Tue, 10 Sep 2013 15:26:33 +0400

mastermind (2.2) lucid; urgency=low

  * Updated create_group_ids to work with new mastermind
  * Updated deploy scripts

 -- Anton Kortunov <toshik@yandex-team.ru>  Thu, 15 Aug 2013 17:41:25 +0400

mastermind (2.1) lucid; urgency=low

  * mastermind_deploy.sh updated to work with cocaine v10
  * Added debian/*.install files

 -- Anton Kortunov <toshik@yandex-team.ru>  Mon, 05 Aug 2013 20:50:00 +0400

mastermind (2.0) lucid; urgency=low

  * New storage model
  * Cocaine v10 support

 -- Anton Kortunov <toshik@yandex-team.ru>  Mon, 05 Aug 2013 20:15:08 +0400

mastermind (1.9) lucid; urgency=low

  * Fixed get-group-weight

 -- Anton Kortunov <toshik@yandex-team.ru>  Mon, 27 May 2013 21:13:42 +0400

mastermind (1.8) lucid; urgency=low

  * Show couples in bad groups

 -- Anton Kortunov <toshik@yandex-team.ru>  Mon, 27 May 2013 20:52:31 +0400

mastermind (1.7) lucid; urgency=low

  * Fixed damon flag in collection thread
  * Set pool-limit to 10 in manifest

 -- Anton Kortunov <toshik@yandex-team.ru>  Thu, 23 May 2013 14:50:21 +0400

mastermind (1.6) lucid; urgency=low

  * Set collecting thread as daemon for normal shutdown

 -- Anton Kortunov <toshik@yandex-team.ru>  Wed, 22 May 2013 21:26:02 +0400

mastermind (1.5) lucid; urgency=low

  * Fixed statistics expiration time

 -- Anton Kortunov <toshik@yandex-team.ru>  Thu, 04 Apr 2013 15:00:39 +0400

mastermind (1.4) lucid; urgency=low

  * Improved statistics collection

 -- Anton Kortunov <toshik@yandex-team.ru>  Thu, 21 Mar 2013 14:51:25 +0400

mastermind (1.3) lucid; urgency=low

  * ver++ 

 -- Andrey Godin <agodin@yandex-team.ru>  Wed, 26 Dec 2012 16:23:11 +0400

mastermind (1.2) lucid; urgency=low

  * change path to config mastermind; 

 -- Andrey Godin <agodin@yandex-team.ru>  Wed, 26 Dec 2012 16:11:58 +0400

mastermind (1.1) lucid; urgency=low

  * Fixed signature mismatch

 -- Anton Kortunov <toshik@yandex-team.ru>  Mon, 24 Dec 2012 16:44:32 +0400

mastermind (1.0) lucid; urgency=low

  * Use balancelogic

 -- Anton Kortunov <toshik@yandex-team.ru>  Fri, 21 Dec 2012 13:58:12 +0400

mastermind (0.11) lucid; urgency=low

  * Fixed lookup_addr function call

 -- Anton Kortunov <toshik@yandex-team.ru>  Fri, 21 Dec 2012 13:35:58 +0400

mastermind (0.10) lucid; urgency=low

  * fixed reading metabalancer key

 -- Anton Kortunov <toshik@yandex-team.ru>  Mon, 17 Dec 2012 15:03:22 +0400

mastermind (0.9) lucid; urgency=low

  * chow logging dir 

 -- Andrey Godin <agodin@yandex-team.ru>  Fri, 14 Dec 2012 14:26:15 +0400

mastermind (0.8) lucid; urgency=low

  * Removed unnecessary return in couple_groups

 -- toshik <toshik@elisto22f.dev.yandex.net>  Mon, 10 Dec 2012 13:06:43 +0400

mastermind (0.7) unstable; urgency=low

  * Raise correct exception
    

 -- Andrey Godin <agodin@yandex-team.ru>  Fri, 07 Dec 2012 19:31:07 +0400

mastermind (0.6) unstable; urgency=low

  * add support inventory; 
  * add create group by suggest;	

 -- Andrey Godin <agodin@yandex-team.ru>  Fri, 07 Dec 2012 16:21:05 +0400

mastermind (0.5) unstable; urgency=low

  * fix remove bad-groups
  * add dev version invetory.py 

 -- Andrey Godin <agodin@yandex-team.ru>  Thu, 06 Dec 2012 17:35:58 +0400

mastermind (0.4) unstable; urgency=low

  * Call collect() from timer event, not from aggregate() 

 -- Andrey Godin <agodin@yandex-team.ru>  Thu, 06 Dec 2012 13:09:34 +0400

mastermind (0.1) unstable; urgency=low

  * Initial Release.

 -- Andrey Godin <agodin@yandex-team.ru>  Tue, 13 Nov 2012 10:58:14 +0400<|MERGE_RESOLUTION|>--- conflicted
+++ resolved
@@ -1,14 +1,10 @@
-<<<<<<< HEAD
+mastermind (2.28.135) trusty; urgency=medium
+
+  * Disable job sort where it is not required
+
+ -- Andrey Vasilenkov <indigo@yandex-team.ru>  Sat, 07 Jan 2017 17:54:48 +0300
+
 mastermind (2.28.134) trusty; urgency=medium
-=======
-mastermind-cocainev11 (2.28.135) trusty; urgency=medium
-
-  * Disable job sort where it is not required
-
- -- Andrey Vasilenkov <indigo@yandex-team.ru>  Sat, 07 Jan 2017 17:54:48 +0300
-
-mastermind-cocainev11 (2.28.134) trusty; urgency=medium
->>>>>>> 4e06b5e6
 
   * Fix excessive jobs sorting when updating groups' state
 
