--- conflicted
+++ resolved
@@ -1,14 +1,10 @@
-<<<<<<< HEAD
+mastermind (2.28.141) trusty; urgency=medium
+
+  * Fix concurrent object serialization bug
+
+ -- Andrey Vasilenkov <indigo@yandex-team.ru>  Thu, 12 Jan 2017 17:38:41 +0300
+
 mastermind (2.28.140) trusty; urgency=medium
-=======
-mastermind-cocainev11 (2.28.141) trusty; urgency=medium
-
-  * Fix concurrent object serialization bug
-
- -- Andrey Vasilenkov <indigo@yandex-team.ru>  Thu, 12 Jan 2017 17:38:41 +0300
-
-mastermind-cocainev11 (2.28.140) trusty; urgency=medium
->>>>>>> d0d24571
 
   * Add 'ids' filter option to job list handler
 
