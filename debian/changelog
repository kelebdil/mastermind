<<<<<<< HEAD
mastermind (2.28.148) trusty; urgency=medium
=======
mastermind-cocainev11 (2.28.149) trusty; urgency=medium

  * Add elliptics-client dependency

 -- Andrey Vasilenkov <indigo@yandex-team.ru>  Mon, 23 Jan 2017 18:32:58 +0300

mastermind-cocainev11 (2.28.148) trusty; urgency=medium
>>>>>>> e8a12ef4

  * Fix backend manager and cleanup job locks
  * Fix caching info data for couples with only a single lrc groupset

 -- Andrey Vasilenkov <indigo@yandex-team.ru>  Mon, 23 Jan 2017 17:05:59 +0300

mastermind (2.28.147) trusty; urgency=medium

  * Fix caching info data for couples with only a single lrc groupset

 -- Andrey Vasilenkov <indigo@yandex-team.ru>  Mon, 23 Jan 2017 15:18:06 +0300

mastermind (2.28.146) trusty; urgency=medium

  * Store couple explicitly in backend manager job's data
  * Store couple explicitly in backend cleanup job's data
  * Skip not approved jobs when selecting ready jobs
  * Restore-path: use group history

 -- Andrey Vasilenkov <indigo@yandex-team.ru>  Sun, 22 Jan 2017 17:41:31 +0300

mastermind (2.28.145) trusty; urgency=medium

  * Add couple info data invalidation on settings change
  * Cache the latest namespaces states update result

 -- Andrey Vasilenkov <indigo@yandex-team.ru>  Fri, 20 Jan 2017 18:14:46 +0300

mastermind (2.28.144) trusty; urgency=medium

  * Remove yql dependency
  * Fix misprint

 -- Andrey Vasilenkov <indigo@yandex-team.ru>  Fri, 20 Jan 2017 15:32:35 +0300

mastermind (2.28.143) trusty; urgency=medium

  * Fix possible old mongo sorting limit problem

 -- Andrey Vasilenkov <indigo@yandex-team.ru>  Fri, 20 Jan 2017 14:17:52 +0300

mastermind (2.28.142) trusty; urgency=medium

  * Add temporary debug log

 -- Andrey Vasilenkov <indigo@yandex-team.ru>  Sun, 15 Jan 2017 00:28:08 +0300

mastermind (2.28.141) trusty; urgency=medium

  * Fix concurrent object serialization bug

 -- Andrey Vasilenkov <indigo@yandex-team.ru>  Thu, 12 Jan 2017 17:38:41 +0300

mastermind (2.28.140) trusty; urgency=medium

  * Add 'ids' filter option to job list handler

 -- Andrey Vasilenkov <indigo@yandex-team.ru>  Thu, 12 Jan 2017 00:09:34 +0300

mastermind (2.28.139) trusty; urgency=medium

  * Cache *effective_space counters
  * Use light copying for namespace states

 -- Andrey Vasilenkov <indigo@yandex-team.ru>  Wed, 11 Jan 2017 18:45:04 +0300

mastermind (2.28.138) trusty; urgency=medium

  * Calculate storage statistics only once
  * Disable hash memoization temporarily

 -- Andrey Vasilenkov <indigo@yandex-team.ru>  Tue, 10 Jan 2017 17:24:07 +0300

mastermind (2.28.137) trusty; urgency=medium

  * Add hash memoization for all storage objects

 -- Andrey Vasilenkov <indigo@yandex-team.ru>  Mon, 09 Jan 2017 23:48:09 +0300

mastermind (2.28.136) trusty; urgency=medium

  * Disable weight manager's intensive debug logging

 -- Andrey Vasilenkov <indigo@yandex-team.ru>  Mon, 09 Jan 2017 13:39:41 +0300

mastermind (2.28.135) trusty; urgency=medium

  * Disable job sort where it is not required

 -- Andrey Vasilenkov <indigo@yandex-team.ru>  Sat, 07 Jan 2017 17:54:48 +0300

mastermind (2.28.134) trusty; urgency=medium

  * Fix excessive jobs sorting when updating groups' state

 -- Andrey Vasilenkov <indigo@yandex-team.ru>  Sat, 07 Jan 2017 15:26:55 +0300

mastermind (2.28.133) trusty; urgency=medium

  * Fix excessive jobs sorting when searching for good uncoupled groups

 -- Andrey Vasilenkov <indigo@yandex-team.ru>  Wed, 04 Jan 2017 00:25:01 +0300

mastermind (2.28.132) trusty; urgency=medium

  * Change task status when failed check if it's finished

 -- Andrey Vasilenkov <indigo@yandex-team.ru>  Sun, 01 Jan 2017 11:40:00 +0300

mastermind (2.28.131) trusty; urgency=medium

  * Check alive keys when selecting lrc groups for converting
  * Add tskv_log name as a parameter of ttl_cleanup job

 -- Andrey Vasilenkov <indigo@yandex-team.ru>  Sat, 31 Dec 2016 18:24:16 +0300

mastermind (2.28.130) trusty; urgency=medium

  * Adding permanent options to mastermind cli

 -- Andrey Vasilenkov <indigo@yandex-team.ru>  Tue, 27 Dec 2016 18:09:47 +0300

mastermind (2.28.129) trusty; urgency=medium

  * Increase worker startup timeout

 -- Andrey Vasilenkov <indigo@yandex-team.ru>  Mon, 26 Dec 2016 19:43:20 +0300

mastermind (2.28.128) trusty; urgency=medium

  * Process artifact's meta null value as empty dict

 -- Andrey Vasilenkov <indigo@yandex-team.ru>  Mon, 26 Dec 2016 18:22:37 +0300

mastermind (2.28.127) trusty; urgency=medium

  * Do not update minion host's finish ts if any command failed to update

 -- Andrey Vasilenkov <indigo@yandex-team.ru>  Mon, 26 Dec 2016 17:31:01 +0300

mastermind (2.28.126) trusty; urgency=medium

  * Skip command states if failed to update
  * Modify commands for compatibility with mongo

 -- Andrey Vasilenkov <indigo@yandex-team.ru>  Sun, 25 Dec 2016 16:49:05 +0300

mastermind (2.28.125) trusty; urgency=medium

  * Continue to check convert queue items if dcs filter is exhausted
  * Fix chunk size misprint
  * Skip checking group when removing it

 -- Andrey Vasilenkov <indigo@yandex-team.ru>  Sat, 24 Dec 2016 16:13:14 +0300

mastermind (2.28.124) trusty; urgency=medium

  * Add backward compatibility with tasks without run history

 -- Andrey Vasilenkov <indigo@yandex-team.ru>  Fri, 23 Dec 2016 20:15:59 +0300

mastermind (2.28.123) trusty; urgency=medium

  * Add default init value for task's run history delayed_till_ts

 -- Andrey Vasilenkov <indigo@yandex-team.ru>  Fri, 23 Dec 2016 17:56:27 +0300

mastermind (2.28.122) trusty; urgency=medium

  * Implement retry jobs workflow
  * Add inventory extension for determining if the task is ready for retry
  * Add task interface to determine next retry if possible
  * Add inventory extension for determining retry timestamp for external storage operations
  * Update and fixes for inventory module

 -- Andrey Vasilenkov <indigo@yandex-team.ru>  Fri, 23 Dec 2016 16:05:19 +0300

mastermind (2.28.121) trusty; urgency=medium

  * Skip uncoupled groups if failed to determine dc

 -- Andrey Vasilenkov <indigo@yandex-team.ru>  Thu, 22 Dec 2016 14:33:36 +0300

mastermind (2.28.120) trusty; urgency=medium

  * Fix job start_ts setting

 -- Andrey Vasilenkov <indigo@yandex-team.ru>  Tue, 20 Dec 2016 14:06:04 +0300

mastermind (2.28.119) trusty; urgency=medium

  * Set dc to 'unknown' value when strict detection is not required

 -- Andrey Vasilenkov <indigo@yandex-team.ru>  Tue, 20 Dec 2016 12:08:07 +0300

mastermind (2.28.118) trusty; urgency=medium

  * Fix groups' state update

 -- Andrey Vasilenkov <indigo@yandex-team.ru>  Sun, 18 Dec 2016 21:53:54 +0300

mastermind (2.28.117) trusty; urgency=medium

  * Update eblob want_defrag value interpretation

 -- Andrey Vasilenkov <indigo@yandex-team.ru>  Sat, 17 Dec 2016 22:40:17 +0300

mastermind (2.28.116) trusty; urgency=medium

  * Restore job: make RO group.backend
  * Refactor job processing

 -- Andrey Vasilenkov <indigo@yandex-team.ru>  Fri, 16 Dec 2016 15:39:32 +0300

mastermind (2.28.115) trusty; urgency=medium

  * Add mimetype namespace settings

 -- Andrey Vasilenkov <indigo@yandex-team.ru>  Tue, 13 Dec 2016 14:38:59 +0300

mastermind (2.28.114) trusty; urgency=medium

  * Restore: remove backend

 -- Andrey Vasilenkov <indigo@yandex-team.ru>  Mon, 12 Dec 2016 17:05:09 +0300

mastermind (2.28.113) trusty; urgency=medium

  * Restore-path: fix

 -- Andrey Vasilenkov <indigo@yandex-team.ru>  Fri, 09 Dec 2016 17:52:44 +0300

mastermind (2.28.112) trusty; urgency=medium

  * Fix wait backend state

 -- Andrey Vasilenkov <indigo@yandex-team.ru>  Fri, 09 Dec 2016 14:17:31 +0300

mastermind (2.28.111) trusty; urgency=medium

  * Add task for wait backends's detection and acquiring statu

 -- Andrey Vasilenkov <indigo@yandex-team.ru>  Thu, 08 Dec 2016 22:42:48 +0300

mastermind (2.28.110) trusty; urgency=medium

  * Add sleep period for lrc convert jobs

 -- Andrey Vasilenkov <indigo@yandex-team.ru>  Thu, 08 Dec 2016 19:15:00 +0300

mastermind (2.28.109) trusty; urgency=medium

  * Restore job: RO task

 -- Andrey Vasilenkov <indigo@yandex-team.ru>  Thu, 08 Dec 2016 13:42:09 +0300

mastermind (2.28.108) trusty; urgency=medium

  * Do not exhaust host list while searching for appropriate converting
    storages
  * Fix uncoupling groups without history record

 -- Andrey Vasilenkov <indigo@yandex-team.ru>  Thu, 08 Dec 2016 02:03:44 +0300

mastermind (2.28.107) trusty; urgency=medium

  * Minor fix

 -- Andrey Vasilenkov <indigo@yandex-team.ru>  Wed, 07 Dec 2016 14:36:02 +0300

mastermind (2.28.106) trusty; urgency=medium

  * Allow setting required groups' total space for new couples

 -- Andrey Vasilenkov <indigo@yandex-team.ru>  Wed, 07 Dec 2016 01:41:05 +0300

mastermind (2.28.105) trusty; urgency=medium

  * Add workaround for creating jobs with empty involved groups list

 -- Andrey Vasilenkov <indigo@yandex-team.ru>  Tue, 06 Dec 2016 18:35:51 +0300

mastermind (2.28.104) trusty; urgency=medium

  * Extend is_external_storage_ready function

 -- Andrey Vasilenkov <indigo@yandex-team.ru>  Tue, 06 Dec 2016 01:04:16 +0300

mastermind (2.28.103) trusty; urgency=medium

  * Fix unknown couple settings update
  * Add configurable profiles for mastermind cocaine applications

 -- Andrey Vasilenkov <indigo@yandex-team.ru>  Mon, 05 Dec 2016 17:13:45 +0300

mastermind (2.28.102) trusty; urgency=medium

  * Minor fix

 -- Andrey Vasilenkov <indigo@yandex-team.ru>  Fri, 02 Dec 2016 23:12:19 +0300

mastermind (2.28.101) trusty; urgency=medium

  * Change mongo find request construction to provide complete logging

 -- Andrey Vasilenkov <indigo@yandex-team.ru>  Fri, 02 Dec 2016 18:05:27 +0300

mastermind (2.28.100) trusty; urgency=medium

  * Improve `couple break`: update group histories
  * Remove READ* commands accounting for weight calculation
  * Restore-path: fail lrc groups

 -- Andrey Vasilenkov <indigo@yandex-team.ru>  Fri, 02 Dec 2016 00:13:53 +0300

mastermind (2.28.99) trusty; urgency=medium

  * Fix lrc converting for external storage with empty data
  * Restore-path: create backend lock file

 -- Andrey Vasilenkov <indigo@yandex-team.ru>  Thu, 24 Nov 2016 18:29:27 +0300

mastermind (2.28.98) trusty; urgency=medium

  * Fix inventory function usage

 -- Andrey Vasilenkov <indigo@yandex-team.ru>  Thu, 24 Nov 2016 14:57:37 +0300

mastermind (2.28.97) trusty; urgency=medium

  * Add optional inventory function to check if external storage is ready to
    be converted
  * Use convert items priority when constructing convert jobs

 -- Andrey Vasilenkov <indigo@yandex-team.ru>  Wed, 23 Nov 2016 19:29:53 +0300

mastermind (2.28.96) trusty; urgency=medium

  * Version bump

 -- Andrey Vasilenkov <indigo@yandex-team.ru>  Mon, 21 Nov 2016 17:46:21 +0300

mastermind (2.28.95) trusty; urgency=medium

  * Update workers to run on cocaine v12

 -- Andrey Vasilenkov <indigo@yandex-team.ru>  Mon, 21 Nov 2016 16:33:29 +0300

mastermind (2.28.91) trusty; urgency=medium

  * Add support of determine_data_size convert queue parameter

 -- Andrey Vasilenkov <indigo@yandex-team.ru>  Sun, 20 Nov 2016 17:25:56 +0300

mastermind (2.28.90) trusty; urgency=medium

  * Implement external storage converting planner
  * Remove unsupported symlink parameter value description

 -- Andrey Vasilenkov <indigo@yandex-team.ru>  Thu, 17 Nov 2016 19:03:49 +0300

mastermind (2.28.89) trusty; urgency=medium

  * Add symlink namespace setting

 -- Andrey Vasilenkov <indigo@yandex-team.ru>  Mon, 14 Nov 2016 11:47:32 +0300

mastermind (2.28.88) trusty; urgency=medium

  * Update group type properly if metakey was removed

 -- Andrey Vasilenkov <indigo@yandex-team.ru>  Fri, 11 Nov 2016 20:55:32 +0300

mastermind (2.28.87) trusty; urgency=medium

  * Minor fix

 -- Andrey Vasilenkov <indigo@yandex-team.ru>  Wed, 09 Nov 2016 18:42:30 +0300

mastermind (2.28.86) trusty; urgency=medium

  * Add job processor enable config flag

 -- Andrey Vasilenkov <indigo@yandex-team.ru>  Wed, 09 Nov 2016 14:57:13 +0300

mastermind (2.28.85) trusty; urgency=medium

  * Claim net resources on weight calcaltion for a namespace

 -- Andrey Vasilenkov <indigo@yandex-team.ru>  Tue, 08 Nov 2016 18:41:28 +0300

mastermind (2.28.84) trusty; urgency=medium

  * Claim net resources during single namespace weights calculation

 -- Andrey Vasilenkov <indigo@yandex-team.ru>  Tue, 08 Nov 2016 16:49:34 +0300

mastermind (2.28.83) trusty; urgency=medium

  * Tweak resource accounting for running move jobs

 -- Andrey Vasilenkov <indigo@yandex-team.ru>  Thu, 03 Nov 2016 00:44:15 +0300

mastermind (2.28.82) trusty; urgency=medium

  * Fix for total space accounting in move planner

 -- Andrey Vasilenkov <indigo@yandex-team.ru>  Wed, 02 Nov 2016 14:17:21 +0300

mastermind (2.28.81) trusty; urgency=medium

  * Fix uncoupled space min limit accounting in move planner

 -- Andrey Vasilenkov <indigo@yandex-team.ru>  Tue, 01 Nov 2016 22:40:28 +0300

mastermind (2.28.80) trusty; urgency=medium

  * Fix resource accounting in move planner

 -- Andrey Vasilenkov <indigo@yandex-team.ru>  Tue, 01 Nov 2016 20:16:06 +0300

mastermind (2.28.79) trusty; urgency=medium

  * Refactor move planner
  * Allow cooperative running of low priority jobs

 -- Andrey Vasilenkov <indigo@yandex-team.ru>  Tue, 01 Nov 2016 15:54:27 +0300

mastermind (2.28.78) trusty; urgency=medium

  * Add separate minion API request to fetch command output

 -- Andrey Vasilenkov <indigo@yandex-team.ru>  Mon, 24 Oct 2016 17:22:59 +0300

mastermind (2.28.77) trusty; urgency=medium

  * * Add separate minion API request to fetch command output

 -- Andrey Vasilenkov <indigo@yandex-team.ru>  Mon, 24 Oct 2016 16:53:11 +0300

mastermind (2.28.76) trusty; urgency=medium

  * Skip static couple validation when skip_validation option is applied

 -- Andrey Vasilenkov <indigo@yandex-team.ru>  Mon, 24 Oct 2016 13:03:13 +0300

mastermind (2.28.75) trusty; urgency=medium

  * Skip claiming net resources when calculating couple weights

 -- Andrey Vasilenkov <indigo@yandex-team.ru>  Mon, 24 Oct 2016 12:23:45 +0300

mastermind (2.28.74) trusty; urgency=medium

  * Minor fixes

 -- Andrey Vasilenkov <indigo@yandex-team.ru>  Fri, 21 Oct 2016 14:51:42 +0300

mastermind (2.28.73) trusty; urgency=medium

  * Misprint fix

 -- Andrey Vasilenkov <indigo@yandex-team.ru>  Thu, 20 Oct 2016 19:04:20 +0300

mastermind (2.28.72) trusty; urgency=medium

  * Fix return of storage_keys_diff

 -- Andrey Vasilenkov <indigo@yandex-team.ru>  Thu, 20 Oct 2016 18:48:26 +0300

mastermind (2.28.71) trusty; urgency=medium

  * Fix minions monitor's request execution

 -- Andrey Vasilenkov <indigo@yandex-team.ru>  Thu, 20 Oct 2016 18:39:12 +0300

mastermind (2.28.70) trusty; urgency=medium

  * Get rid of elliptics meta database
  * Implement max group manager to store storage max group id in mongo

 -- Andrey Vasilenkov <indigo@yandex-team.ru>  Thu, 20 Oct 2016 15:37:30 +0300

mastermind (2.28.69) trusty; urgency=medium

  * Remove obsolete elliptics indexes wrappers
  * Store inventory cache on a file system instead of metaelliptics

 -- Andrey Vasilenkov <indigo@yandex-team.ru>  Fri, 14 Oct 2016 18:32:28 +0300

mastermind (2.28.68) trusty; urgency=medium

  * Force updating minion command when command is completed

 -- Andrey Vasilenkov <indigo@yandex-team.ru>  Fri, 14 Oct 2016 16:55:26 +0300

mastermind (2.28.67) trusty; urgency=medium

  * Fix cache worker namespaces usage

 -- Andrey Vasilenkov <indigo@yandex-team.ru>  Fri, 14 Oct 2016 13:59:41 +0300

mastermind (2.28.66) trusty; urgency=medium

  * Fix for job list options passing

 -- Andrey Vasilenkov <indigo@yandex-team.ru>  Thu, 13 Oct 2016 23:39:27 +0300

mastermind (2.28.65) trusty; urgency=medium

  * Initialize http client after making thread ioloop

 -- Andrey Vasilenkov <indigo@yandex-team.ru>  Thu, 13 Oct 2016 18:32:10 +0300

mastermind (2.28.64) trusty; urgency=medium

  * Remove run_sync timeout from ioloop
  * Added jobs list in cli

 -- Andrey Vasilenkov <indigo@yandex-team.ru>  Thu, 13 Oct 2016 17:37:50 +0300

mastermind (2.28.63) trusty; urgency=medium

  * Store and use minion commands from mongo

 -- Andrey Vasilenkov <indigo@yandex-team.ru>  Wed, 12 Oct 2016 13:57:55 +0300

mastermind (2.28.62) trusty; urgency=medium

  * Fix move group planner misprint

 -- Andrey Vasilenkov <indigo@yandex-team.ru>  Tue, 11 Oct 2016 17:57:57 +0300

mastermind (2.28.61) trusty; urgency=medium

  * Fix namespace setup parameter types

 -- Andrey Vasilenkov <indigo@yandex-team.ru>  Tue, 11 Oct 2016 12:23:40 +0300

mastermind (2.28.60) trusty; urgency=medium

  * Fix cache worker

 -- Andrey Vasilenkov <indigo@yandex-team.ru>  Thu, 06 Oct 2016 17:56:24 +0300

mastermind (2.28.59) trusty; urgency=medium

  * Fix cache worker

 -- Andrey Vasilenkov <indigo@yandex-team.ru>  Thu, 06 Oct 2016 17:02:27 +0300

mastermind (2.28.58) trusty; urgency=medium

  * Skip hosts without known dc for dc host view
  * Restore-path: ask for help if restore pending

 -- Andrey Vasilenkov <indigo@yandex-team.ru>  Thu, 06 Oct 2016 16:47:37 +0300

mastermind (2.28.57) trusty; urgency=medium

  * Change min finish time when fetching states from minions

 -- Andrey Vasilenkov <indigo@yandex-team.ru>  Thu, 06 Oct 2016 15:17:47 +0300

mastermind (2.28.56) trusty; urgency=medium

  * Fix delete service key name

 -- Andrey Vasilenkov <indigo@yandex-team.ru>  Wed, 05 Oct 2016 13:50:49 +0300

mastermind (2.28.55) trusty; urgency=medium

  * Implement uncoupled group selector for group selection problems
    investigating

 -- Andrey Vasilenkov <indigo@yandex-team.ru>  Wed, 05 Oct 2016 11:50:57 +0300

mastermind (2.28.54) trusty; urgency=medium

  * Fix reserved space percentage setting

 -- Andrey Vasilenkov <indigo@yandex-team.ru>  Tue, 04 Oct 2016 18:04:27 +0300

mastermind (2.28.53) trusty; urgency=medium

  * Change priority for BACKEND_MANAGER_JOB

 -- Andrey Vasilenkov <indigo@yandex-team.ru>  Tue, 04 Oct 2016 14:28:45 +0300

mastermind (2.28.52) trusty; urgency=medium

  * Support internal storage_cache namespace

 -- Andrey Vasilenkov <indigo@yandex-team.ru>  Tue, 04 Oct 2016 12:07:17 +0300

mastermind (2.28.51) trusty; urgency=medium

  * Move to using namespaces settings from mongo

 -- Andrey Vasilenkov <indigo@yandex-team.ru>  Mon, 03 Oct 2016 12:32:16 +0300

mastermind (2.28.50) trusty; urgency=medium

  * Tolerate unknown command errors when failed to fetch from metadb

 -- Andrey Vasilenkov <indigo@yandex-team.ru>  Wed, 28 Sep 2016 13:38:01 +0300

mastermind (2.28.49) trusty; urgency=medium

  * Tolerate unknown command errors when failed to fetch from metadb

 -- Andrey Vasilenkov <indigo@yandex-team.ru>  Wed, 28 Sep 2016 11:56:42 +0300

mastermind (2.28.48) trusty; urgency=medium

  * Improve finding jobs for path restoring

 -- Andrey Vasilenkov <indigo@yandex-team.ru>  Tue, 27 Sep 2016 16:38:42 +0300

mastermind (2.28.47) trusty; urgency=medium

  * Sample move source groups by neighbouring dcs along with total space
  * Skip -2 and -77 statuses when parsing recover dc command results

 -- Andrey Vasilenkov <indigo@yandex-team.ru>  Tue, 27 Sep 2016 15:21:40 +0300

mastermind (2.28.46) trusty; urgency=medium

  * Replace 'group_ids' with empty list when replicas groupset is not
    available

 -- Andrey Vasilenkov <indigo@yandex-team.ru>  Wed, 21 Sep 2016 18:26:14 +0300

mastermind (2.28.45) trusty; urgency=medium

  * Add couple settings viewer command
  * Do not provide a list of fake groups if replicas groupset is not used

 -- Andrey Vasilenkov <indigo@yandex-team.ru>  Wed, 21 Sep 2016 15:13:09 +0300

mastermind (2.28.44) trusty; urgency=medium

  * Ignore checks for uncoupled groups in node stop task

 -- Andrey Vasilenkov <indigo@yandex-team.ru>  Tue, 20 Sep 2016 18:18:18 +0300

mastermind (2.28.43) trusty; urgency=medium

  * Fix backend cleanup tasks creating

 -- Andrey Vasilenkov <indigo@yandex-team.ru>  Mon, 19 Sep 2016 20:29:37 +0300

mastermind (2.28.42) trusty; urgency=medium

  * Fix jobs status filtering on jobs scheduling

 -- Andrey Vasilenkov <indigo@yandex-team.ru>  Mon, 19 Sep 2016 20:18:07 +0300

mastermind (2.28.41) trusty; urgency=medium

  * Use backend cleanup and backend manager jobs when restoring path

 -- Andrey Vasilenkov <indigo@yandex-team.ru>  Mon, 19 Sep 2016 18:17:13 +0300

mastermind (2.28.40) trusty; urgency=medium

  * Add tskv option support for mds_cleanup
  * Skip uncoupled groups with alive keys
  * Add couple and namespace to ttl cleanup job attributes

 -- Andrey Vasilenkov <indigo@yandex-team.ru>  Fri, 16 Sep 2016 18:14:42 +0300

mastermind (2.28.39) trusty; urgency=medium

  * Separate replicas and lrc groupset primary/secondary hosts

 -- Andrey Vasilenkov <indigo@yandex-team.ru>  Thu, 15 Sep 2016 14:10:45 +0300

mastermind (2.28.38) trusty; urgency=medium

  * Set primary and secondary hosts when lrc groupset is used

 -- Andrey Vasilenkov <indigo@yandex-team.ru>  Wed, 14 Sep 2016 17:52:59 +0300

mastermind (2.28.37) trusty; urgency=medium

  * Add new job to remove records with expired ttl

 -- Andrey Vasilenkov <indigo@yandex-team.ru>  Mon, 12 Sep 2016 19:17:54 +0300

mastermind (2.28.36) trusty; urgency=medium

  * Fix mastermind2.26-cache worker start

 -- Andrey Vasilenkov <indigo@yandex-team.ru>  Thu, 08 Sep 2016 13:49:20 +0300

mastermind (2.28.35) trusty; urgency=medium

  * Restore-path: fix cancel_job

 -- Andrey Vasilenkov <indigo@yandex-team.ru>  Mon, 05 Sep 2016 14:07:27 +0300

mastermind (2.28.34) trusty; urgency=medium

  * Restore-path: cancel jobs

 -- Andrey Vasilenkov <indigo@yandex-team.ru>  Fri, 02 Sep 2016 17:59:25 +0300

mastermind (2.28.33) trusty; urgency=medium

  * Optimize history record search mongo queries

 -- Andrey Vasilenkov <indigo@yandex-team.ru>  Thu, 01 Sep 2016 23:04:06 +0300

mastermind (2.28.32) trusty; urgency=medium

  * Limit couple defrag jobs number per host

 -- Andrey Vasilenkov <indigo@yandex-team.ru>  Thu, 01 Sep 2016 20:56:39 +0300

mastermind (2.28.31) trusty; urgency=medium

  * Convert to lrc groupset minor fix

 -- Andrey Vasilenkov <indigo@yandex-team.ru>  Wed, 31 Aug 2016 14:06:12 +0300

mastermind (2.28.30) trusty; urgency=medium

  * Restore path: option to automatically approve jobs

 -- Andrey Vasilenkov <indigo@yandex-team.ru>  Wed, 31 Aug 2016 12:17:57 +0300

mastermind (2.28.29) trusty; urgency=medium

  * Fix group restore by path handle

 -- Andrey Vasilenkov <indigo@yandex-team.ru>  Thu, 25 Aug 2016 18:51:43 +0300

mastermind (2.28.28) trusty; urgency=medium

  * Fix restore group src_group parameter

 -- Andrey Vasilenkov <indigo@yandex-team.ru>  Thu, 25 Aug 2016 13:58:34 +0300

mastermind (2.28.27) trusty; urgency=medium

  * Add job for restore groups from path

 -- Andrey Vasilenkov <indigo@yandex-team.ru>  Wed, 24 Aug 2016 18:38:33 +0300

mastermind (2.28.26) trusty; urgency=medium

  * Add group base path to recover dc command

 -- Andrey Vasilenkov <indigo@yandex-team.ru>  Wed, 24 Aug 2016 15:09:04 +0300

mastermind (2.28.25) trusty; urgency=medium

  * Consider want_defrag worth when > 3

 -- Andrey Vasilenkov <indigo@yandex-team.ru>  Tue, 23 Aug 2016 14:18:50 +0300

mastermind (2.28.24) trusty; urgency=medium

  * Implement external storage mapping for external storage convertion
  * Use task to determine external storage total size and alter convert job accordingly
  * Add ExternalStorageDataSizeTask for fetching data size of external storage
  * Add multi groupsets to mastermind-cli groupset convert command
  * Add make_external_storage_data_size_command inventory command

 -- Andrey Vasilenkov <indigo@yandex-team.ru>  Thu, 11 Aug 2016 17:02:57 +0300

mastermind (2.28.23) trusty; urgency=medium

  * Consider WRITE_NEW commands as write operations

 -- Andrey Vasilenkov <indigo@yandex-team.ru>  Mon, 08 Aug 2016 14:25:37 +0300

mastermind (2.28.22) trusty; urgency=medium

  * Forbid moving cache groups via move jobs

 -- Andrey Vasilenkov <indigo@yandex-team.ru>  Fri, 29 Jul 2016 00:57:11 +0300

mastermind (2.28.21) trusty; urgency=medium

  * Refactor move planner candidates generating
  * Filter destination groups in unsuitable dcs when moving groups via move planner

 -- Andrey Vasilenkov <indigo@yandex-team.ru>  Wed, 27 Jul 2016 15:16:18 +0300

mastermind (2.28.20) trusty; urgency=medium

  * Optimize group move planner algorithm

 -- Andrey Vasilenkov <indigo@yandex-team.ru>  Tue, 26 Jul 2016 18:21:02 +0300

mastermind (2.28.19) trusty; urgency=medium

  * Read metakey with nolock flag

 -- Andrey Vasilenkov <indigo@yandex-team.ru>  Tue, 12 Jul 2016 13:21:40 +0300

mastermind (2.28.18) trusty; urgency=medium

  * Change convert job priority

 -- Andrey Vasilenkov <indigo@yandex-team.ru>  Thu, 30 Jun 2016 01:13:03 +0300

mastermind (2.28.17) trusty; urgency=medium

  * Add convert to lrc groupset from external source job

 -- Andrey Vasilenkov <indigo@yandex-team.ru>  Wed, 29 Jun 2016 23:44:03 +0300

mastermind (2.28.16) trusty; urgency=medium

  * Fix group's effective_free_space calculation

 -- Andrey Vasilenkov <indigo@yandex-team.ru>  Mon, 20 Jun 2016 17:29:52 +0300

mastermind (2.28.15) trusty; urgency=medium

  * Add data_flow_rate and wait_timeout parameters for lrc-* commands

 -- Andrey Vasilenkov <indigo@yandex-team.ru>  Fri, 17 Jun 2016 13:20:46 +0300

mastermind (2.28.14) trusty; urgency=medium

  * Fix couple status text for non-coupled couples

 -- Andrey Vasilenkov <indigo@yandex-team.ru>  Tue, 14 Jun 2016 15:05:13 +0300

mastermind (2.28.13) trusty; urgency=medium

  * Fix StorageState excessive dcs list construction

 -- Andrey Vasilenkov <indigo@yandex-team.ru>  Sat, 11 Jun 2016 19:32:30 +0300

mastermind (2.28.12) trusty; urgency=medium

  * Run lrc_* commands with all nodes as remotes

 -- Andrey Vasilenkov <indigo@yandex-team.ru>  Fri, 10 Jun 2016 20:18:55 +0300

mastermind (2.28.11) trusty; urgency=medium

  * Fix StorageState excessive dcs list construction

 -- Andrey Vasilenkov <indigo@yandex-team.ru>  Fri, 10 Jun 2016 15:45:04 +0300

mastermind (2.28.10) trusty; urgency=medium

  * Add lrc groupset statuses for couple list handle

 -- Andrey Vasilenkov <indigo@yandex-team.ru>  Thu, 09 Jun 2016 19:07:47 +0300

mastermind (2.28.9) trusty; urgency=medium

  * Add histories query object for fetching group histories

 -- Andrey Vasilenkov <indigo@yandex-team.ru>  Wed, 08 Jun 2016 18:51:52 +0300

mastermind (2.28.8) trusty; urgency=medium

  * Add remove backend task to prepare lrc groups job

 -- Andrey Vasilenkov <indigo@yandex-team.ru>  Mon, 06 Jun 2016 12:02:49 +0300

mastermind (2.28.7) trusty; urgency=medium

  * Increase lrc groupset job priority

 -- Andrey Vasilenkov <indigo@yandex-team.ru>  Tue, 31 May 2016 15:45:40 +0300

mastermind (2.28.6) trusty; urgency=medium

  * Check task status after its execution is started

 -- Andrey Vasilenkov <indigo@yandex-team.ru>  Tue, 31 May 2016 01:14:51 +0300

mastermind (2.28.5) trusty; urgency=medium

  * Skip checking if all replicas groups are read-only
  * Fix logging of couple status change

 -- Andrey Vasilenkov <indigo@yandex-team.ru>  Tue, 31 May 2016 00:33:45 +0300

mastermind (2.28.4) trusty; urgency=medium

  * Add ttl attribute namespace settings

 -- Andrey Vasilenkov <indigo@yandex-team.ru>  Tue, 24 May 2016 18:16:09 +0300

mastermind (2.28.3) trusty; urgency=medium

  * Disable dnet_recovery safe mode

 -- Andrey Vasilenkov <indigo@yandex-team.ru>  Thu, 19 May 2016 17:34:15 +0300

mastermind (2.28.2) trusty; urgency=medium

  * Add prepare-new-groups cmd handle

 -- Andrey Vasilenkov <indigo@yandex-team.ru>  Thu, 19 May 2016 17:21:33 +0300

mastermind (2.28.1) trusty; urgency=medium

  * Add mastermind-util add-groupset command
  * Add 'add_groupset_to_couple' API handle
  * Add job that creates new groupset for a couple

 -- Andrey Vasilenkov <indigo@yandex-team.ru>  Thu, 19 May 2016 12:51:03 +0300

mastermind (2.27.18) trusty; urgency=medium

  * Fix constructing jobs' involved groups list

 -- Andrey Vasilenkov <indigo@yandex-team.ru>  Wed, 04 May 2016 14:47:17 +0300

mastermind (2.27.17) trusty; urgency=medium

  * Add weight coefficient for outgoing traffic
  * Not perform rollback on couple repair

 -- Andrey Vasilenkov <indigo@yandex-team.ru>  Fri, 29 Apr 2016 03:59:48 +0300

mastermind (2.27.16) trusty; urgency=medium

  * Use family when detaching node backend from group

 -- Andrey Vasilenkov <indigo@yandex-team.ru>  Mon, 11 Apr 2016 16:25:30 +0300

mastermind (2.27.15) trusty; urgency=medium

  * Add defrag startup timeout

 -- Andrey Vasilenkov <indigo@yandex-team.ru>  Mon, 11 Apr 2016 13:09:36 +0300

mastermind (2.27.14) trusty; urgency=medium

  * Add backward compatibility of NodeBackend binding object

 -- Andrey Vasilenkov <indigo@yandex-team.ru>  Sun, 10 Apr 2016 14:25:51 +0300

mastermind (2.27.13) trusty; urgency=medium

  * Add NodeBackend binding object

 -- Andrey Vasilenkov <indigo@yandex-team.ru>  Sun, 10 Apr 2016 14:15:13 +0300

mastermind (2.27.12) trusty; urgency=medium

  * Add new BAD_* statuses for LRC Groupset

 -- Andrey Vasilenkov <indigo@yandex-team.ru>  Fri, 08 Apr 2016 16:54:16 +0300

mastermind (2.27.11) trusty; urgency=medium

  * Fix couple freeze meta compose

 -- Andrey Vasilenkov <indigo@yandex-team.ru>  Tue, 05 Apr 2016 19:20:08 +0300

mastermind (2.27.10) trusty; urgency=medium

  * Fix 'couple settings' in for mastermind-cli
  * Format log messages

 -- Andrey Vasilenkov <indigo@yandex-team.ru>  Thu, 31 Mar 2016 18:04:19 +0300

mastermind (2.27.9) trusty; urgency=medium

  * Fix couple groupset attachment

 -- Andrey Vasilenkov <indigo@yandex-team.ru>  Thu, 31 Mar 2016 14:12:23 +0300

mastermind (2.27.8) trusty; urgency=medium

  * Add 'attach_groupset_to_couple' handle
  * Make groupsets responsible for generating its metakey
  * Skip uncoupled lrc groups meta processing

 -- Andrey Vasilenkov <indigo@yandex-team.ru>  Wed, 30 Mar 2016 16:35:07 +0300

mastermind (2.27.7) trusty; urgency=medium

  * Add couple settings

 -- Andrey Vasilenkov <indigo@yandex-team.ru>  Tue, 29 Mar 2016 15:39:09 +0300

mastermind (2.27.6) trusty; urgency=medium

  * Fix couple build parameters

 -- Andrey Vasilenkov <indigo@yandex-team.ru>  Mon, 28 Mar 2016 18:38:14 +0300

mastermind (2.27.5) trusty; urgency=medium

  * Add 'couple' attribute to binding Groupset object
  * Account new cache key distribute tasks
  * Add various binding features

 -- Andrey Vasilenkov <indigo@yandex-team.ru>  Sun, 27 Mar 2016 21:11:22 +0300

mastermind (2.27.4) trusty; urgency=medium

  * Add support of groupsets in couple build method of mastermind client
  * Add 'groupsets' property to couple object

 -- Andrey Vasilenkov <indigo@yandex-team.ru>  Fri, 25 Mar 2016 22:20:34 +0300

mastermind (2.27.3) trusty; urgency=medium

  * Skip internatl namespaces in client APIs

 -- Andrey Vasilenkov <indigo@yandex-team.ru>  Fri, 25 Mar 2016 13:00:34 +0300

mastermind (2.27.2) trusty; urgency=medium

  * Add python-requests dependency

 -- Andrey Vasilenkov <indigo@yandex-team.ru>  Thu, 24 Mar 2016 20:19:40 +0300

mastermind (2.27.1) trusty; urgency=medium

  * Add lrc commands to mastermind-cli
  * Add group filtering by 'type'
  * Add LRC builder to select groups for future LRC groupsets
  * Add lrc groupsets representation object
  * Add make lrc group job type
  * Divide groupsets by different types

 -- Andrey Vasilenkov <indigo@yandex-team.ru>  Thu, 24 Mar 2016 15:11:28 +0300

mastermind (2.26.6) trusty; urgency=medium

  * Increase defrag check timeout to 14 days

 -- Andrey Vasilenkov <indigo@yandex-team.ru>  Mon, 21 Mar 2016 14:20:39 +0300

mastermind (2.26.5) trusty; urgency=medium

  * Make recover planner coefficients configurable

 -- Andrey Vasilenkov <indigo@yandex-team.ru>  Thu, 10 Mar 2016 14:51:27 +0300

mastermind (2.26.4) trusty; urgency=medium

  * Fix group type detection

 -- Andrey Vasilenkov <indigo@yandex-team.ru>  Sat, 05 Mar 2016 05:26:33 +0300

mastermind (2.26.3) trusty; urgency=medium

  * Remove attributes capacity namespace setting
  * Add support for completion of unambiguous prefix commands

 -- Andrey Vasilenkov <indigo@yandex-team.ru>  Thu, 03 Mar 2016 18:01:54 +0300

mastermind (2.26.2) trusty; urgency=medium

  * Add namespace attribute setitngs

 -- Andrey Vasilenkov <indigo@yandex-team.ru>  Wed, 02 Mar 2016 17:34:12 +0300

mastermind (2.26.1) trusty; urgency=medium

  * Fix max net write setting for weight manager
  * Add explicit runtime error for cases when failed to release locks

 -- Andrey Vasilenkov <indigo@yandex-team.ru>  Wed, 02 Mar 2016 12:36:24 +0300

mastermind (2.25.120) trusty; urgency=medium

  * Enable dnet_recovery safe mode

 -- Andrey Vasilenkov <indigo@yandex-team.ru>  Sun, 28 Feb 2016 00:08:51 +0300

mastermind (2.25.119) trusty; urgency=medium

  * Fix bug for dc hosts view
  * Add logging for monitor stats update
  * Fix error fs and dstat update

 -- Andrey Vasilenkov <indigo@yandex-team.ru>  Tue, 23 Feb 2016 13:04:56 +0300

mastermind (2.25.118) trusty; urgency=medium

  * Increase startup timeouts

 -- Andrey Vasilenkov <indigo@yandex-team.ru>  Wed, 17 Feb 2016 23:31:26 +0300

mastermind (2.25.117) trusty; urgency=medium

  * Increase cache worker startup timeout

 -- Andrey Vasilenkov <indigo@yandex-team.ru>  Wed, 17 Feb 2016 14:37:28 +0300

mastermind (2.25.116) trusty; urgency=medium

  * Fix for cache lock acquiring

 -- Andrey Vasilenkov <indigo@yandex-team.ru>  Wed, 17 Feb 2016 12:25:22 +0300

mastermind (2.25.115) trusty; urgency=medium

  * Add 'update_cache_key_status' handle
  * Implement cached key upload queue
  * Fix cache couples list with no 'state' option
  * Fix couple list filtering
  * Add trace id to dnet_recovery command
  * Use blob_size_limit as total space unconditionally

 -- Andrey Vasilenkov <indigo@yandex-team.ru>  Tue, 16 Feb 2016 23:46:35 +0300

mastermind (2.25.114) trusty; urgency=medium

  * Change effective data size accounting
  * Add 'cache couples-list' handle

 -- Andrey Vasilenkov <indigo@yandex-team.ru>  Wed, 06 Jan 2016 22:10:41 +0300

mastermind (2.25.113) trusty; urgency=medium

  * Fix misprint

 -- Andrey Vasilenkov <indigo@yandex-team.ru>  Mon, 28 Dec 2015 16:48:00 +0300

mastermind (2.25.112) trusty; urgency=medium

  * Fix import dependency

 -- Andrey Vasilenkov <indigo@yandex-team.ru>  Mon, 28 Dec 2015 16:20:04 +0300

mastermind (2.25.111) trusty; urgency=medium

  * Fix frozen couple check

 -- Andrey Vasilenkov <indigo@yandex-team.ru>  Mon, 28 Dec 2015 15:45:49 +0300

mastermind (2.25.110) trusty; urgency=medium

  * Skip cache groups on hosts that already have a cache key copy
  * Fix dc selection on distributing cache keys

 -- Andrey Vasilenkov <indigo@yandex-team.ru>  Mon, 28 Dec 2015 14:31:00 +0300

mastermind (2.25.109) trusty; urgency=medium

  * Remove old app manifest during installation

 -- Andrey Vasilenkov <indigo@yandex-team.ru>  Thu, 24 Dec 2015 12:59:06 +0300

mastermind (2.25.108) trusty; urgency=medium

  * Remove old weight balancer traits
  * Fix for updating node backends set on history updates
  * Update couple namespace handle to use new weight manager

 -- Andrey Vasilenkov <indigo@yandex-team.ru>  Wed, 23 Dec 2015 17:58:38 +0300

mastermind (2.25.107) trusty; urgency=medium

  * Account disk defragmentation when calculating couple weights

 -- Andrey Vasilenkov <indigo@yandex-team.ru>  Wed, 16 Dec 2015 11:58:31 +0300

mastermind (2.25.106) trusty; urgency=medium

  * Fix defragmentation jobs for cache couples

 -- Andrey Vasilenkov <indigo@yandex-team.ru>  Fri, 11 Dec 2015 19:02:32 +0300

mastermind (2.25.105) trusty; urgency=medium

  * Fix misprint

 -- Andrey Vasilenkov <indigo@yandex-team.ru>  Fri, 11 Dec 2015 15:52:49 +0300

mastermind (2.25.104) trusty; urgency=medium

  * Fix for new msgpack version

 -- Andrey Vasilenkov <indigo@yandex-team.ru>  Fri, 11 Dec 2015 15:16:45 +0300

mastermind (2.25.103) trusty; urgency=medium

  * Update cache distributor groups list on cache cleaning

 -- Andrey Vasilenkov <indigo@yandex-team.ru>  Fri, 11 Dec 2015 14:54:55 +0300

mastermind (2.25.102) trusty; urgency=medium

  * Fix for defragmentation job of cache groups

 -- Andrey Vasilenkov <indigo@yandex-team.ru>  Fri, 11 Dec 2015 14:08:43 +0300

mastermind (2.25.101) trusty; urgency=medium

  * Cache get_namespaces_states response using CachedGzipResponse
  * Cache get_cached_keys response using CachedGzipResponse

 -- Andrey Vasilenkov <indigo@yandex-team.ru>  Tue, 08 Dec 2015 17:21:04 +0300

mastermind (2.25.100) trusty; urgency=medium

  * Fix for newly built couple status calculation
  * Fix misprint in mastermind client

 -- Andrey Vasilenkov <indigo@yandex-team.ru>  Tue, 01 Dec 2015 16:48:01 +0300

mastermind (2.25.99) trusty; urgency=medium

  * Fix for running cached data update handlers

 -- Andrey Vasilenkov <indigo@yandex-team.ru>  Wed, 25 Nov 2015 19:29:24 +0300

mastermind (2.25.98) trusty; urgency=medium

  * Fix cocaine handlers registering

 -- Andrey Vasilenkov <indigo@yandex-team.ru>  Wed, 25 Nov 2015 14:58:59 +0300

mastermind (2.25.97) trusty; urgency=medium

  * Temporarily fix cocaine service usage from sync thread

 -- Andrey Vasilenkov <indigo@yandex-team.ru>  Tue, 24 Nov 2015 17:02:59 +0300

mastermind (2.25.96) trusty; urgency=medium

  * Optimize get_config_remotes handle

 -- Andrey Vasilenkov <indigo@yandex-team.ru>  Tue, 24 Nov 2015 11:56:08 +0300

mastermind (2.25.95) trusty; urgency=medium

  * Fix frequent weight and load data updating
  * Optimize history records fetching from mongo
  * Add exception-safe backend stats processing

 -- Andrey Vasilenkov <indigo@yandex-team.ru>  Mon, 23 Nov 2015 15:00:58 +0300

mastermind (2.25.94) trusty; urgency=medium

  * Fix defrag complete decision based on stalled stats

 -- Andrey Vasilenkov <indigo@yandex-team.ru>  Fri, 20 Nov 2015 17:52:35 +0300

mastermind (2.25.93) trusty; urgency=medium

    * Add orig path query arg settings
    * Fix select couple to upload namespace setting
    * Add redirect query args support

 -- Andrey Vasilenkov <indigo@yandex-team.ru>  Thu, 19 Nov 2015 19:13:34 +0300

mastermind (2.25.92) trusty; urgency=medium

  * Fix cocaine worker termination

 -- Andrey Vasilenkov <indigo@yandex-team.ru>  Thu, 19 Nov 2015 14:44:39 +0300

mastermind (2.25.91) trusty; urgency=medium

  * Split planner config section into several sections
  * Cache flow stats
  * Use cache to handle get_cache_keys

 -- Andrey Vasilenkov <indigo@yandex-team.ru>  Wed, 18 Nov 2015 21:45:31 +0300

mastermind (2.25.90) trusty; urgency=medium

  * Fix cache worker startup script

 -- Andrey Vasilenkov <indigo@yandex-team.ru>  Tue, 17 Nov 2015 22:47:31 +0300

mastermind (2.25.89) trusty; urgency=medium

  * Set python-tornado dependency (>= 4.0)

 -- Andrey Vasilenkov <indigo@yandex-team.ru>  Tue, 17 Nov 2015 16:04:13 +0300

mastermind (2.25.88) trusty; urgency=medium

  * Decreased cocaine workers' pool limit to 5

 -- Andrey Vasilenkov <indigo@yandex-team.ru>  Tue, 17 Nov 2015 14:31:24 +0300

mastermind (2.25.87) trusty; urgency=medium

  * Use simplejson for faster parsing
  * Using monitor pool to fetch monitor stats from elliptics nodes
  * Inventory worker implementation
  * Fix build tests running

 -- Andrey Vasilenkov <indigo@yandex-team.ru>  Tue, 17 Nov 2015 13:59:44 +0300

mastermind (2.25.86-hotfix1) trusty; urgency=medium

  * Optimize get_config_remotes handle

 -- Andrey Vasilenkov <indigo@yandex-team.ru>  Wed, 18 Nov 2015 17:05:55 +0300

mastermind (2.25.86) trusty; urgency=medium

  * Fix mastermind build

 -- Andrey Vasilenkov <indigo@yandex-team.ru>  Fri, 13 Nov 2015 15:37:00 +0300

mastermind (2.25.85) trusty; urgency=medium

  * Fix mastermind build

 -- Andrey Vasilenkov <indigo@yandex-team.ru>  Fri, 13 Nov 2015 15:08:21 +0300

mastermind (2.25.84) trusty; urgency=medium

  * Add free reserved space to couple statistics

 -- Andrey Vasilenkov <indigo@yandex-team.ru>  Fri, 13 Nov 2015 14:19:41 +0300

mastermind (2.25.83) trusty; urgency=medium

  * Increase startup-timeout for mastermind-cache worker

 -- Andrey Vasilenkov <indigo@yandex-team.ru>  Mon, 02 Nov 2015 12:26:18 +0300

mastermind (2.25.82) trusty; urgency=medium

  * Fix for searching for uncoupled group to restore backend without history

 -- Andrey Vasilenkov <indigo@yandex-team.ru>  Wed, 28 Oct 2015 11:37:03 +0300

mastermind (2.25.81) trusty; urgency=medium

  * Fix for searching for uncoupled group to restore backend without history

 -- Andrey Vasilenkov <indigo@yandex-team.ru>  Tue, 27 Oct 2015 23:47:59 +0300

mastermind (2.25.80) trusty; urgency=medium

  * Fix for searching for uncoupled group to restore backend without history

 -- Andrey Vasilenkov <indigo@yandex-team.ru>  Tue, 27 Oct 2015 21:23:43 +0300

mastermind (2.25.79) trusty; urgency=medium

  * Fix wrong node backend check on group restoring job
  * Fix accounting job for a couple status when group is down

 -- Andrey Vasilenkov <indigo@yandex-team.ru>  Tue, 27 Oct 2015 19:30:12 +0300

mastermind (2.25.78) trusty; urgency=medium

  * Add proper pymongo and bson dependencies (<< 3)

 -- Andrey Vasilenkov <indigo@yandex-team.ru>  Mon, 26 Oct 2015 21:08:02 +0300

mastermind (2.25.77) trusty; urgency=medium

  * Fix mastermind2.26-cache worker initialization

 -- Andrey Vasilenkov <indigo@yandex-team.ru>  Fri, 23 Oct 2015 14:25:00 +0300

mastermind (2.25.76) trusty; urgency=medium

  * Add handler for fetching couple free effective space monitor samples
  * Change monitor statistics collection settings

 -- Andrey Vasilenkov <indigo@yandex-team.ru>  Fri, 23 Oct 2015 14:03:28 +0300

mastermind (2.25.75) trusty; urgency=medium

  * Fix group detach node task during restore job

 -- Andrey Vasilenkov <indigo@yandex-team.ru>  Mon, 19 Oct 2015 14:52:49 +0300

mastermind (2.25.74) trusty; urgency=medium

  * Fix group detach node task during restore job

 -- Andrey Vasilenkov <indigo@yandex-team.ru>  Mon, 19 Oct 2015 14:26:10 +0300

mastermind (2.25.73) trusty; urgency=medium

  * Fix group detach node task during restore job

 -- Andrey Vasilenkov <indigo@yandex-team.ru>  Mon, 19 Oct 2015 12:57:02 +0300

mastermind (2.25.72) trusty; urgency=medium

  * Check uncoupled groups right before settings metakey
  * Prevent statistics calculation failing

 -- Andrey Vasilenkov <indigo@yandex-team.ru>  Tue, 13 Oct 2015 18:41:32 +0300

mastermind (2.25.71) trusty; urgency=medium

  * Fix exception type for non-blocking locks (when acquiring failed)
  * Fix group history update task scheduling

 -- Andrey Vasilenkov <indigo@yandex-team.ru>  Mon, 12 Oct 2015 14:16:06 +0300

mastermind (2.25.70) trusty; urgency=medium

  * Add ability to run worker without history collection

 -- Andrey Vasilenkov <indigo@yandex-team.ru>  Fri, 09 Oct 2015 19:29:22 +0300

mastermind (2.25.69) trusty; urgency=medium

  * Accept generators to GroupNodeBackendsSet

 -- Andrey Vasilenkov <indigo@yandex-team.ru>  Fri, 09 Oct 2015 18:15:17 +0300

mastermind (2.25.68) trusty; urgency=medium

  * Store group history in mongo instead of meta elliptics

 -- Andrey Vasilenkov <indigo@yandex-team.ru>  Fri, 09 Oct 2015 12:03:04 +0300

mastermind (2.25.66) trusty; urgency=medium

  * Fix settings comparison with basic python types

 -- Andrey Vasilenkov <indigo@yandex-team.ru>  Thu, 08 Oct 2015 12:55:36 +0300

mastermind (2.25.58) trusty; urgency=medium

  * Add couple primary and fallback hosts to namespaces states

 -- Andrey Vasilenkov <indigo@yandex-team.ru>  Sun, 13 Sep 2015 21:13:48 +0300

mastermind (2.25.57) trusty; urgency=medium

  * Fix effective free space calculcation when disk contains irrelevant data

 -- Andrey Vasilenkov <indigo@yandex-team.ru>  Thu, 10 Sep 2015 14:08:30 +0300

mastermind (2.25.56) trusty; urgency=medium

  * Fix effective free space calculcation when disk contains irrelevant data

 -- Andrey Vasilenkov <indigo@yandex-team.ru>  Thu, 10 Sep 2015 14:00:47 +0300

mastermind (2.25.55) trusty; urgency=medium

  * Set nolock flag for metakey read queries

 -- Andrey Vasilenkov <indigo@yandex-team.ru>  Mon, 07 Sep 2015 20:21:47 +0300

mastermind (2.25.54) trusty; urgency=medium

  * Increase startup timeout for mastermind worker

 -- Andrey Vasilenkov <indigo@yandex-team.ru>  Fri, 28 Aug 2015 18:44:52 +0300

mastermind (2.25.53) trusty; urgency=medium

  * Use read_latest call to get storage max group id

 -- Andrey Vasilenkov <indigo@yandex-team.ru>  Fri, 28 Aug 2015 17:59:31 +0300

mastermind (2.25.52) trusty; urgency=medium

  * Add draft on namespaces state query handler

 -- Andrey Vasilenkov <indigo@yandex-team.ru>  Fri, 28 Aug 2015 15:22:37 +0300

mastermind (2.25.51) trusty; urgency=medium

  * Add forced namespaces states update handler

 -- Andrey Vasilenkov <indigo@yandex-team.ru>  Fri, 28 Aug 2015 13:33:52 +0300

mastermind (2.25.50) trusty; urgency=medium

  * Take down the lock on src backend during move job final stage

 -- Andrey Vasilenkov <indigo@yandex-team.ru>  Fri, 28 Aug 2015 11:51:06 +0300

mastermind (2.25.49) trusty; urgency=medium

  * Add status_text of bad group to status_text of couple

 -- Andrey Vasilenkov <indigo@yandex-team.ru>  Fri, 21 Aug 2015 16:30:16 +0300

mastermind (2.25.48) trusty; urgency=medium

  * Add removed records size to group info

 -- Andrey Vasilenkov <indigo@yandex-team.ru>  Fri, 21 Aug 2015 11:29:43 +0300

mastermind (2.25.47) trusty; urgency=medium

  * Consider effective_free_space when deciding on couple status
  * Fix for node backend defrag task retrying

 -- Andrey Vasilenkov <indigo@yandex-team.ru>  Thu, 20 Aug 2015 13:17:28 +0300

mastermind (2.25.46) trusty; urgency=medium

  * Correct build

 -- Andrey Vasilenkov <indigo@yandex-team.ru>  Wed, 19 Aug 2015 16:59:32 +0300

mastermind (2.25.45) trusty; urgency=medium

  * Add autoapprove setting for move planner jobs

 -- Andrey Vasilenkov <indigo@yandex-team.ru>  Wed, 19 Aug 2015 16:52:30 +0300

mastermind (2.25.44) trusty; urgency=medium

  * Fix minor misprints

 -- Andrey Vasilenkov <indigo@yandex-team.ru>  Wed, 19 Aug 2015 12:18:16 +0300

mastermind (2.25.43) trusty; urgency=medium

  * Fix destination group selection for move planner

 -- Andrey Vasilenkov <indigo@yandex-team.ru>  Wed, 19 Aug 2015 01:49:13 +0300

mastermind (2.25.42) trusty; urgency=medium

  * Mastermind node info updater: couple status should be set to FULL if group
    is not filled but hdd has no more space available
  * Jobs processor: do not fail couple defrag job if couple lost its OK
    status

 -- Andrey Vasilenkov <indigo@yandex-team.ru>  Thu, 06 Aug 2015 15:27:26 +0300

mastermind (2.25.41) trusty; urgency=medium

  * Fetch elliptics backends' io stats

 -- Andrey Vasilenkov <indigo@yandex-team.ru>  Tue, 04 Aug 2015 19:42:51 +0300

mastermind (2.25.40) trusty; urgency=medium

  * Planner: take lock to prevent simultaneous move jobs planning on several
    workers

 -- Andrey Vasilenkov <indigo@yandex-team.ru>  Tue, 04 Aug 2015 19:15:40 +0300

mastermind (2.25.39) trusty; urgency=medium

  * mastermind fake sync: persistent locks removal fixed

 -- Andrey Vasilenkov <indigo@yandex-team.ru>  Mon, 03 Aug 2015 15:30:40 +0300

mastermind (2.25.38) trusty; urgency=medium

  * Mastermind lib: couple build result is wrapped into result object
    to be able to filter only successfully created couples
    (or, on the other side, only exceptions)
  * Passing dstat errors (can happen on virtual hosts)
  * Fix for fake sync manager persistent lock acquiring
  * Mastermind lib: fix for __contains__ method in namespaces queries
  * Fix for frequent node statistics update
  * Mastermind lib: node backends list as a property

 -- Andrey Vasilenkov <indigo@yandex-team.ru>  Tue, 28 Jul 2015 18:16:20 +0300

mastermind (2.25.37) trusty; urgency=medium

  * Obsolete prechecking of active jobs when moving groups from host

 -- Andrey Vasilenkov <indigo@yandex-team.ru>  Fri, 17 Jul 2015 13:52:24 +0300

mastermind (2.25.36) trusty; urgency=medium

  * Do not update whole cluster state on couple break

 -- Andrey Vasilenkov <indigo@yandex-team.ru>  Thu, 16 Jul 2015 20:07:31 +0300

mastermind (2.25.35) trusty; urgency=medium

  * Remove obsolete dstat_error_code usage

 -- Andrey Vasilenkov <indigo@yandex-team.ru>  Thu, 16 Jul 2015 18:39:04 +0300

mastermind (2.25.34) trusty; urgency=medium

  * Frequent node stat update bug fixed

 -- Andrey Vasilenkov <indigo@yandex-team.ru>  Wed, 15 Jul 2015 18:14:31 +0300

mastermind (2.25.33) trusty; urgency=medium

  * Restore job can stop non-started move job on force request
  * Do not acquire global jobs lock on jobs creation
  * Lock uncoupled groups during couple build so no jobs could use it

 -- Andrey Vasilenkov <indigo@yandex-team.ru>  Wed, 15 Jul 2015 17:51:12 +0300

mastermind (2.25.32) trusty; urgency=medium

  * get_dc_by_host inventory function should accept hostname, not ip

 -- Andrey Vasilenkov <indigo@yandex-team.ru>  Wed, 15 Jul 2015 15:09:27 +0300

mastermind (2.25.31) trusty; urgency=medium

  * Fix for couple defrag group representation

 -- Andrey Vasilenkov <indigo@yandex-team.ru>  Tue, 14 Jul 2015 14:52:13 +0300

mastermind (2.25.30) trusty; urgency=medium

  * Fix for group active job setting

 -- Andrey Vasilenkov <indigo@yandex-team.ru>  Tue, 14 Jul 2015 13:45:46 +0300

mastermind (2.25.29) trusty; urgency=medium

  * Mastermind util error wrapping

 -- Andrey Vasilenkov <indigo@yandex-team.ru>  Tue, 14 Jul 2015 12:38:07 +0300

mastermind (2.25.28) trusty; urgency=medium

  * Any type of job is now set as an active_job for a couple
  * get_namespaces_states now can accept namespaces list
  * Fix for storage_keys_diff handler when there are backends without fetched stats

 -- Andrey Vasilenkov <indigo@yandex-team.ru>  Mon, 13 Jul 2015 15:44:19 +0300

mastermind (2.25.27) trusty; urgency=medium

  * Misprint fixed

 -- Andrey Vasilenkov <indigo@yandex-team.ru>  Fri, 10 Jul 2015 18:10:17 +0300

mastermind (2.25.26) trusty; urgency=medium

  * Mark group as bad if migrating job id from meta does not match active job
    id

 -- Andrey Vasilenkov <indigo@yandex-team.ru>  Fri, 10 Jul 2015 14:08:06 +0300

mastermind (2.25.25) trusty; urgency=medium

  * Read-only node backend status check fixed
  * Using common mastermind queue for gatlinggun tasks
  * Mastermind returns empty cache keys when cache worker is not set up
  * Backward compatibility for ns setup mastermind util command (credits go to shindo@)
  * Checking group couple on move job start

 -- Andrey Vasilenkov <indigo@yandex-team.ru>  Thu, 09 Jul 2015 18:42:09 +0300

mastermind (2.25.24) trusty; urgency=medium

  * Checking if couple is participating in job before trying to move it from
    host

 -- Andrey Vasilenkov <indigo@yandex-team.ru>  Fri, 03 Jul 2015 18:46:44 +0300

mastermind (2.25.23) trusty; urgency=medium

  * Checking node backends count on group move
  * Handler to restart job if failed on start

 -- Andrey Vasilenkov <indigo@yandex-team.ru>  Fri, 03 Jul 2015 17:38:18 +0300

mastermind (2.25.22) trusty; urgency=medium

  * Removed obsolete stat_file_error usage, moved stat_commit error logic to node backend stat object
  * Fix for namespace creation workflow

 -- Andrey Vasilenkov <indigo@yandex-team.ru>  Thu, 02 Jul 2015 17:40:30 +0300

mastermind (2.25.21) trusty; urgency=medium

  * fix to trusty++;

 -- Andrey Vasilenkov <indigo@yandex-team.ru>  Wed, 01 Jul 2015 19:01:17 +0300

mastermind (2.25.20) trusty; urgency=medium

  * debian/rules fixed for trusty

 -- Andrey Vasilenkov <indigo@yandex-team.ru>  Wed, 01 Jul 2015 18:39:16 +0300

mastermind (2.25.19) trusty; urgency=medium

  * Use elliptics stats for decision on backend writability
  * Fragmentation in mm util is now formatted with fixed precision

 -- Andrey Vasilenkov <indigo@yandex-team.ru>  Wed, 01 Jul 2015 18:16:14 +0300

mastermind (2.25.18) precise; urgency=low

  * Checking backends on restore group creation

 -- Andrey Vasilenkov <indigo@yandex-team.ru>  Tue, 30 Jun 2015 17:23:42 +0300

mastermind (2.25.17) precise; urgency=low

  * Mastermind client implemented
  * Python package dependencies fixed
  * Statistics should not fail if uncoupled groups list cannot be composed
  * Defrag planner uses vfs free space to see if a couple can be defragged
  * Minor changes: pepify and obsolete code removed

 -- Andrey Vasilenkov <indigo@yandex-team.ru>  Tue, 30 Jun 2015 13:12:47 +0300

mastermind (2.25.16) precise; urgency=low

  * Do not store old namespaces states if failed to construct a new one

 -- Andrey Vasilenkov <indigo@yandex-team.ru>  Thu, 18 Jun 2015 16:54:36 +0300

mastermind (2.25.15) precise; urgency=low

  * Caching of namespaces states

 -- Andrey Vasilenkov <indigo@yandex-team.ru>  Thu, 18 Jun 2015 15:11:28 +0300

mastermind (2.25.14) precise; urgency=low

  * Job execution fixed
  * Separate register handler wrapper for handlers with native cocaine exceptions support

 -- Andrey Vasilenkov <indigo@yandex-team.ru>  Wed, 17 Jun 2015 13:03:30 +0300

mastermind (2.25.13) precise; urgency=low

  * Reconnectable service should log detailed information on unexpected errors

 -- Andrey Vasilenkov <indigo@yandex-team.ru>  Tue, 16 Jun 2015 14:45:41 +0300

mastermind (2.25.12) precise; urgency=low

  * Binary version dependency

 -- Andrey Vasilenkov <indigo@yandex-team.ru>  Tue, 16 Jun 2015 13:19:15 +0300

mastermind (2.25.11) precise; urgency=low

  * Python-mastermind common dependency
  * Logging added

 -- Andrey Vasilenkov <indigo@yandex-team.ru>  Tue, 16 Jun 2015 13:00:54 +0300

mastermind (2.25.10) precise; urgency=low

  * Common mastermind utils in a separate python package
  * Unnecessary locking of jobs global lock on couple defragmentation planning

 -- Andrey Vasilenkov <indigo@yandex-team.ru>  Mon, 15 Jun 2015 20:11:18 +0300

mastermind (2.25.9) precise; urgency=low

  * Resources accounting fixed

 -- Andrey Vasilenkov <indigo@yandex-team.ru>  Thu, 11 Jun 2015 17:48:09 +0300

mastermind (2.25.8) precise; urgency=low

  * Logging added

 -- Andrey Vasilenkov <indigo@yandex-team.ru>  Thu, 11 Jun 2015 17:21:36 +0300

mastermind (2.25.7) precise; urgency=low

  * Misprint fixed

 -- Andrey Vasilenkov <indigo@yandex-team.ru>  Thu, 11 Jun 2015 16:43:04 +0300

mastermind (2.25.6) precise; urgency=low

  * Misprint fixed

 -- Andrey Vasilenkov <indigo@yandex-team.ru>  Thu, 11 Jun 2015 16:22:53 +0300

mastermind (2.25.5) precise; urgency=low

  * Jobs: fix for resource unfolding

 -- Andrey Vasilenkov <indigo@yandex-team.ru>  Thu, 11 Jun 2015 15:48:11 +0300

mastermind (2.25.4) precise; urgency=low

  * Minor bug fix

 -- Andrey Vasilenkov <indigo@yandex-team.ru>  Thu, 11 Jun 2015 15:32:10 +0300

mastermind (2.25.3) precise; urgency=low

  * Minor bug fix

 -- Andrey Vasilenkov <indigo@yandex-team.ru>  Thu, 11 Jun 2015 13:28:07 +0300

mastermind (2.25.2) precise; urgency=low

  * Job processing tweaks

 -- Andrey Vasilenkov <indigo@yandex-team.ru>  Thu, 11 Jun 2015 12:40:16 +0300

mastermind (2.25.1) precise; urgency=low

  * Cached keys handler should be tolerant to cocaine connection errors
  * Do not take global jobs lock on moving all groups from host
  * Planner tasks should not take jobs lock unless they are actually creating jobs

 -- Andrey Vasilenkov <indigo@yandex-team.ru>  Wed, 10 Jun 2015 17:10:47 +0300

mastermind (2.24.45) precise; urgency=low

  * Config parameter name fixed

 -- Andrey Vasilenkov <indigo@yandex-team.ru>  Wed, 10 Jun 2015 13:52:06 +0300

mastermind (2.24.44) precise; urgency=low

  * Ids file for rsync tasks

 -- Andrey Vasilenkov <indigo@yandex-team.ru>  Tue, 09 Jun 2015 17:55:04 +0300

mastermind (2.24.43) precise; urgency=low

  * Add-units settings for namespace implemented

 -- Andrey Vasilenkov <indigo@yandex-team.ru>  Fri, 05 Jun 2015 17:23:11 +0300

mastermind (2.24.42) precise; urgency=low

  * get_cached_key handler proxied to mastermind2.26-cache (no retries for now)

 -- Andrey Vasilenkov <indigo@yandex-team.ru>  Thu, 04 Jun 2015 19:58:11 +0300

mastermind (2.24.41) precise; urgency=low

  * get_cached_keys handler updated
  * Namespace statistics fixed, is_full flag added
  * Ns settings updating fixed - __service key could have been omited on update

 -- Andrey Vasilenkov <indigo@yandex-team.ru>  Wed, 03 Jun 2015 19:58:59 +0300

mastermind (2.24.40) precise; urgency=low

  * Infrastructure: empty group set for tree nodes that has no groups in child
    nodes

 -- Andrey Vasilenkov <indigo@yandex-team.ru>  Tue, 02 Jun 2015 12:49:29 +0300

mastermind (2.24.39) precise; urgency=low

  * Added mastermind2.26-cache application to cocaine runlist

 -- Andrey Vasilenkov <indigo@yandex-team.ru>  Mon, 01 Jun 2015 16:21:11 +0300

mastermind (2.24.38) precise; urgency=low

  * Top update period is set via periodic timer
  * Lock on cache distribution task

 -- Andrey Vasilenkov <indigo@yandex-team.ru>  Mon, 01 Jun 2015 15:12:04 +0300

mastermind (2.24.37) precise; urgency=low

  * Fix for existing cache key update

 -- Andrey Vasilenkov <indigo@yandex-team.ru>  Fri, 29 May 2015 16:01:53 +0300

mastermind (2.24.36) precise; urgency=low

  * Cache worker: cache groups selection refactored

 -- Andrey Vasilenkov <indigo@yandex-team.ru>  Fri, 29 May 2015 15:16:56 +0300

mastermind (2.24.35) precise; urgency=low

  * Do not account service storage_cache namespace in namespace states

 -- Andrey Vasilenkov <indigo@yandex-team.ru>  Thu, 28 May 2015 14:10:12 +0300

mastermind (2.24.34) precise; urgency=low

  * Cache group defragmentation job creation

 -- Andrey Vasilenkov <indigo@yandex-team.ru>  Tue, 26 May 2015 23:45:25 +0300

mastermind (2.24.33) precise; urgency=low

  * Fix for app start without mongo set up

 -- Andrey Vasilenkov <indigo@yandex-team.ru>  Tue, 26 May 2015 12:15:55 +0300

mastermind (2.24.32) precise; urgency=low

  * Cache clean handler added

 -- Andrey Vasilenkov <indigo@yandex-team.ru>  Mon, 25 May 2015 19:56:32 +0300

mastermind (2.24.31) precise; urgency=low

  * Group type checking should be executed after backend state checking

 -- Andrey Vasilenkov <indigo@yandex-team.ru>  Mon, 25 May 2015 13:17:54 +0300

mastermind (2.24.30) precise; urgency=low

  * Misprint fixed

 -- Andrey Vasilenkov <indigo@yandex-team.ru>  Sun, 24 May 2015 20:33:13 +0300

mastermind (2.24.29) precise; urgency=low

  * Misprints fixed and more logging added

 -- Andrey Vasilenkov <indigo@yandex-team.ru>  Fri, 22 May 2015 23:00:10 +0300

mastermind (2.24.28) precise; urgency=low

  * Some logging added

 -- Andrey Vasilenkov <indigo@yandex-team.ru>  Fri, 22 May 2015 20:43:44 +0300

mastermind (2.24.27) precise; urgency=low

  * Misprint fixed

 -- Andrey Vasilenkov <indigo@yandex-team.ru>  Fri, 22 May 2015 17:57:55 +0300

mastermind (2.24.26) precise; urgency=low

  * Misprint fixed

 -- Andrey Vasilenkov <indigo@yandex-team.ru>  Fri, 22 May 2015 17:29:05 +0300

mastermind (2.24.25) precise; urgency=low

  * Misprints fixed

 -- Andrey Vasilenkov <indigo@yandex-team.ru>  Fri, 22 May 2015 17:13:30 +0300

mastermind (2.24.24) precise; urgency=low

  * Cache cleaner implemented
  * Added static/non-static flag to log record for broken namespaces

 -- Andrey Vasilenkov <indigo@yandex-team.ru>  Fri, 22 May 2015 16:49:00 +0300

mastermind (2.24.23) precise; urgency=low

  * Fix for key updated in mongodb: couple is used as a part of primary key
  * Minor refactoring

 -- Andrey Vasilenkov <indigo@yandex-team.ru>  Thu, 21 May 2015 12:59:49 +0300

mastermind (2.24.22) precise; urgency=low

  * Fixed new keys processing

 -- Andrey Vasilenkov <indigo@yandex-team.ru>  Thu, 21 May 2015 00:00:29 +0300

mastermind (2.24.21) precise; urgency=low

  * Do not remove unpopular keys on distribution stage

 -- Andrey Vasilenkov <indigo@yandex-team.ru>  Wed, 20 May 2015 23:34:15 +0300

mastermind (2.24.20) precise; urgency=low

  * Misprint fixed

 -- Andrey Vasilenkov <indigo@yandex-team.ru>  Wed, 20 May 2015 23:07:51 +0300

mastermind (2.24.19) precise; urgency=low

  * Top stats aggregation fix: cache groups statistics are accounted properly

 -- Andrey Vasilenkov <indigo@yandex-team.ru>  Wed, 20 May 2015 16:10:22 +0300

mastermind (2.24.18) precise; urgency=low

  * Aggregate keys by (key_id, couple) pair

 -- Andrey Vasilenkov <indigo@yandex-team.ru>  Tue, 19 May 2015 16:42:11 +0300

mastermind (2.24.17) precise; urgency=low

  * Do not use cache module in the main worker

 -- Andrey Vasilenkov <indigo@yandex-team.ru>  Mon, 18 May 2015 18:52:56 +0300

mastermind (2.24.16) precise; urgency=low

  * Couple defragmentation should start only when want_defrag > 1
  * Move job tweaks: -114 processing when node backend is being disabled, STALLED status for node backend stop task is considered ok
  * Removed unnecessary locks on task retry and skip
  * Couple defrag: if dnet_client returns -114 on defrag command, consider task successfully completed

 -- Andrey Vasilenkov <indigo@yandex-team.ru>  Mon, 18 May 2015 18:32:07 +0300

mastermind (2.24.15) precise; urgency=low

  * Refactored infrastructure data usage and correspondent cache workflow

 -- Andrey Vasilenkov <indigo@yandex-team.ru>  Sun, 17 May 2015 18:18:41 +0300

mastermind (2.24.14) precise; urgency=low

  * Uncoupled group checker changed

 -- Andrey Vasilenkov <indigo@yandex-team.ru>  Fri, 15 May 2015 17:31:44 +0300

mastermind (2.24.13) precise; urgency=low

  * Good uncoupled groups selector moved to infrastructure

 -- Andrey Vasilenkov <indigo@yandex-team.ru>  Fri, 15 May 2015 16:45:05 +0300

mastermind (2.24.12) precise; urgency=low

  * Cache worker initialization fixed

 -- Andrey Vasilenkov <indigo@yandex-team.ru>  Fri, 15 May 2015 15:35:13 +0300

mastermind (2.24.11) precise; urgency=low

  * Mark group as migrating right away when job is created
  * Job mark group minor workflow updates
  * Service statuses for couples with active jobs

 -- Andrey Vasilenkov <indigo@yandex-team.ru>  Wed, 13 May 2015 18:19:10 +0300

mastermind (2.24.10) precise; urgency=low

  * Fix for increasing cache key copies number

 -- Andrey Vasilenkov <indigo@yandex-team.ru>  Mon, 27 Apr 2015 20:24:00 +0300

mastermind (2.24.9) lucid; urgency=low

  * Fallback to default cocaine logging service if mm_cache_logging service is not set up in cocaine

 -- Andrey Vasilenkov <indigo@yandex-team.ru>  Mon, 27 Apr 2015 19:49:32 +0300

mastermind (2.24.8) lucid; urgency=low

  * Do not use not marked uncoupled groups located at cache groups paths as data uncoupled groups

 -- Andrey Vasilenkov <indigo@yandex-team.ru>  Mon, 27 Apr 2015 16:23:24 +0300

mastermind (2.24.7) lucid; urgency=low

  * Removed obsolete tornado version dependency

 -- Andrey Vasilenkov <indigo@yandex-team.ru>  Wed, 22 Apr 2015 23:01:00 +0300

mastermind (2.24.6) lucid; urgency=low

  * Misprint fixed

 -- Andrey Vasilenkov <indigo@yandex-team.ru>  Wed, 22 Apr 2015 18:50:12 +0300

mastermind (2.24.5) lucid; urgency=low

  * Removed obsolete cache manager usage

 -- Andrey Vasilenkov <indigo@yandex-team.ru>  Wed, 22 Apr 2015 18:45:04 +0300

mastermind (2.24.4) lucid; urgency=low

  * Fix for make_tree script

 -- Andrey Vasilenkov <indigo@yandex-team.ru>  Wed, 22 Apr 2015 18:01:23 +0300

mastermind (2.24.3) lucid; urgency=low

  * Misprint in postinst fixed

 -- Andrey Vasilenkov <indigo@yandex-team.ru>  Wed, 22 Apr 2015 17:47:11 +0300

mastermind (2.24.2) lucid; urgency=low

  * Misprint in postinst fixed

 -- Andrey Vasilenkov <indigo@yandex-team.ru>  Wed, 22 Apr 2015 17:28:27 +0300

mastermind (2.24.1) lucid; urgency=low

  * Distributed cache manager (for gatlinggun)

 -- Andrey Vasilenkov <indigo@yandex-team.ru>  Wed, 22 Apr 2015 17:04:56 +0300

mastermind (2.23.15) lucid; urgency=low

  * Added explicit couple text status to couple status change message
  * Returned back the lost check for groups move planner

 -- Andrey Vasilenkov <indigo@yandex-team.ru>  Thu, 07 May 2015 19:13:51 +0300

mastermind (2.23.14) lucid; urgency=low

  * Misprint fixed

 -- Andrey Vasilenkov <indigo@yandex-team.ru>  Thu, 07 May 2015 17:49:04 +0300

mastermind (2.23.13) lucid; urgency=low

  * Misprint fixed

 -- Andrey Vasilenkov <indigo@yandex-team.ru>  Thu, 07 May 2015 17:12:36 +0300

mastermind (2.23.12) lucid; urgency=low

  * Misprint fixed

 -- Andrey Vasilenkov <indigo@yandex-team.ru>  Thu, 07 May 2015 15:56:33 +0300

mastermind (2.23.11) lucid; urgency=low

  * Uncoupled group should be considered broken if it has more than one backend and DHT check is enabled
  * In-service check for uncoupled group fetching

 -- Andrey Vasilenkov <indigo@yandex-team.ru>  Thu, 07 May 2015 13:07:37 +0300

mastermind (2.23.10) lucid; urgency=low

  * Fix for restore group job creation when history record is unavailable

 -- Andrey Vasilenkov <indigo@yandex-team.ru>  Wed, 06 May 2015 20:14:19 +0300

mastermind (2.23.9) lucid; urgency=low

  * If no backends are found in history, planner restores group according to namespace distribution (same as for move group)

 -- Andrey Vasilenkov <indigo@yandex-team.ru>  Wed, 06 May 2015 19:39:27 +0300

mastermind (2.23.8) lucid; urgency=low

  * Move planner should use default uncoupled groups select function

 -- Andrey Vasilenkov <indigo@yandex-team.ru>  Wed, 29 Apr 2015 15:22:16 +0300

mastermind (2.23.7) lucid; urgency=low

  * Comparing source and destination DCs when planning move jobs

 -- Andrey Vasilenkov <indigo@yandex-team.ru>  Wed, 29 Apr 2015 09:29:29 +0300

mastermind (2.23.6) lucid; urgency=low

  * Misprints fixed

 -- Andrey Vasilenkov <indigo@yandex-team.ru>  Tue, 28 Apr 2015 18:17:11 +0300

mastermind (2.23.5) lucid; urgency=low

  * Busy hosts accounting fixed

 -- Andrey Vasilenkov <indigo@yandex-team.ru>  Tue, 28 Apr 2015 17:49:02 +0300

mastermind (2.23.4) lucid; urgency=low

  * Using groups merging on move jobs planning

 -- Andrey Vasilenkov <indigo@yandex-team.ru>  Tue, 28 Apr 2015 17:35:20 +0300

mastermind (2.23.3) lucid; urgency=low

  * Misprint fixed

 -- Andrey Vasilenkov <indigo@yandex-team.ru>  Mon, 20 Apr 2015 23:41:56 +0300

mastermind (2.23.2) lucid; urgency=low

  * Properly job slots checking in planner for couple defrag jobs

 -- Andrey Vasilenkov <indigo@yandex-team.ru>  Mon, 20 Apr 2015 23:25:43 +0300

mastermind (2.23.1) lucid; urgency=low

  * Config option for autoapproving defrag jobs

 -- Andrey Vasilenkov <indigo@yandex-team.ru>  Fri, 17 Apr 2015 17:39:54 +0300

mastermind (2.21.24) lucid; urgency=low

  * Misprint fixed

 -- Andrey Vasilenkov <indigo@yandex-team.ru>  Tue, 07 Apr 2015 17:05:41 +0300

mastermind (2.21.23) lucid; urgency=low

  * Planner will try to create job if there is less than max_executing_jobs running

 -- Andrey Vasilenkov <indigo@yandex-team.ru>  Mon, 06 Apr 2015 15:32:26 +0300

mastermind (2.21.22) lucid; urgency=low

  * Force update fixed

 -- Andrey Vasilenkov <indigo@yandex-team.ru>  Mon, 06 Apr 2015 14:32:10 +0300

mastermind (2.21.21) lucid; urgency=low

  * Fix for restore group job when executed on old node backend

 -- Andrey Vasilenkov <indigo@yandex-team.ru>  Mon, 30 Mar 2015 19:36:51 +0300

mastermind (2.21.20) lucid; urgency=low

  * Minor fixed

 -- Andrey Vasilenkov <indigo@yandex-team.ru>  Mon, 30 Mar 2015 19:13:53 +0300

mastermind (2.21.19) lucid; urgency=low

  * Success codes for minion are encoded as a sequence

 -- Andrey Vasilenkov <indigo@yandex-team.ru>  Mon, 30 Mar 2015 18:43:09 +0300

mastermind (2.21.18) lucid; urgency=low

  * Update metadb synchronously on executing minion cmd

 -- Andrey Vasilenkov <indigo@yandex-team.ru>  Fri, 27 Mar 2015 21:06:55 +0300

mastermind (2.21.17) lucid; urgency=low

  * Several minor fixes

 -- Andrey Vasilenkov <indigo@yandex-team.ru>  Fri, 27 Mar 2015 20:20:06 +0300

mastermind (2.21.16-1) lucid; urgency=low

  * Configurable autoapprove for recovery jobs

 -- Andrey Vasilenkov <indigo@yandex-team.ru>  Sat, 04 Apr 2015 12:33:17 +0300

mastermind (2.21.16) lucid; urgency=low

  * Do not crash if failed to resolve some infrastructure host
  * Do not crash when any of elliptics hostnames from config cannot be resolved

 -- Andrey Vasilenkov <indigo@yandex-team.ru>  Fri, 27 Mar 2015 18:01:57 +0300

mastermind (2.21.15) lucid; urgency=low

  * Fix for detaching node backend from group: based on group_id, not object of type storage.Group

 -- Andrey Vasilenkov <indigo@yandex-team.ru>  Tue, 24 Mar 2015 19:27:46 +0300

mastermind (2.21.14) lucid; urgency=low

  * Fix for detaching node backend from group: based on group_id, not object of type storage.Group

 -- Andrey Vasilenkov <indigo@yandex-team.ru>  Tue, 24 Mar 2015 19:00:33 +0300

mastermind (2.21.13) lucid; urgency=low

  * Do not fail job when elliptics request request for command status update was unsuccessful

 -- Andrey Vasilenkov <indigo@yandex-team.ru>  Tue, 24 Mar 2015 15:39:18 +0300

mastermind (2.21.12) lucid; urgency=low

  * Fix for busy uncoupled list groups fetching

 -- Andrey Vasilenkov <indigo@yandex-team.ru>  Tue, 24 Mar 2015 13:13:21 +0300

mastermind (2.21.11) lucid; urgency=low

  * Version bump for release-2.20 hotfix

 -- Andrey Vasilenkov <indigo@yandex-team.ru>  Mon, 23 Mar 2015 14:39:59 +0300

mastermind (2.21.10) lucid; urgency=low

  * Do not stop job execution when mark/unmark groups failed

 -- Andrey Vasilenkov <indigo@yandex-team.ru>  Fri, 20 Mar 2015 19:17:47 +0300

mastermind (2.21.9) lucid; urgency=low

  * Jobs processor uses periodic timer
  * Periodic timer implementation for timed queue

 -- Andrey Vasilenkov <indigo@yandex-team.ru>  Fri, 20 Mar 2015 16:52:58 +0300

mastermind (2.21.8) lucid; urgency=low

  * If job fails exception is saved to error messages list of job
  * Jobs index cleaning script
  * Removed jobs data from metadb's secondary indexes
  * Renamed mastermind util 'couple list-namespaces' handle to 'ns list'
  * Configurable minion request timeout

 -- Andrey Vasilenkov <indigo@yandex-team.ru>  Thu, 19 Mar 2015 16:42:05 +0300

mastermind (2.21.7) lucid; urgency=low

  * Resetting attempts counter on task manual retry

 -- Andrey Vasilenkov <indigo@yandex-team.ru>  Tue, 17 Mar 2015 17:11:18 +0300

mastermind (2.21.6) lucid; urgency=low

  * Misprint

 -- Andrey Vasilenkov <indigo@yandex-team.ru>  Tue, 17 Mar 2015 16:54:52 +0300

mastermind (2.21.5) lucid; urgency=low

  * Misprint

 -- Andrey Vasilenkov <indigo@yandex-team.ru>  Tue, 17 Mar 2015 16:45:53 +0300

mastermind (2.21.4) lucid; urgency=low

  * Fix for planner recovery job creation (a batch of applicable couple is empty)

 -- Andrey Vasilenkov <indigo@yandex-team.ru>  Tue, 17 Mar 2015 15:51:18 +0300

mastermind (2.21.3) lucid; urgency=low

  * tornado < 4.1 does not support raise_error option, fallback to async request with error checking

 -- Andrey Vasilenkov <indigo@yandex-team.ru>  Tue, 17 Mar 2015 15:07:02 +0300

mastermind (2.21.2) lucid; urgency=low

  * Fix for jobs rendering

 -- Andrey Vasilenkov <indigo@yandex-team.ru>  Mon, 16 Mar 2015 19:43:50 +0300

mastermind (2.21.1) lucid; urgency=low

  * Minion requests retry on http errors

 -- Andrey Vasilenkov <indigo@yandex-team.ru>  Mon, 16 Mar 2015 19:33:46 +0300

mastermind (2.20.6) lucid; urgency=low

  * Move job: fix for unmarking group that is down at the moment

 -- Andrey Vasilenkov <indigo@yandex-team.ru>  Mon, 23 Mar 2015 13:24:25 +0300

mastermind (2.20.5) lucid; urgency=low

  * Node backend statistics time is extracted from elliptics async result
  * Couple defragmentation by partitions

 -- Andrey Vasilenkov <indigo@yandex-team.ru>  Tue, 17 Mar 2015 20:01:35 +0300

mastermind (2.20.4) lucid; urgency=low

  * Jobs handler: move all groups from host
  * Moved src backend status check to move job start phase instead of creation phase

 -- Andrey Vasilenkov <indigo@yandex-team.ru>  Fri, 13 Mar 2015 20:41:18 +0300

mastermind (2.20.3) lucid; urgency=low

  * Fix for search-by-path using ipv6 ip addrs

 -- Andrey Vasilenkov <indigo@yandex-team.ru>  Wed, 11 Mar 2015 20:11:59 +0300

mastermind (2.20.2) lucid; urgency=low

  * Group history unified

 -- Andrey Vasilenkov <indigo@yandex-team.ru>  Wed, 11 Mar 2015 19:39:12 +0300

mastermind (2.20.1) lucid; urgency=low

  * Restore job: make src backend readonly if possible to prevent blob truncation

 -- Andrey Vasilenkov <indigo@yandex-team.ru>  Wed, 11 Mar 2015 17:06:15 +0300

mastermind (2.19.6) lucid; urgency=low

  * Fix for removing node backend from group

 -- Andrey Vasilenkov <indigo@yandex-team.ru>  Fri, 13 Mar 2015 12:35:54 +0300

mastermind (2.19.5) lucid; urgency=low

  * Manual locker commited

 -- Andrey Vasilenkov <indigo@yandex-team.ru>  Thu, 12 Mar 2015 15:49:31 +0300

mastermind (2.19.4) lucid; urgency=low

  * Fix for node history backend unlink

 -- Andrey Vasilenkov <indigo@yandex-team.ru>  Thu, 12 Mar 2015 14:55:52 +0300

mastermind (2.19.3) lucid; urgency=low

  * Recovery planner accounts locked couples

 -- Andrey Vasilenkov <indigo@yandex-team.ru>  Wed, 11 Mar 2015 15:30:51 +0300

mastermind (2.19.2) lucid; urgency=low

  * Planner does not operate without mongo db setup

 -- Andrey Vasilenkov <indigo@yandex-team.ru>  Thu, 05 Mar 2015 20:14:26 +0300

mastermind (2.19.1) lucid; urgency=low

  * Recover dc queue is replaced by dynamic weighting of couples using last recovery timestamp and keys difference
  * Couples can be indexed by unicode str
  * Workaround for hosts that cannot be resolved
  * Do not compare couple groups' metadata version numbers
  * Added namespace settings custom expiration time feature

 -- Andrey Vasilenkov <indigo@yandex-team.ru>  Thu, 05 Mar 2015 19:15:45 +0300

mastermind (2.18.15) lucid; urgency=low

  * Logging for move group planner improved
  * Refactored job accounting: now it should properly account destination hdds of existing jobs
  * Fix for lock release on error during groups' marking

 -- Andrey Vasilenkov <indigo@yandex-team.ru>  Wed, 11 Mar 2015 14:45:53 +0300

mastermind (2.18.14) lucid; urgency=low

  * Logging requests and test handler for ns_current_state logging

 -- Andrey Vasilenkov <indigo@yandex-team.ru>  Tue, 10 Mar 2015 12:53:16 +0300

mastermind (2.18.13) lucid; urgency=low

  * Effective space statistics fix

 -- Andrey Vasilenkov <indigo@yandex-team.ru>  Wed, 04 Mar 2015 14:49:07 +0300

mastermind (2.18.12) lucid; urgency=low

  * Fix for total effective_free_space count

 -- Andrey Vasilenkov <indigo@yandex-team.ru>  Tue, 03 Mar 2015 20:51:44 +0300

mastermind (2.18.11) lucid; urgency=low

  * Ensure path before checking locked hosts
  * Planner job creation fixed

 -- Andrey Vasilenkov <indigo@yandex-team.ru>  Tue, 03 Mar 2015 20:05:17 +0300

mastermind (2.18.10) lucid; urgency=low

  * Fix for group move handler --force option

 -- Andrey Vasilenkov <indigo@yandex-team.ru>  Mon, 02 Mar 2015 12:40:49 +0300

mastermind (2.18.9) lucid; urgency=low

  * Misprint fixed

 -- Andrey Vasilenkov <indigo@yandex-team.ru>  Fri, 27 Feb 2015 20:43:37 +0300

mastermind (2.18.8) lucid; urgency=low

  * Fix for mongo queries

 -- Andrey Vasilenkov <indigo@yandex-team.ru>  Fri, 27 Feb 2015 20:29:15 +0300

mastermind (2.18.7) lucid; urgency=low

  * Downtimes for both src_host and dst_host during rsync task execution
  * Use hostname in net downtimes
  * Rsync node task is now used for move job instead of common MinionCmdTask

 -- Andrey Vasilenkov <indigo@yandex-team.ru>  Fri, 27 Feb 2015 19:39:16 +0300

mastermind (2.18.6) lucid; urgency=low

  * IPv6 for tornado clients turned on

 -- Andrey Vasilenkov <indigo@yandex-team.ru>  Fri, 27 Feb 2015 16:18:09 +0300

mastermind (2.18.5) lucid; urgency=low

  * Implementation of net monitoring usage during rsync tasks executing

 -- Andrey Vasilenkov <indigo@yandex-team.ru>  Fri, 27 Feb 2015 15:05:11 +0300

mastermind (2.18.4) lucid; urgency=low

  * Fake sync manager get_children_locks implemented

 -- Andrey Vasilenkov <indigo@yandex-team.ru>  Wed, 25 Feb 2015 17:40:38 +0300

mastermind (2.18.3) lucid; urgency=low

  * Minor job processing refactoring fixes

 -- Andrey Vasilenkov <indigo@yandex-team.ru>  Tue, 24 Feb 2015 16:47:07 +0300

mastermind (2.18.2) lucid; urgency=low

  * Effective free space statistics calculation fixed
  * Minor job processor refactoring

 -- Andrey Vasilenkov <indigo@yandex-team.ru>  Fri, 20 Feb 2015 18:23:06 +0300

mastermind (2.18.1) lucid; urgency=low

  * Host lock implemented, prevents active operations on selected host

 -- Andrey Vasilenkov <indigo@yandex-team.ru>  Wed, 18 Feb 2015 17:28:31 +0300

mastermind (2.17.13) lucid; urgency=low

  * Logging

 -- Andrey Vasilenkov <indigo@yandex-team.ru>  Mon, 16 Feb 2015 18:39:50 +0300

mastermind (2.17.12) lucid; urgency=low

  * Fix for check-for-update settings checking

 -- Andrey Vasilenkov <indigo@yandex-team.ru>  Mon, 16 Feb 2015 17:37:23 +0300

mastermind (2.17.11) lucid; urgency=low

  * Logging

 -- Andrey Vasilenkov <indigo@yandex-team.ru>  Mon, 16 Feb 2015 17:23:52 +0300

mastermind (2.17.10) lucid; urgency=low

  * Mongo db is made optional (job processor and planner are disabled)

 -- Andrey Vasilenkov <indigo@yandex-team.ru>  Fri, 13 Feb 2015 18:59:33 +0300

mastermind (2.17.9) lucid; urgency=low

  * Return error code 1 if failed to create couple
  * Mongo db is made optional (job processor and planner are disabled)

 -- Andrey Vasilenkov <indigo@yandex-team.ru>  Fri, 13 Feb 2015 16:00:56 +0300

mastermind (2.17.8) lucid; urgency=low

  * Update groups status befire applying jobs

 -- Andrey Vasilenkov <indigo@yandex-team.ru>  Thu, 12 Feb 2015 18:23:58 +0300

mastermind (2.17.7) lucid; urgency=low

  * Fix for determing group space requirements on restore

 -- Andrey Vasilenkov <indigo@yandex-team.ru>  Tue, 10 Feb 2015 22:02:10 +0300

mastermind (2.17.6) lucid; urgency=low

  * Fix for determing group space requirements on restore

 -- Andrey Vasilenkov <indigo@yandex-team.ru>  Tue, 10 Feb 2015 21:50:42 +0300

mastermind (2.17.5) lucid; urgency=low

  * Fix for determing group space requirements on restore

 -- Andrey Vasilenkov <indigo@yandex-team.ru>  Tue, 10 Feb 2015 21:37:28 +0300

mastermind (2.17.4) lucid; urgency=low

  * Fix for restore candidates selection

 -- Andrey Vasilenkov <indigo@yandex-team.ru>  Tue, 10 Feb 2015 21:22:19 +0300

mastermind (2.17.3) lucid; urgency=low

  * Fix for couple status update on unlinking node backend from group

 -- Andrey Vasilenkov <indigo@yandex-team.ru>  Tue, 10 Feb 2015 18:46:56 +0300

mastermind (2.17.2) lucid; urgency=low

  * Fix for zookeeper lock release
  * Fix for updating couple status when all the groups did not respond during checking

 -- Andrey Vasilenkov <indigo@yandex-team.ru>  Mon, 09 Feb 2015 12:46:04 +0300

mastermind (2.17.1) lucid; urgency=low

  * Check-for-update option for namespace setup
  * Storage total keys diff handler
  * Reconnect timeout for mastermind-util is decreased to 3 sec
  * cocaine-runtime dependency added

 -- Andrey Vasilenkov <indigo@yandex-team.ru>  Fri, 06 Feb 2015 18:00:27 +0300

mastermind (2.16.10) lucid; urgency=low

  * Fix for rsync group node backend checking

 -- Andrey Vasilenkov <indigo@yandex-team.ru>  Fri, 06 Feb 2015 17:41:47 +0300

mastermind (2.16.9) lucid; urgency=low

  * Removed constraints on node backend status during restore group job

 -- Andrey Vasilenkov <indigo@yandex-team.ru>  Thu, 05 Feb 2015 20:17:43 +0300

mastermind (2.16.8) lucid; urgency=low

  * Restore group job can now accept source group as a parameter

 -- Andrey Vasilenkov <indigo@yandex-team.ru>  Thu, 05 Feb 2015 19:10:06 +0300

mastermind (2.16.7) lucid; urgency=low

  * Removed obsolete checking if tasks where successfully fetched from minions

 -- Andrey Vasilenkov <indigo@yandex-team.ru>  Thu, 05 Feb 2015 15:07:56 +0300

mastermind (2.16.6) lucid; urgency=low

  * Fix for job accounting of groups with broken namespace settings

 -- Andrey Vasilenkov <indigo@yandex-team.ru>  Thu, 05 Feb 2015 12:35:26 +0300

mastermind (2.16.5) lucid; urgency=low

  * Couples taking part in new and executing jobs are taken in account when creating new move job
  * Group move --lucky option to automatically select uncoupled group to move source group to

 -- Andrey Vasilenkov <indigo@yandex-team.ru>  Wed, 04 Feb 2015 16:09:30 +0300

mastermind (2.16.4) lucid; urgency=low

  * Detecting stat file error from monitor stats

 -- Andrey Vasilenkov <indigo@yandex-team.ru>  Mon, 02 Feb 2015 12:41:27 +0300

mastermind (2.16.3) lucid; urgency=low

  * Group move has 'force' parameter, which will try to cancel unimportant jobs

 -- Andrey Vasilenkov <indigo@yandex-team.ru>  Thu, 29 Jan 2015 18:13:03 +0300

mastermind (2.16.2) lucid; urgency=low

  * More informative error message when trying to restore uncoupled group
  * Script for moving jobs from elliptics to mongodb
  * Removed obsolete syslog-ng restart command from postinst
  * Fix for logging elliptics request nano-seconds

 -- Andrey Vasilenkov <indigo@yandex-team.ru>  Tue, 27 Jan 2015 19:33:03 +0300

mastermind (2.16.1) lucid; urgency=low

  * Optional unimportant jobs cancellation on creating restore job

 -- Andrey Vasilenkov <indigo@yandex-team.ru>  Mon, 26 Jan 2015 18:48:18 +0300

mastermind (2.15.34) lucid; urgency=low

  * Read preferences for mongo forced to PRIMARY_PREFFERED

 -- Andrey Vasilenkov <indigo@yandex-team.ru>  Mon, 26 Jan 2015 14:38:02 +0300

mastermind (2.15.33) lucid; urgency=low

  * Read preferences for mongo forced to PRIMARY_PREFFERED

 -- Andrey Vasilenkov <indigo@yandex-team.ru>  Mon, 26 Jan 2015 14:16:57 +0300

mastermind (2.15.32) lucid; urgency=low

  * Misprint fixed

 -- Andrey Vasilenkov <indigo@yandex-team.ru>  Fri, 23 Jan 2015 16:49:10 +0300

mastermind (2.15.31) lucid; urgency=low

  * Fix for marking jobs fetched from db as non-dirty

 -- Andrey Vasilenkov <indigo@yandex-team.ru>  Fri, 23 Jan 2015 13:34:35 +0300

mastermind (2.15.30) lucid; urgency=low

  * Fixed bug with jobs creation

 -- Andrey Vasilenkov <indigo@yandex-team.ru>  Fri, 23 Jan 2015 13:11:49 +0300

mastermind (2.15.29) lucid; urgency=low

  * Misprint fixed

 -- Andrey Vasilenkov <indigo@yandex-team.ru>  Thu, 22 Jan 2015 22:23:46 +0300

mastermind (2.15.28) lucid; urgency=low

  * Forced jobs ts convertion to int

 -- Andrey Vasilenkov <indigo@yandex-team.ru>  Thu, 22 Jan 2015 21:33:56 +0300

mastermind (2.15.27) lucid; urgency=low

  * Dependencies updated

 -- Andrey Vasilenkov <indigo@yandex-team.ru>  Thu, 22 Jan 2015 19:56:03 +0300

mastermind (2.15.26) lucid; urgency=low

  * Misprint fixed

 -- Andrey Vasilenkov <indigo@yandex-team.ru>  Thu, 22 Jan 2015 19:39:47 +0300

mastermind (2.15.25) lucid; urgency=low

  * Mongo working draft for testing

 -- Andrey Vasilenkov <indigo@yandex-team.ru>  Thu, 22 Jan 2015 17:09:56 +0300

mastermind (2.15.24) lucid; urgency=low

  * Fix for minions command execution

 -- Andrey Vasilenkov <indigo@yandex-team.ru>  Wed, 21 Jan 2015 16:53:22 +0300

mastermind (2.15.23) lucid; urgency=low

  * Misprint fixed

 -- Andrey Vasilenkov <indigo@yandex-team.ru>  Wed, 21 Jan 2015 13:37:07 +0300

mastermind (2.15.22) lucid; urgency=low

  * Fix for minion cmd command execution

 -- Andrey Vasilenkov <indigo@yandex-team.ru>  Wed, 21 Jan 2015 13:10:30 +0300

mastermind (2.15.21) lucid; urgency=low

  * General concurrent handler implemented, wraps all API handlers
  * Misprint fixes

 -- Andrey Vasilenkov <indigo@yandex-team.ru>  Mon, 19 Jan 2015 15:01:06 +0300

mastermind (2.15.20) lucid; urgency=low

  * Changed dependencies (cocaine-tools << 0.12, cocaine-framework-python << 0.12)

 -- Andrey Vasilenkov <indigo@yandex-team.ru>  Fri, 16 Jan 2015 14:17:35 +0300

mastermind (2.15.19) lucid; urgency=low

  * Changed dependencies (python-tornado << 4)

 -- Andrey Vasilenkov <indigo@yandex-team.ru>  Fri, 16 Jan 2015 14:04:29 +0300

mastermind (2.15.18) lucid; urgency=low

  * Fix for manual handlers for defrag and recover-dc jobs creation
  * Fix for cocaine worker timeouts on job creation
  * Refactored minion states update process

 -- Andrey Vasilenkov <indigo@yandex-team.ru>  Wed, 14 Jan 2015 16:44:18 +0300

mastermind (2.15.17) lucid; urgency=low

  * Increased cocaine worker pool-limit to 7

 -- Andrey Vasilenkov <indigo@yandex-team.ru>  Tue, 13 Jan 2015 20:43:40 +0300

mastermind (2.15.16) lucid; urgency=low

  * Increased worker heartbeat timeout to 240s

 -- Andrey Vasilenkov <indigo@yandex-team.ru>  Tue, 13 Jan 2015 18:27:19 +0300

mastermind (2.15.15) lucid; urgency=low

  * Temporary decreased jobs prefetch time span

 -- Andrey Vasilenkov <indigo@yandex-team.ru>  Tue, 13 Jan 2015 14:55:54 +0300

mastermind (2.15.14) lucid; urgency=low

  * Minor logging cleaning

 -- Andrey Vasilenkov <indigo@yandex-team.ru>  Tue, 13 Jan 2015 12:53:16 +0300

mastermind (2.15.13) lucid; urgency=low

  * Decreased cocaine pool-limit to 3

 -- Andrey Vasilenkov <indigo@yandex-team.ru>  Mon, 12 Jan 2015 20:34:19 +0300

mastermind (2.15.12) lucid; urgency=low

  * Job processing can be started as soon as minions states has been fetched from all hosts with executing minion tasks according to job processor data
  * Fix for invalid checking of minions history records

 -- Andrey Vasilenkov <indigo@yandex-team.ru>  Mon, 12 Jan 2015 20:07:54 +0300

mastermind (2.15.11) lucid; urgency=low

  * Start task threads after cocaine worker has been initialized

 -- Andrey Vasilenkov <indigo@yandex-team.ru>  Fri, 09 Jan 2015 19:18:53 +0300

mastermind (2.15.10) lucid; urgency=low

  * Infrastructure procedures logging improved

 -- Andrey Vasilenkov <indigo@yandex-team.ru>  Fri, 09 Jan 2015 18:26:10 +0300

mastermind (2.15.9) lucid; urgency=low

  * Startup timeout temporarily increased
  * Excessive logging removed

 -- Andrey Vasilenkov <indigo@yandex-team.ru>  Fri, 02 Jan 2015 02:44:08 +0300

mastermind (2.15.8) lucid; urgency=low

  * Added handler execution time to logs

 -- Andrey Vasilenkov <indigo@yandex-team.ru>  Wed, 24 Dec 2014 15:48:54 +0300

mastermind (2.15.7) lucid; urgency=low

  * Fix for recovery jobs queue fill

 -- Andrey Vasilenkov <indigo@yandex-team.ru>  Tue, 23 Dec 2014 16:05:36 +0300

mastermind (2.15.6) lucid; urgency=low

  * Fix for indexes batch reader

 -- Andrey Vasilenkov <indigo@yandex-team.ru>  Tue, 23 Dec 2014 14:28:14 +0300

mastermind (2.15.5) lucid; urgency=low

  * Misprint fixed

 -- Andrey Vasilenkov <indigo@yandex-team.ru>  Mon, 22 Dec 2014 18:49:02 +0300

mastermind (2.15.4) lucid; urgency=low

  * Misprint fixed

 -- Andrey Vasilenkov <indigo@yandex-team.ru>  Mon, 22 Dec 2014 18:47:00 +0300

mastermind (2.15.3) lucid; urgency=low

  * Fix for recovery jobs refactoring

 -- Andrey Vasilenkov <indigo@yandex-team.ru>  Mon, 22 Dec 2014 18:39:23 +0300

mastermind (2.15.2) lucid; urgency=low

  * Recover dc planner refactored a little bit
  * Do not take jobs global lock on job cancelling

 -- Andrey Vasilenkov <indigo@yandex-team.ru>  Mon, 22 Dec 2014 17:47:55 +0300

mastermind (2.15.1) lucid; urgency=low

  * Added optional flag for considering namespace broken when its' groups has unequal total space

 -- Andrey Vasilenkov <indigo@yandex-team.ru>  Fri, 19 Dec 2014 14:31:33 +0300

mastermind (2.14.17) lucid; urgency=low

  * Logging for tagged records

 -- Andrey Vasilenkov <indigo@yandex-team.ru>  Thu, 18 Dec 2014 19:47:14 +0300

mastermind (2.14.16) lucid; urgency=low

  * Job handler for getting jobs by job ids

 -- Andrey Vasilenkov <indigo@yandex-team.ru>  Thu, 18 Dec 2014 15:22:30 +0300

mastermind (2.14.15) lucid; urgency=low

  * Use max executing recover dc jobs limit in planner

 -- Andrey Vasilenkov <indigo@yandex-team.ru>  Mon, 15 Dec 2014 19:57:10 +0300

mastermind (2.14.14) lucid; urgency=low

  * Recover dc: limited job creation

 -- Andrey Vasilenkov <indigo@yandex-team.ru>  Mon, 15 Dec 2014 19:44:06 +0300

mastermind (2.14.13) lucid; urgency=low

  * No approving for recovery jobs

 -- Andrey Vasilenkov <indigo@yandex-team.ru>  Mon, 15 Dec 2014 19:22:40 +0300

mastermind (2.14.12) lucid; urgency=low

  * Do not take global jobs lock on jobs' approving

 -- Andrey Vasilenkov <indigo@yandex-team.ru>  Mon, 15 Dec 2014 18:45:43 +0300

mastermind (2.14.11) lucid; urgency=low

  * Minor misprint

 -- Andrey Vasilenkov <indigo@yandex-team.ru>  Sat, 13 Dec 2014 20:20:52 +0300

mastermind (2.14.10) lucid; urgency=low

  * Minor misprint

 -- Andrey Vasilenkov <indigo@yandex-team.ru>  Fri, 12 Dec 2014 19:22:17 +0300

mastermind (2.14.9) lucid; urgency=low

  * Checking move jobs for dc sharing prevention before starting

 -- Andrey Vasilenkov <indigo@yandex-team.ru>  Fri, 12 Dec 2014 19:09:16 +0300

mastermind (2.14.8) lucid; urgency=low

  * Misprint fixed

 -- Andrey Vasilenkov <indigo@yandex-team.ru>  Thu, 11 Dec 2014 18:42:25 +0300

mastermind (2.14.7) lucid; urgency=low

  * Misprint fixed

 -- Andrey Vasilenkov <indigo@yandex-team.ru>  Thu, 11 Dec 2014 18:33:41 +0300

mastermind (2.14.6) lucid; urgency=low

  * Cluster lock and couple data updating before deleting namespace

 -- Andrey Vasilenkov <indigo@yandex-team.ru>  Thu, 11 Dec 2014 18:29:02 +0300

mastermind (2.14.5) lucid; urgency=low

  * Namespace settings service flags and options implemented

 -- Andrey Vasilenkov <indigo@yandex-team.ru>  Thu, 11 Dec 2014 17:36:02 +0300

mastermind (2.14.4) lucid; urgency=low

  * Read-only backends support and new move job workflow with making source group read-only instead of disabling

 -- Andrey Vasilenkov <indigo@yandex-team.ru>  Thu, 11 Dec 2014 15:08:43 +0300

mastermind (2.14.3) lucid; urgency=low

  * Checking busy uncoupled groups before selecting uncouple group for group restoring

 -- Andrey Vasilenkov <indigo@yandex-team.ru>  Mon, 08 Dec 2014 19:46:01 +0300

mastermind (2.14.2) lucid; urgency=low

  * Optional parameter for search-by-path for search only within the last history record

 -- Andrey Vasilenkov <indigo@yandex-team.ru>  Mon, 08 Dec 2014 18:03:20 +0300

mastermind (2.14.1) lucid; urgency=low

  * Support for search-by-path * syntax

 -- Andrey Vasilenkov <indigo@yandex-team.ru>  Mon, 08 Dec 2014 16:56:51 +0300

mastermind (2.13.5) lucid; urgency=low

  * Recover job: do not perform defrag tasks before actual recovery starts
  * Added -M and -L options to recover dc task

 -- Andrey Vasilenkov <indigo@yandex-team.ru>  Wed, 10 Dec 2014 14:56:25 +0300

mastermind (2.13.4) lucid; urgency=low

  * Fix for statistics updating

 -- Andrey Vasilenkov <indigo@yandex-team.ru>  Tue, 09 Dec 2014 17:06:09 +0300

mastermind (2.13.3) lucid; urgency=low

  * Restore group job can now select appropriate uncouple group and merge several into one if necessary

 -- Andrey Vasilenkov <indigo@yandex-team.ru>  Fri, 05 Dec 2014 16:55:10 +0300

mastermind (2.13.2) lucid; urgency=low

  * Updating namespace settings when building couples
  * Convert couple meta script updated

 -- Andrey Vasilenkov <indigo@yandex-team.ru>  Tue, 02 Dec 2014 16:14:20 +0300

mastermind (2.13.1) lucid; urgency=low

  * Moved 'frozen' setting from couple meta key to group meta key

 -- Andrey Vasilenkov <indigo@yandex-team.ru>  Mon, 01 Dec 2014 19:49:32 +0300

mastermind (2.12.2) lucid; urgency=low

  * Fix for couple build handler timeout

 -- Andrey Vasilenkov <indigo@yandex-team.ru>  Fri, 28 Nov 2014 19:11:13 +0300

mastermind (2.12.1) lucid; urgency=low

  * Group restore job implemented
  * Cmd restore deprecated
  * Optimized statistics updating

 -- Andrey Vasilenkov <indigo@yandex-team.ru>  Fri, 28 Nov 2014 16:11:45 +0300

mastermind (2.11.4) lucid; urgency=low

  * Temporary increased mastermind startup time to 120 sec

 -- Andrey Vasilenkov <indigo@yandex-team.ru>  Thu, 27 Nov 2014 16:25:53 +0300

mastermind (2.11.3) lucid; urgency=low

  * Fix for couple build mastermind utils

 -- Andrey Vasilenkov <indigo@yandex-team.ru>  Fri, 21 Nov 2014 19:09:02 +0300

mastermind (2.11.2) lucid; urgency=low

  * Fix for default locking sync manager

 -- Andrey Vasilenkov <indigo@yandex-team.ru>  Fri, 21 Nov 2014 18:47:46 +0300

mastermind (2.11.1) lucid; urgency=low

  * New couple builder

 -- Andrey Vasilenkov <indigo@yandex-team.ru>  Fri, 21 Nov 2014 16:55:14 +0300

mastermind (2.10.2) lucid; urgency=low

  * Do not use integer size for weights dictionary for json-compatibility

 -- Andrey Vasilenkov <indigo@yandex-team.ru>  Thu, 13 Nov 2014 19:08:42 +0300

mastermind (2.10.1) lucid; urgency=low

  * Ns setup: removed signature port option
  * Additional verbose couple status
  * Config option for forbidding namespaces without settings - couples of such namespaces will be considered BROKEN
  * get_namespaces_states handle that combines all namespace state as one dict
  * Ns setup: removed storage-location option
  * Fix for uniform auth-keys format

 -- Andrey Vasilenkov <indigo@yandex-team.ru>  Mon, 10 Nov 2014 19:08:16 +0300

mastermind (2.9.92) lucid; urgency=low

  * Temporary removed additional node stale checking in balancer itself

 -- Andrey Vasilenkov <indigo@yandex-team.ru>  Thu, 13 Nov 2014 00:28:04 +0300

mastermind (2.9.91) lucid; urgency=low

  * Statistics stale status is checked only when statistics is updated
  * get_namespaces_states handle that combines all namespace state as one dict
  * Ns setup: removed storage-location option
  * Fix for uniform auth-keys format
  * Ns setup: storage-location is a boolean flag now

 -- Andrey Vasilenkov <indigo@yandex-team.ru>  Wed, 12 Nov 2014 20:04:23 +0300

mastermind (2.9.90) lucid; urgency=low

  * Job status handle

 -- Andrey Vasilenkov <indigo@yandex-team.ru>  Fri, 07 Nov 2014 18:36:41 +0300

mastermind (2.9.89) lucid; urgency=low

  * Distinct BROKEN status for couples and groups that have forbidden configuration
  * Config flags for forbidding dht and dc sharing among groups
  * Dependencies updated

 -- Andrey Vasilenkov <indigo@yandex-team.ru>  Thu, 06 Nov 2014 18:04:45 +0300

mastermind (2.9.88) lucid; urgency=low

  * Cmd restore: reconfiguring elliptics before starting node backend

 -- Andrey Vasilenkov <indigo@yandex-team.ru>  Wed, 05 Nov 2014 17:05:35 +0300

mastermind (2.9.87) lucid; urgency=low

  * Cluster global lock and update before changing its state (couple build and couple break)

 -- Andrey Vasilenkov <indigo@yandex-team.ru>  Tue, 04 Nov 2014 20:15:41 +0300

mastermind (2.9.86) lucid; urgency=low

  * Namespace settings using tagged indexes

 -- Andrey Vasilenkov <indigo@yandex-team.ru>  Sat, 01 Nov 2014 15:28:56 +0300

mastermind (2.9.85) lucid; urgency=low

  * Fixed broken couples status update in case of coupled groups having different namespaces
  * Configurable node backend stat stale timeout

 -- Andrey Vasilenkov <indigo@yandex-team.ru>  Fri, 31 Oct 2014 16:15:48 +0300

mastermind (2.9.84) lucid; urgency=low

  * Fix for free effective space info handle

 -- Andrey Vasilenkov <indigo@yandex-team.ru>  Wed, 29 Oct 2014 19:28:39 +0300

mastermind (2.9.83) lucid; urgency=low

  * Fix for namespace-aware handlers that can fail because of the broken couples
  * Cocaine framework dependencies

 -- Andrey Vasilenkov <indigo@yandex-team.ru>  Wed, 29 Oct 2014 18:51:52 +0300

mastermind (2.9.82) lucid; urgency=low

  * Mastermind util reconnects automatically on DisconnectionError of cocaine Service
  * Minions status fetching configurable timeout
  * Workaround for minions state update
  * Indexes uses batched read latest requests insted of a bulk read

 -- Andrey Vasilenkov <indigo@yandex-team.ru>  Wed, 29 Oct 2014 17:41:05 +0300

mastermind (2.9.81) lucid; urgency=low

  * Reserved space option for namespaces

 -- Andrey Vasilenkov <indigo@yandex-team.ru>  Tue, 28 Oct 2014 17:28:45 +0300

mastermind (2.9.80) lucid; urgency=low

  * Added alive and removed records counters

 -- Andrey Vasilenkov <indigo@yandex-team.ru>  Mon, 27 Oct 2014 18:03:18 +0300

mastermind (2.9.79) lucid; urgency=low

  * Rearranged locks acquiring

 -- Andrey Vasilenkov <indigo@yandex-team.ru>  Fri, 24 Oct 2014 16:33:44 +0400

mastermind (2.9.78) lucid; urgency=low

  * Do not share locks among different threads, this can cause unwanted sideeffects
  * Recover dc task: decreased number of threads by one to leave one group in couple available for data reads and writes

 -- Andrey Vasilenkov <indigo@yandex-team.ru>  Fri, 24 Oct 2014 15:44:26 +0400

mastermind (2.9.77) lucid; urgency=low

  * One more zero-weight couple fix

 -- Andrey Vasilenkov <indigo@yandex-team.ru>  Wed, 22 Oct 2014 15:10:53 +0400

mastermind (2.9.76) lucid; urgency=low

  * Ultimate fix for zero-weight couples

 -- Andrey Vasilenkov <indigo@yandex-team.ru>  Wed, 22 Oct 2014 14:07:49 +0400

mastermind (2.9.75) lucid; urgency=low

  * Fix for minions ready state

 -- Andrey Vasilenkov <indigo@yandex-team.ru>  Tue, 21 Oct 2014 19:02:16 +0400

mastermind (2.9.74) lucid; urgency=low

  * Misprints

 -- Andrey Vasilenkov <indigo@yandex-team.ru>  Tue, 21 Oct 2014 18:16:11 +0400

mastermind (2.9.73) lucid; urgency=low

  * Fix for blob max size stats

 -- Andrey Vasilenkov <indigo@yandex-team.ru>  Tue, 21 Oct 2014 16:12:16 +0400

mastermind (2.9.72) lucid; urgency=low

  * Do not create defrag jobs if not enough free space on any node backend
  * Max blob size as node backend statistics parameter
  * Couple defrag check timeout increased to 2 days
  * Using dstat error from elliptics monitor stat

 -- Andrey Vasilenkov <indigo@yandex-team.ru>  Tue, 21 Oct 2014 14:56:02 +0400

mastermind (2.9.71) lucid; urgency=low

  * Redirect namespace options
  * Json output for group search-by-path handle

 -- Andrey Vasilenkov <indigo@yandex-team.ru>  Mon, 20 Oct 2014 18:08:18 +0400

mastermind (2.9.70) lucid; urgency=low

  * Minions gzip turned on

 -- Andrey Vasilenkov <indigo@yandex-team.ru>  Mon, 20 Oct 2014 16:16:41 +0400

mastermind (2.9.69) lucid; urgency=low

  * Couple defrag planner uses records removed size to select couples to defrag

 -- Andrey Vasilenkov <indigo@yandex-team.ru>  Fri, 17 Oct 2014 18:51:02 +0400

mastermind (2.9.68) lucid; urgency=low

  * Couple defragmentation planner

 -- Andrey Vasilenkov <indigo@yandex-team.ru>  Fri, 17 Oct 2014 15:17:52 +0400

mastermind (2.9.67) lucid; urgency=low

   * Couple defragmentation job

 -- Andrey Vasilenkov <indigo@yandex-team.ru>  Thu, 16 Oct 2014 16:24:57 +0400

mastermind (2.9.66) lucid; urgency=low

  * Misprints

 -- Andrey Vasilenkov <indigo@yandex-team.ru>  Wed, 15 Oct 2014 19:37:55 +0400

mastermind (2.9.65) lucid; urgency=low

  * Jobs locks are performed on job creation
  * Fix for tree map generation for flowmastermind

 -- Andrey Vasilenkov <indigo@yandex-team.ru>  Wed, 15 Oct 2014 16:35:09 +0400

mastermind (2.9.64) lucid; urgency=low

  * Move jobs: check src couple status before stopping node backend
  * Fix for move jobs tasks order
  * Check for last error to prevent lock acquire errors duplication
  * Defrag tasks for recover dc jobs added

 -- Andrey Vasilenkov <indigo@yandex-team.ru>  Tue, 14 Oct 2014 16:22:36 +0400

mastermind (2.9.63) lucid; urgency=low

  * Added features to namespace settings with two options: multipart-content-length-threshold and select-couple-to-upload
  * Fix for zookeeper lock release when failed to process job

 -- Andrey Vasilenkov <indigo@yandex-team.ru>  Mon, 13 Oct 2014 18:37:41 +0400

mastermind (2.9.62) lucid; urgency=low

  * Fix for couple repair

 -- Andrey Vasilenkov <indigo@yandex-team.ru>  Sun, 12 Oct 2014 23:06:15 +0400

mastermind (2.9.61) lucid; urgency=low

  * Minions status fetch fixed

 -- Andrey Vasilenkov <indigo@yandex-team.ru>  Sun, 12 Oct 2014 14:48:02 +0400

mastermind (2.9.60) lucid; urgency=low

  * Removed minions ready percentage, 100% minion response is required

 -- Andrey Vasilenkov <indigo@yandex-team.ru>  Fri, 10 Oct 2014 13:33:18 +0400

mastermind (2.9.59) lucid; urgency=low

  * Profile name fix in mastermind deployment script
  * Fix for max group number inconsistency

 -- Andrey Vasilenkov <indigo@yandex-team.ru>  Thu, 09 Oct 2014 17:46:00 +0400

mastermind (2.9.58) lucid; urgency=low

  * Detaching node backend from uncoupled group on move job completion

 -- Andrey Vasilenkov <indigo@yandex-team.ru>  Thu, 09 Oct 2014 16:30:33 +0400

mastermind (2.9.57) lucid; urgency=low

  * Separate max executing jobs counters per job type
  * Json output fix for mastermind util

 -- Andrey Vasilenkov <indigo@yandex-team.ru>  Thu, 09 Oct 2014 15:06:32 +0400

mastermind (2.9.56) lucid; urgency=low

  * Fix for flowmastermind statistics

 -- Andrey Vasilenkov <indigo@yandex-team.ru>  Wed, 08 Oct 2014 21:01:03 +0400

mastermind (2.9.55) lucid; urgency=low

  * Fix for flowmastermind statistics

 -- Andrey Vasilenkov <indigo@yandex-team.ru>  Wed, 08 Oct 2014 20:44:54 +0400

mastermind (2.9.54) lucid; urgency=low

  * Additional checking for busy hosts

 -- Andrey Vasilenkov <indigo@yandex-team.ru>  Wed, 08 Oct 2014 19:18:04 +0400

mastermind (2.9.53) lucid; urgency=low

  * Misprint fixed

 -- Andrey Vasilenkov <indigo@yandex-team.ru>  Wed, 08 Oct 2014 18:39:51 +0400

mastermind (2.9.52) lucid; urgency=low

  * Misprint fixed

 -- Andrey Vasilenkov <indigo@yandex-team.ru>  Wed, 08 Oct 2014 18:29:59 +0400

mastermind (2.9.51) lucid; urgency=low

  * Fix for job move planning

 -- Andrey Vasilenkov <indigo@yandex-team.ru>  Wed, 08 Oct 2014 18:08:14 +0400

mastermind (2.9.50) lucid; urgency=low

  * Jobs tagging optimized

 -- Andrey Vasilenkov <indigo@yandex-team.ru>  Wed, 08 Oct 2014 17:47:41 +0400

mastermind (2.9.49) lucid; urgency=low

  * Usage of tag secondary indexes

 -- Andrey Vasilenkov <indigo@yandex-team.ru>  Tue, 07 Oct 2014 20:01:43 +0400

mastermind (2.9.48) lucid; urgency=low

  * Fix for zk lock acquirings

 -- Andrey Vasilenkov <indigo@yandex-team.ru>  Mon, 06 Oct 2014 18:54:14 +0400

mastermind (2.9.47) lucid; urgency=low

  * Fix for zk lock acquirings

 -- Andrey Vasilenkov <indigo@yandex-team.ru>  Mon, 06 Oct 2014 18:43:01 +0400

mastermind (2.9.46) lucid; urgency=low

  * Fix for zk lock acquirings

 -- Andrey Vasilenkov <indigo@yandex-team.ru>  Mon, 06 Oct 2014 18:32:22 +0400

mastermind (2.9.45) lucid; urgency=low

  * Fix for zk lock acquirings

 -- Andrey Vasilenkov <indigo@yandex-team.ru>  Mon, 06 Oct 2014 17:58:13 +0400

mastermind (2.9.44) lucid; urgency=low

  * Fix for zk lock acquirings

 -- Andrey Vasilenkov <indigo@yandex-team.ru>  Mon, 06 Oct 2014 17:44:54 +0400

mastermind (2.9.43) lucid; urgency=low

  * Minor bugs fixed

 -- Andrey Vasilenkov <indigo@yandex-team.ru>  Thu, 02 Oct 2014 08:59:09 +0400

mastermind (2.9.42) lucid; urgency=low

  * Remove path and migrate dst dir for move jobs

 -- Andrey Vasilenkov <indigo@yandex-team.ru>  Wed, 01 Oct 2014 19:04:04 +0400

mastermind (2.9.41) lucid; urgency=low

  * Fix for namespace statistics fetching

 -- Andrey Vasilenkov <indigo@yandex-team.ru>  Wed, 01 Oct 2014 17:29:12 +0400

mastermind (2.9.40) lucid; urgency=low

  * Wait timeout for dnet_client minion commands

 -- Andrey Vasilenkov <indigo@yandex-team.ru>  Tue, 30 Sep 2014 19:57:17 +0400

mastermind (2.9.39) lucid; urgency=low

  * Use timeout for zookeeper locks

 -- Andrey Vasilenkov <indigo@yandex-team.ru>  Tue, 30 Sep 2014 14:26:28 +0400

mastermind (2.9.38) lucid; urgency=low

  * Move jobs planner: take lost space instead of moved data size into consideration

 -- Andrey Vasilenkov <indigo@yandex-team.ru>  Mon, 29 Sep 2014 15:14:44 +0400

mastermind (2.9.37) lucid; urgency=low

  * Create maximum one move job per host
  * Do not process jobs till minions status is fetched

 -- Andrey Vasilenkov <indigo@yandex-team.ru>  Fri, 26 Sep 2014 13:04:21 +0400

mastermind (2.9.36) lucid; urgency=low

  * Minor fixes

 -- Andrey Vasilenkov <indigo@yandex-team.ru>  Thu, 25 Sep 2014 14:46:47 +0400

mastermind (2.9.35) lucid; urgency=low

  * Fix for selecting src and dst datacenters for move jobs

 -- Andrey Vasilenkov <indigo@yandex-team.ru>  Thu, 25 Sep 2014 14:06:45 +0400

mastermind (2.9.34) lucid; urgency=low

  * More logging

 -- Andrey Vasilenkov <indigo@yandex-team.ru>  Thu, 25 Sep 2014 12:49:21 +0400

mastermind (2.9.33) lucid; urgency=low

  * temporary proxy fix to prevent bad response caching

 -- Andrey Vasilenkov <indigo@yandex-team.ru>  Wed, 24 Sep 2014 18:54:46 +0400

mastermind (2.9.32) lucid; urgency=low

  * New algorithm for move jobs generation
  * Minor bug fixes

 -- Andrey Vasilenkov <indigo@yandex-team.ru>  Wed, 24 Sep 2014 17:51:09 +0400

mastermind (2.9.31) lucid; urgency=low

  * create_group_ids uses new service name

 -- Andrey Vasilenkov <indigo@yandex-team.ru>  Wed, 24 Sep 2014 14:28:17 +0400

mastermind (2.9.30) lucid; urgency=low

  * cmd restore should now work with old history records

 -- Andrey Vasilenkov <indigo@yandex-team.ru>  Wed, 24 Sep 2014 12:11:26 +0400

mastermind (2.9.29) lucid; urgency=low

  * Fix for zookeeper lock ensuring path

 -- Andrey Vasilenkov <indigo@yandex-team.ru>  Tue, 23 Sep 2014 13:53:35 +0400

mastermind (2.9.28) lucid; urgency=low

  * Failover in case of bad monitor_stat for node and/or node_backend

 -- Andrey Vasilenkov <indigo@yandex-team.ru>  Mon, 22 Sep 2014 15:28:25 +0400

mastermind (2.9.27) lucid; urgency=low

  * Less logs

 -- Andrey Vasilenkov <indigo@yandex-team.ru>  Thu, 18 Sep 2014 17:56:02 +0400

mastermind (2.9.26) lucid; urgency=low

  * More logs

 -- Andrey Vasilenkov <indigo@yandex-team.ru>  Thu, 18 Sep 2014 17:30:44 +0400

mastermind (2.9.25) lucid; urgency=low

  * Log fix

 -- Andrey Vasilenkov <indigo@yandex-team.ru>  Thu, 18 Sep 2014 17:18:15 +0400

mastermind (2.9.24) lucid; urgency=low

  * Logging invalid backend statistics

 -- Andrey Vasilenkov <indigo@yandex-team.ru>  Thu, 18 Sep 2014 17:05:59 +0400

mastermind (2.9.23) lucid; urgency=low

  * Search group by hostname and path

 -- Andrey Vasilenkov <indigo@yandex-team.ru>  Wed, 17 Sep 2014 21:16:14 +0400

mastermind (2.9.22) lucid; urgency=low

  * Namespace couple weights are considered valid only if there is more than min_units of writeable couples
  * Namespace settings for min-units number

 -- Andrey Vasilenkov <indigo@yandex-team.ru>  Tue, 16 Sep 2014 19:30:54 +0400

mastermind (2.9.21) lucid; urgency=low

  * Storage location option for namespace setup
  * Required parameters for couple build command: namespace and initial state

 -- Andrey Vasilenkov <indigo@yandex-team.ru>  Mon, 15 Sep 2014 15:31:32 +0400

mastermind (2.9.20) lucid; urgency=low

  * Groups key count for recovery jobs

 -- Andrey Vasilenkov <indigo@yandex-team.ru>  Fri, 12 Sep 2014 15:30:24 +0400

mastermind (2.9.19) lucid; urgency=low

  * Minor fix

 -- Andrey Vasilenkov <indigo@yandex-team.ru>  Fri, 12 Sep 2014 13:48:22 +0400

mastermind (2.9.18) lucid; urgency=low

  * Additional option of processes number for recovery job

 -- Andrey Vasilenkov <indigo@yandex-team.ru>  Fri, 12 Sep 2014 13:17:16 +0400

mastermind (2.9.17) lucid; urgency=low

  * Minor fix

 -- Andrey Vasilenkov <indigo@yandex-team.ru>  Thu, 11 Sep 2014 16:58:42 +0400

mastermind (2.9.16) lucid; urgency=low

  * Additional parameters for recovery dc

 -- Andrey Vasilenkov <indigo@yandex-team.ru>  Thu, 11 Sep 2014 16:51:51 +0400

mastermind (2.9.15) lucid; urgency=low

  * Fix for setting task start time

 -- Andrey Vasilenkov <indigo@yandex-team.ru>  Mon, 08 Sep 2014 14:50:13 +0400

mastermind (2.9.14) lucid; urgency=low

  * Use all remotes when creating recovery dc jobs

 -- Andrey Vasilenkov <indigo@yandex-team.ru>  Fri, 05 Sep 2014 18:13:46 +0400

mastermind (2.9.13) lucid; urgency=low

  * Minor fix

 -- Andrey Vasilenkov <indigo@yandex-team.ru>  Fri, 05 Sep 2014 15:43:36 +0400

mastermind (2.9.12) lucid; urgency=low

  * Implemented recover dc jobs

 -- Andrey Vasilenkov <indigo@yandex-team.ru>  Fri, 05 Sep 2014 15:31:40 +0400

mastermind (2.9.11) lucid; urgency=low

  * Compatible fetching eblob path from config

 -- Andrey Vasilenkov <indigo@yandex-team.ru>  Thu, 04 Sep 2014 12:42:34 +0400

mastermind (2.9.10) lucid; urgency=low

  * Fix for fetching the list of all namespaces when there are broken couples
  * Support of new elliptics 26 monitor stat format

 -- Andrey Vasilenkov <indigo@yandex-team.ru>  Wed, 03 Sep 2014 17:32:57 +0400

mastermind (2.9.9) lucid; urgency=low

  * Tasks fixes

 -- Andrey Vasilenkov <indigo@yandex-team.ru>  Thu, 28 Aug 2014 13:55:09 +0400

mastermind (2.9.8) lucid; urgency=low

  * Jobs fixes

 -- Andrey Vasilenkov <indigo@yandex-team.ru>  Thu, 28 Aug 2014 11:53:23 +0400

mastermind (2.9.7) lucid; urgency=low

  * Fix for jobs processor logs messages

 -- Andrey Vasilenkov <indigo@yandex-team.ru>  Tue, 26 Aug 2014 19:40:37 +0400

mastermind (2.9.6) lucid; urgency=low

  * Manual move job creation: checking uncoupled group dc
  * Fix for application name parameter for console util

 -- Andrey Vasilenkov <indigo@yandex-team.ru>  Tue, 26 Aug 2014 16:39:27 +0400

mastermind (2.9.5) lucid; urgency=low

  * Tasks parameters for minions updated to using node backends

 -- Andrey Vasilenkov <indigo@yandex-team.ru>  Mon, 25 Aug 2014 16:28:27 +0400

mastermind (2.9.4) lucid; urgency=low

  * Cache handlers turned back on
  * Using only necessary monitor stat categories

 -- Andrey Vasilenkov <indigo@yandex-team.ru>  Mon, 25 Aug 2014 11:01:18 +0400

mastermind (2.9.3) lucid; urgency=low

  * Fix for mixing old and new history records

 -- Andrey Vasilenkov <indigo@yandex-team.ru>  Fri, 22 Aug 2014 17:11:34 +0400

mastermind (2.9.2) lucid; urgency=low

  * Fix for deployment script

 -- Andrey Vasilenkov <indigo@yandex-team.ru>  Fri, 22 Aug 2014 13:43:32 +0400

mastermind (2.9.1) lucid; urgency=low

  * Optional mastermind app name for mastermind util

 -- Andrey Vasilenkov <indigo@yandex-team.ru>  Fri, 22 Aug 2014 12:37:16 +0400

mastermind (2.9.0) lucid; urgency=low

  * Support for elliptics26

 -- Andrey Vasilenkov <indigo@yandex-team.ru>  Thu, 21 Aug 2014 18:57:53 +0400

mastermind (2.8.49) lucid; urgency=low

  * Storage location option for namespace setup
  * Required parameters for couple build command: namespace and initial state

 -- Andrey Vasilenkov <indigo@yandex-team.ru>  Mon, 15 Sep 2014 15:28:50 +0400

mastermind (2.8.48) lucid; urgency=low

  * Group weights handler accepts namespace as optional parameter

 -- Andrey Vasilenkov <indigo@yandex-team.ru>  Fri, 12 Sep 2014 17:32:30 +0400

mastermind (2.8.47) lucid; urgency=low

  * Fix for minion nc http fetcher

 -- Andrey Vasilenkov <indigo@yandex-team.ru>  Wed, 10 Sep 2014 18:08:33 +0400

mastermind (2.8.46) lucid; urgency=low

  * Fix for empty couples namespace

 -- Andrey Vasilenkov <indigo@yandex-team.ru>  Tue, 09 Sep 2014 16:52:50 +0400

mastermind (2.8.45) lucid; urgency=low

  * Added optional move task for move jobs
  * Fix for applying smoother plan simultaneously from several workers
  * Handler for elliptics remote nodes list

 -- Andrey Vasilenkov <indigo@yandex-team.ru>  Wed, 20 Aug 2014 17:38:25 +0400

mastermind (2.8.44) lucid; urgency=low

  * Additional checkings for move jobs: number of keys of uncoupled group

 -- Andrey Vasilenkov <indigo@yandex-team.ru>  Thu, 14 Aug 2014 12:47:09 +0400

mastermind (2.8.43) lucid; urgency=low

  * Fix for couple build with all n groups are mandatory

 -- Andrey Vasilenkov <indigo@yandex-team.ru>  Wed, 13 Aug 2014 16:27:13 +0400

mastermind (2.8.42) lucid; urgency=low

  * Fix for couple info namespace key

 -- Andrey Vasilenkov <indigo@yandex-team.ru>  Tue, 12 Aug 2014 17:19:45 +0400

mastermind (2.8.41) lucid; urgency=low

  * Explicit family for elliptics nodes

 -- Andrey Vasilenkov <indigo@yandex-team.ru>  Tue, 12 Aug 2014 16:34:29 +0400

mastermind (2.8.40) lucid; urgency=low

  * Fix for couple broken namespace checking
  * Implemented broken jobs and dedicated node stop tasks for enhanced checking

 -- Andrey Vasilenkov <indigo@yandex-team.ru>  Tue, 12 Aug 2014 15:53:54 +0400
mastermind (2.8.39) lucid; urgency=low

  * Jobs logging changed
  * Syncing infrastructure state before updating

 -- Andrey Vasilenkov <indigo@yandex-team.ru>  Mon, 11 Aug 2014 16:25:39 +0400

mastermind (2.8.38) lucid; urgency=low

  * Creation of +N nonoverlapping couples if dcs are available

 -- Andrey Vasilenkov <indigo@yandex-team.ru>  Fri, 08 Aug 2014 19:43:38 +0400

mastermind (2.8.37) lucid; urgency=low

  * Update namespaces settings by default, overwrite is optional
  * Prefer using group with the most alive keys number for restoration
  * Creation of +N nonoverlapping couples if dcs are available
  * Independent timeout for elliptics nodes and elliptics meta nodes

 -- Andrey Vasilenkov <indigo@yandex-team.ru>  Thu, 07 Aug 2014 16:10:57 +0400

mastermind (2.8.36) lucid; urgency=low

  * Filtering groups by total space for building couples
  * All space counters of namespaces statistics as integers (bytes)
  * Additional parameter for move jobs: group file path for removal

 -- Andrey Vasilenkov <indigo@yandex-team.ru>  Tue, 05 Aug 2014 17:58:56 +0400

mastermind (2.8.35) lucid; urgency=low

  * Fix for minions commands status processing

 -- Andrey Vasilenkov <indigo@yandex-team.ru>  Mon, 04 Aug 2014 15:18:24 +0400

mastermind (2.8.34) lucid; urgency=low

  * Namespaces statistics handle
  * Creating groups move tasks is disabled by default
  * Minor fixes

 -- Andrey Vasilenkov <indigo@yandex-team.ru>  Fri, 01 Aug 2014 14:40:33 +0400

mastermind (2.8.33) lucid; urgency=low

  * Fix for cocaine app deployment

 -- Andrey Vasilenkov <indigo@yandex-team.ru>  Thu, 31 Jul 2014 12:57:17 +0400

mastermind (2.8.32) lucid; urgency=low

  * Jobs processing turned on
  * Treemap filtering
  * Outages statistics

 -- Andrey Vasilenkov <indigo@yandex-team.ru>  Wed, 30 Jul 2014 19:02:53 +0400

mastermind (2.8.31) lucid; urgency=low

  * Fix for namespace balancer couple weights

 -- Andrey Vasilenkov <indigo@yandex-team.ru>  Fri, 18 Jul 2014 14:49:14 +0400

mastermind (2.8.30) lucid; urgency=low

  * Fix for cmd restore status fetching, added retries
  * Content length threshold namespace settings
  * Fix for statistics of groups with no nodes

 -- Andrey Vasilenkov <indigo@yandex-team.ru>  Wed, 16 Jul 2014 15:55:46 +0400

mastermind (2.8.29) lucid; urgency=low

  * Group restore updated: checking for DHT rings and starting node up after restoration

 -- Andrey Vasilenkov <indigo@yandex-team.ru>  Thu, 10 Jul 2014 17:23:03 +0400

mastermind (2.8.28) lucid; urgency=low

  * Temporary disabled new modules

 -- Andrey Vasilenkov <indigo@yandex-team.ru>  Wed, 09 Jul 2014 19:34:45 +0400

mastermind (2.8.27) lucid; urgency=low

  * Fix for elliptics id transforming

 -- Andrey Vasilenkov <indigo@yandex-team.ru>  Wed, 09 Jul 2014 19:29:19 +0400

mastermind (2.8.26) lucid; urgency=low

  * Fix for metakey parallel read

 -- Andrey Vasilenkov <indigo@yandex-team.ru>  Wed, 09 Jul 2014 19:22:11 +0400

mastermind (2.8.25) lucid; urgency=low

  * Fix for ns settings fetching from elliptics indexes

 -- Andrey Vasilenkov <indigo@yandex-team.ru>  Wed, 09 Jul 2014 12:26:24 +0400

mastermind (2.8.24) lucid; urgency=low

  * Settings for elliptics client pools in mastermind config

 -- Andrey Vasilenkov <indigo@yandex-team.ru>  Thu, 03 Jul 2014 17:34:51 +0400

mastermind (2.8.23) lucid; urgency=low

  * Fix for cocaine crashlog content

 -- Andrey Vasilenkov <indigo@yandex-team.ru>  Tue, 24 Jun 2014 16:55:28 +0400

mastermind (2.8.22) lucid; urgency=low

  * Multipurpose authkey namespace settings

 -- Andrey Vasilenkov <indigo@yandex-team.ru>  Fri, 20 Jun 2014 19:22:04 +0400

mastermind (2.8.21) lucid; urgency=low

  * Fix for couple namespace processing

 -- Andrey Vasilenkov <indigo@yandex-team.ru>  Fri, 25 Apr 2014 19:36:56 +0400

mastermind (2.8.20) lucid; urgency=low

  * Keys statistics and fragmentation tree map

 -- Andrey Vasilenkov <indigo@yandex-team.ru>  Wed, 23 Apr 2014 18:46:24 +0400

mastermind (2.8.19) lucid; urgency=low

  * Minor change in couple statistics format

 -- Andrey Vasilenkov <indigo@yandex-team.ru>  Mon, 14 Apr 2014 14:50:00 +0400

mastermind (2.8.18) lucid; urgency=low

  * Fix for python 2.6.5 logging handlers

 -- Andrey Vasilenkov <indigo@yandex-team.ru>  Thu, 10 Apr 2014 17:02:44 +0400

mastermind (2.8.17) lucid; urgency=low

  * By-state formatter for couples list
  * Fix for couple breaking (couple metadata is also being removed)
  * Logging refactored

 -- Andrey Vasilenkov <indigo@yandex-team.ru>  Thu, 10 Apr 2014 16:34:44 +0400

mastermind (2.8.16) lucid; urgency=low

  * Used space stats for couples

 -- Andrey Vasilenkov <indigo@yandex-team.ru>  Thu, 03 Apr 2014 17:44:41 +0400

mastermind (2.8.15) lucid; urgency=low

  * Do not start if elliptics nodes and/or metanodes are unavailable

 -- Andrey Vasilenkov <indigo@yandex-team.ru>  Thu, 03 Apr 2014 17:08:35 +0400

mastermind (2.8.14) lucid; urgency=low

  * Network map for namespaces

 -- Andrey Vasilenkov <indigo@yandex-team.ru>  Thu, 03 Apr 2014 15:09:28 +0400

mastermind (2.8.13) lucid; urgency=low

  * Couple statistics for flowmastermind
  * Namespace signature settings added

 -- Andrey Vasilenkov <indigo@yandex-team.ru>  Tue, 01 Apr 2014 16:39:16 +0400

mastermind (2.8.12) lucid; urgency=low

  * Json output for couples list command

 -- Andrey Vasilenkov <indigo@yandex-team.ru>  Thu, 27 Mar 2014 14:46:04 +0400

mastermind (2.8.11) lucid; urgency=low

  * Fix for fetching closed couples info
  * Mastermind-utils handle for fetching metadata and any arbitrary key from group
  * Used space returned along with free space for group info
  * Bash completion for command options
  * Universal couple list handle unifying all list-xxx handles
  * Fix for minions tasks status fetching
  * Admin actions log

 -- Andrey Vasilenkov <indigo@yandex-team.ru>  Thu, 27 Mar 2014 13:16:45 +0400

mastermind (2.8.10) lucid; urgency=low

  * Fix: fix for detaching inexistent nodes

 -- Andrey Vasilenkov <indigo@yandex-team.ru>  Tue, 18 Mar 2014 18:55:06 +0400

mastermind (2.8.9) lucid; urgency=low

  * Fix: closed couples added to treemap

 -- Andrey Vasilenkov <indigo@yandex-team.ru>  Fri, 14 Mar 2014 19:03:39 +0400

mastermind (2.8.8) lucid; urgency=low

  * Fix: closed couples added to treemap

 -- Andrey Vasilenkov <indigo@yandex-team.ru>  Fri, 14 Mar 2014 18:49:30 +0400

mastermind (2.8.7) lucid; urgency=low

  * Fix: flowmastermind statistics fix

 -- Andrey Vasilenkov <indigo@yandex-team.ru>  Thu, 13 Mar 2014 18:38:51 +0400

mastermind (2.8.6) lucid; urgency=low

  * Feature: treemap groups statistics for flowmastermind

 -- Andrey Vasilenkov <indigo@yandex-team.ru>  Thu, 13 Mar 2014 13:38:12 +0400

mastermind (2.8.5) lucid; urgency=low

  * Fix: removing manifest for safe deploy to cocaine v11 cloud

 -- Andrey Vasilenkov <indigo@yandex-team.ru>  Mon, 24 Feb 2014 17:40:12 +0400

mastermind (2.8.4) lucid; urgency=low

  * Feature: handle for forcing nodes stats update
  * Feature: handles for namespace setup

 -- Andrey Vasilenkov <indigo@yandex-team.ru>  Mon, 24 Feb 2014 12:26:51 +0400

mastermind (2.8.3) lucid; urgency=low

  * Feature: added couple free size to get_group_weights handle

 -- Andrey Vasilenkov <indigo@yandex-team.ru>  Wed, 19 Feb 2014 15:21:58 +0400

mastermind (2.8.2) lucid; urgency=low

  * Fix: configurable minion port

 -- Andrey Vasilenkov <indigo@yandex-team.ru>  Wed, 19 Feb 2014 12:48:38 +0400

mastermind (2.8.1) lucid; urgency=low

  * Feature: using minion for remote command execution
  * Feature: minion commands history for flowmastermind

 -- Andrey Vasilenkov <indigo@yandex-team.ru>  Tue, 18 Feb 2014 16:34:34 +0400

mastermind (2.7.18) lucid; urgency=low

  * Feature: configurable wait_timeout for elliptics sessions
  * Fix: sleep on startup to wait for elliptics nodes to collect data

 -- Andrey Vasilenkov <indigo@yandex-team.ru>  Tue, 28 Jan 2014 17:17:24 +0400

mastermind (2.7.17) lucid; urgency=low

  * Feature: closed and bad couples statistics for flowmastermind
  * Feature: couple info handler added
  * Feature: command for detaching node from group
  * Fix: synchronous node info update on worker start

 -- Andrey Vasilenkov <indigo@yandex-team.ru>  Mon, 27 Jan 2014 15:31:00 +0400

mastermind (2.7.16) lucid; urgency=low

  * Fix: couple break handler

 -- Andrey Vasilenkov <indigo@yandex-team.ru>  Wed, 25 Dec 2013 19:53:28 +0400

mastermind (2.7.15) lucid; urgency=low

  * Feature: data memory availability feature for flowmastermind

 -- Andrey Vasilenkov <indigo@yandex-team.ru>  Wed, 25 Dec 2013 18:47:50 +0400

mastermind (2.7.14) lucid; urgency=low

  * Feature: added per namespace statistics for flowmastermind
  * Feature: closed couple marker for group info request
  * Fix: inventory queries logging

 -- Andrey Vasilenkov <indigo@yandex-team.ru>  Tue, 24 Dec 2013 20:30:13 +0400

mastermind (2.7.13) lucid; urgency=low

  * Fix: flowmastermind total counters fix

 -- Andrey Vasilenkov <indigo@yandex-team.ru>  Fri, 20 Dec 2013 17:10:37 +0400

mastermind (2.7.12) lucid; urgency=low

  * Fix: dc data cache in metastorage for inventory failovers
  * Feature: flowmastermind statistics export handler
  * Feature: configurable cocaine worker disown timeout

 -- Andrey Vasilenkov <indigo@yandex-team.ru>  Fri, 20 Dec 2013 14:45:47 +0400

mastermind (2.7.11) lucid; urgency=low

  * node info updater delayed

 -- Andrey Vasilenkov <indigo@yandex-team.ru>  Wed, 11 Dec 2013 02:18:07 +0400

mastermind (2.7.10) lucid; urgency=low

  * Disabled inventory (temp)

 -- Andrey Vasilenkov <indigo@yandex-team.ru>  Wed, 11 Dec 2013 02:05:53 +0400

mastermind (2.7.9) lucid; urgency=low

  * Removed node info updating on start

 -- Andrey Vasilenkov <indigo@yandex-team.ru>  Wed, 11 Dec 2013 01:57:03 +0400

mastermind (2.7.8) lucid; urgency=low

  * Feature: elliptics statistics compatibility (2.24.14.30)
  * Feature: bash completion

 -- Andrey Vasilenkov <indigo@yandex-team.ru>  Tue, 03 Dec 2013 17:45:47 +0400

mastermind (2.7.7) lucid; urgency=low

  * Feature: elliptics async api compatibility (2.24.14.29)

 -- Andrey Vasilenkov <indigo@yandex-team.ru>  Thu, 28 Nov 2013 19:07:56 +0400

mastermind (2.7.6) lucid; urgency=low

  * Fix: removed lower threshold of 100 IOPS for maximum node performance

 -- Andrey Vasilenkov <indigo@yandex-team.ru>  Tue, 26 Nov 2013 13:15:22 +0400

mastermind (2.7.5) lucid; urgency=low

  * Feature: removed cached state usage
  * Fix: balancer load average counter
  * Fix: do not unlink nodes from group automatically

 -- Andrey Vasilenkov <indigo@yandex-team.ru>  Mon, 25 Nov 2013 16:55:21 +0400

mastermind (2.7.4) lucid; urgency=low

  * Feature: async node statistics requests
  * Fix: do not create couples from bad groups

 -- Andrey Vasilenkov <indigo@yandex-team.ru>  Fri, 22 Nov 2013 16:32:28 +0400

mastermind (2.7.3) lucid; urgency=low

  * Feature: degradational requests frequency for nodes with constant timeout experiences

 -- Andrey Vasilenkov <indigo@yandex-team.ru>  Tue, 19 Nov 2013 20:27:20 +0400

mastermind (2.7.2) lucid; urgency=low

  * Fix: couple creation using groups with empty nodes list
  * Fix: unnecessary infrastructure state update removed

 -- Andrey Vasilenkov <indigo@yandex-team.ru>  Mon, 18 Nov 2013 19:15:12 +0400

mastermind (2.7.1) lucid; urgency=low

  * Feature: history of group nodes
  * Feature: group restoration command generation and execution

 -- Andrey Vasilenkov <indigo@yandex-team.ru>  Wed, 13 Nov 2013 19:18:41 +0400

mastermind (2.6.5) lucid; urgency=low

  * Feature: list of couple namespaces

 -- Andrey Vasilenkov <indigo@yandex-team.ru>  Fri, 08 Nov 2013 16:01:26 +0400

mastermind (2.6.4+2elliptics2.20) lucid; urgency=low

  * Fix: inventory import

 -- Andrey Vasilenkov <indigo@yandex-team.ru>  Wed, 13 Nov 2013 14:03:47 +0400

mastermind (2.6.4+1elliptics2.20) lucid; urgency=low

  * Feature: compatibility with elliptics 2.20

 -- Andrey Vasilenkov <indigo@yandex-team.ru>  Wed, 30 Oct 2013 13:24:30 +0400

mastermind (2.6.4) lucid; urgency=low

  * Feature: storage cached state via cocaine cache storage

 -- Andrey Vasilenkov <indigo@yandex-team.ru>  Wed, 30 Oct 2013 13:23:20 +0400

mastermind (2.6.3) lucid; urgency=low

  * List of balancer closed groups feature

 -- Andrey Vasilenkov <indigo@yandex-team.ru>  Thu, 24 Oct 2013 18:39:54 +0400

mastermind (2.6.2) lucid; urgency=low

  * Fix for zero bandwidth bug

 -- Andrey Vasilenkov <indigo@yandex-team.ru>  Wed, 16 Oct 2013 16:33:44 +0400

mastermind (2.6.1) lucid; urgency=low

  * Fix for couple weights with different couple sizes

 -- Andrey Vasilenkov <indigo@yandex-team.ru>  Mon, 14 Oct 2013 18:55:46 +0400

mastermind (2.6.0) lucid; urgency=low

  * Cache using gatlinggun

 -- Andrey Vasilenkov <indigo@yandex-team.ru>  Fri, 11 Oct 2013 19:58:40 +0400

mastermind (2.5) lucid; urgency=low

  * New feature: frozen couples

 -- Andrey Vasilenkov <indigo@yandex-team.ru>  Tue, 08 Oct 2013 18:10:01 +0400

mastermind (2.4) lucid; urgency=low

  * Compatibility with cocaine 0.10.6 

 -- Andrey Vasilenkov <indigo@yandex-team.ru>  Mon, 07 Oct 2013 13:19:17 +0400

mastermind (2.3) lucid; urgency=low

  * Namespaces implemented
  * mastermind util updated

 -- Andrey Vasilenkov <indigo@yandex-team.ru>  Tue, 10 Sep 2013 15:26:33 +0400

mastermind (2.2) lucid; urgency=low

  * Updated create_group_ids to work with new mastermind
  * Updated deploy scripts

 -- Anton Kortunov <toshik@yandex-team.ru>  Thu, 15 Aug 2013 17:41:25 +0400

mastermind (2.1) lucid; urgency=low

  * mastermind_deploy.sh updated to work with cocaine v10
  * Added debian/*.install files

 -- Anton Kortunov <toshik@yandex-team.ru>  Mon, 05 Aug 2013 20:50:00 +0400

mastermind (2.0) lucid; urgency=low

  * New storage model
  * Cocaine v10 support

 -- Anton Kortunov <toshik@yandex-team.ru>  Mon, 05 Aug 2013 20:15:08 +0400

mastermind (1.9) lucid; urgency=low

  * Fixed get-group-weight

 -- Anton Kortunov <toshik@yandex-team.ru>  Mon, 27 May 2013 21:13:42 +0400

mastermind (1.8) lucid; urgency=low

  * Show couples in bad groups

 -- Anton Kortunov <toshik@yandex-team.ru>  Mon, 27 May 2013 20:52:31 +0400

mastermind (1.7) lucid; urgency=low

  * Fixed damon flag in collection thread
  * Set pool-limit to 10 in manifest

 -- Anton Kortunov <toshik@yandex-team.ru>  Thu, 23 May 2013 14:50:21 +0400

mastermind (1.6) lucid; urgency=low

  * Set collecting thread as daemon for normal shutdown

 -- Anton Kortunov <toshik@yandex-team.ru>  Wed, 22 May 2013 21:26:02 +0400

mastermind (1.5) lucid; urgency=low

  * Fixed statistics expiration time

 -- Anton Kortunov <toshik@yandex-team.ru>  Thu, 04 Apr 2013 15:00:39 +0400

mastermind (1.4) lucid; urgency=low

  * Improved statistics collection

 -- Anton Kortunov <toshik@yandex-team.ru>  Thu, 21 Mar 2013 14:51:25 +0400

mastermind (1.3) lucid; urgency=low

  * ver++ 

 -- Andrey Godin <agodin@yandex-team.ru>  Wed, 26 Dec 2012 16:23:11 +0400

mastermind (1.2) lucid; urgency=low

  * change path to config mastermind; 

 -- Andrey Godin <agodin@yandex-team.ru>  Wed, 26 Dec 2012 16:11:58 +0400

mastermind (1.1) lucid; urgency=low

  * Fixed signature mismatch

 -- Anton Kortunov <toshik@yandex-team.ru>  Mon, 24 Dec 2012 16:44:32 +0400

mastermind (1.0) lucid; urgency=low

  * Use balancelogic

 -- Anton Kortunov <toshik@yandex-team.ru>  Fri, 21 Dec 2012 13:58:12 +0400

mastermind (0.11) lucid; urgency=low

  * Fixed lookup_addr function call

 -- Anton Kortunov <toshik@yandex-team.ru>  Fri, 21 Dec 2012 13:35:58 +0400

mastermind (0.10) lucid; urgency=low

  * fixed reading metabalancer key

 -- Anton Kortunov <toshik@yandex-team.ru>  Mon, 17 Dec 2012 15:03:22 +0400

mastermind (0.9) lucid; urgency=low

  * chow logging dir 

 -- Andrey Godin <agodin@yandex-team.ru>  Fri, 14 Dec 2012 14:26:15 +0400

mastermind (0.8) lucid; urgency=low

  * Removed unnecessary return in couple_groups

 -- toshik <toshik@elisto22f.dev.yandex.net>  Mon, 10 Dec 2012 13:06:43 +0400

mastermind (0.7) unstable; urgency=low

  * Raise correct exception
    

 -- Andrey Godin <agodin@yandex-team.ru>  Fri, 07 Dec 2012 19:31:07 +0400

mastermind (0.6) unstable; urgency=low

  * add support inventory; 
  * add create group by suggest;	

 -- Andrey Godin <agodin@yandex-team.ru>  Fri, 07 Dec 2012 16:21:05 +0400

mastermind (0.5) unstable; urgency=low

  * fix remove bad-groups
  * add dev version invetory.py 

 -- Andrey Godin <agodin@yandex-team.ru>  Thu, 06 Dec 2012 17:35:58 +0400

mastermind (0.4) unstable; urgency=low

  * Call collect() from timer event, not from aggregate() 

 -- Andrey Godin <agodin@yandex-team.ru>  Thu, 06 Dec 2012 13:09:34 +0400

mastermind (0.1) unstable; urgency=low

  * Initial Release.

 -- Andrey Godin <agodin@yandex-team.ru>  Tue, 13 Nov 2012 10:58:14 +0400<|MERGE_RESOLUTION|>--- conflicted
+++ resolved
@@ -1,14 +1,10 @@
-<<<<<<< HEAD
+mastermind (2.28.149) trusty; urgency=medium
+
+  * Add elliptics-client dependency
+
+ -- Andrey Vasilenkov <indigo@yandex-team.ru>  Mon, 23 Jan 2017 18:32:58 +0300
+
 mastermind (2.28.148) trusty; urgency=medium
-=======
-mastermind-cocainev11 (2.28.149) trusty; urgency=medium
-
-  * Add elliptics-client dependency
-
- -- Andrey Vasilenkov <indigo@yandex-team.ru>  Mon, 23 Jan 2017 18:32:58 +0300
-
-mastermind-cocainev11 (2.28.148) trusty; urgency=medium
->>>>>>> e8a12ef4
 
   * Fix backend manager and cleanup job locks
   * Fix caching info data for couples with only a single lrc groupset
