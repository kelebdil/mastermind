--- conflicted
+++ resolved
@@ -1,20 +1,4 @@
-<<<<<<< HEAD
-mastermind (2.28.141~collector3) trusty; urgency=medium
-
-  * Fix fetching part_size property of lrc groupsets
-
- -- Andrey Vasilenkov <indigo@yandex-team.ru>  Fri, 13 Jan 2017 14:54:08 +0300
-
-mastermind (2.28.141~collector2) trusty; urgency=medium
-
-  * Version bump
-
- -- Andrey Vasilenkov <indigo@yandex-team.ru>  Thu, 12 Jan 2017 18:36:34 +0300
-
-mastermind (2.28.141~collector1) trusty; urgency=medium
-=======
 mastermind (2.28.142~collector1) trusty; urgency=medium
->>>>>>> 9a01e7bd
 
   * Add `collector` command to mastermind-cli
 
