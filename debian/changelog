--- conflicted
+++ resolved
@@ -1,7 +1,4 @@
-<<<<<<< HEAD
-mastermind (2.28.121) trusty; urgency=medium
-=======
-mastermind-cocainev11 (2.28.122) trusty; urgency=medium
+mastermind (2.28.122) trusty; urgency=medium
 
   * Implement retry jobs workflow
   * Add inventory extension for determining if the task is ready for retry
@@ -11,8 +8,7 @@
 
  -- Andrey Vasilenkov <indigo@yandex-team.ru>  Fri, 23 Dec 2016 16:05:19 +0300
 
-mastermind-cocainev11 (2.28.121) trusty; urgency=medium
->>>>>>> 3cce2f2f
+mastermind (2.28.121) trusty; urgency=medium
 
   * Skip uncoupled groups if failed to determine dc
 
