--- conflicted
+++ resolved
@@ -1,10 +1,9 @@
-<<<<<<< HEAD
-mastermind (2.28.142~collector1) trusty; urgency=medium
+mastermind (2.28.149~collector1) trusty; urgency=medium
 
   * Collector worker as an external cluster information source
 
  -- Andrey Vasilenkov <indigo@yandex-team.ru>  Thu, 29 Sep 2016 16:38:38 +0300
-=======
+
 mastermind (2.28.149) trusty; urgency=medium
 
   * Add elliptics-client dependency
@@ -52,7 +51,6 @@
   * Fix possible old mongo sorting limit problem
 
  -- Andrey Vasilenkov <indigo@yandex-team.ru>  Fri, 20 Jan 2017 14:17:52 +0300
->>>>>>> 889157b8
 
 mastermind (2.28.142) trusty; urgency=medium
 
