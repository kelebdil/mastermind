<<<<<<< HEAD
mastermind (2.24.10) precise; urgency=low

  * Fix for increasing cache key copies number

 -- Andrey Vasilenkov <indigo@yandex-team.ru>  Mon, 27 Apr 2015 20:24:00 +0300

mastermind (2.24.9) lucid; urgency=low

  * Fallback to default cocaine logging service if mm_cache_logging service is not set up in cocaine

 -- Andrey Vasilenkov <indigo@yandex-team.ru>  Mon, 27 Apr 2015 19:49:32 +0300

mastermind (2.24.8) lucid; urgency=low

  * Do not use not marked uncoupled groups located at cache groups paths as data uncoupled groups

 -- Andrey Vasilenkov <indigo@yandex-team.ru>  Mon, 27 Apr 2015 16:23:24 +0300

mastermind (2.24.7) lucid; urgency=low

  * Removed obsolete tornado version dependency

 -- Andrey Vasilenkov <indigo@yandex-team.ru>  Wed, 22 Apr 2015 23:01:00 +0300

mastermind (2.24.6) lucid; urgency=low

  * Misprint fixed

 -- Andrey Vasilenkov <indigo@yandex-team.ru>  Wed, 22 Apr 2015 18:50:12 +0300

mastermind (2.24.5) lucid; urgency=low

  * Removed obsolete cache manager usage

 -- Andrey Vasilenkov <indigo@yandex-team.ru>  Wed, 22 Apr 2015 18:45:04 +0300

mastermind (2.24.4) lucid; urgency=low

  * Fix for make_tree script

 -- Andrey Vasilenkov <indigo@yandex-team.ru>  Wed, 22 Apr 2015 18:01:23 +0300

mastermind (2.24.3) lucid; urgency=low

  * Misprint in postinst fixed

 -- Andrey Vasilenkov <indigo@yandex-team.ru>  Wed, 22 Apr 2015 17:47:11 +0300

mastermind (2.24.2) lucid; urgency=low

  * Misprint in postinst fixed

 -- Andrey Vasilenkov <indigo@yandex-team.ru>  Wed, 22 Apr 2015 17:28:27 +0300

mastermind (2.24.1) lucid; urgency=low

  * Distributed cache manager (for gatlinggun)

 -- Andrey Vasilenkov <indigo@yandex-team.ru>  Wed, 22 Apr 2015 17:04:56 +0300
=======
mastermind (2.23.15) lucid; urgency=low

  * Added explicit couple text status to couple status change message
  * Returned back the lost check for groups move planner

 -- Andrey Vasilenkov <indigo@yandex-team.ru>  Thu, 07 May 2015 19:13:51 +0300

mastermind (2.23.14) lucid; urgency=low

  * Misprint fixed

 -- Andrey Vasilenkov <indigo@yandex-team.ru>  Thu, 07 May 2015 17:49:04 +0300
>>>>>>> 2c0a5505

mastermind (2.23.13) lucid; urgency=low

  * Misprint fixed

 -- Andrey Vasilenkov <indigo@yandex-team.ru>  Thu, 07 May 2015 17:12:36 +0300

mastermind (2.23.12) lucid; urgency=low

  * Misprint fixed

 -- Andrey Vasilenkov <indigo@yandex-team.ru>  Thu, 07 May 2015 15:56:33 +0300

mastermind (2.23.11) lucid; urgency=low

  * Uncoupled group should be considered broken if it has more than one backend and DHT check is enabled
  * In-service check for uncoupled group fetching

 -- Andrey Vasilenkov <indigo@yandex-team.ru>  Thu, 07 May 2015 13:07:37 +0300

mastermind (2.23.10) lucid; urgency=low

  * Fix for restore group job creation when history record is unavailable

 -- Andrey Vasilenkov <indigo@yandex-team.ru>  Wed, 06 May 2015 20:14:19 +0300

mastermind (2.23.9) lucid; urgency=low

  * If no backends are found in history, planner restores group according to namespace distribution (same as for move group)

 -- Andrey Vasilenkov <indigo@yandex-team.ru>  Wed, 06 May 2015 19:39:27 +0300

mastermind (2.23.8) lucid; urgency=low

  * Move planner should use default uncoupled groups select function

 -- Andrey Vasilenkov <indigo@yandex-team.ru>  Wed, 29 Apr 2015 15:22:16 +0300

mastermind (2.23.7) lucid; urgency=low

  * Comparing source and destination DCs when planning move jobs

 -- Andrey Vasilenkov <indigo@yandex-team.ru>  Wed, 29 Apr 2015 09:29:29 +0300

mastermind (2.23.6) lucid; urgency=low

  * Misprints fixed

 -- Andrey Vasilenkov <indigo@yandex-team.ru>  Tue, 28 Apr 2015 18:17:11 +0300

mastermind (2.23.5) lucid; urgency=low

  * Busy hosts accounting fixed

 -- Andrey Vasilenkov <indigo@yandex-team.ru>  Tue, 28 Apr 2015 17:49:02 +0300

mastermind (2.23.4) lucid; urgency=low

  * Using groups merging on move jobs planning

 -- Andrey Vasilenkov <indigo@yandex-team.ru>  Tue, 28 Apr 2015 17:35:20 +0300

mastermind (2.23.3) lucid; urgency=low

  * Misprint fixed

 -- Andrey Vasilenkov <indigo@yandex-team.ru>  Mon, 20 Apr 2015 23:41:56 +0300

mastermind (2.23.2) lucid; urgency=low

  * Properly job slots checking in planner for couple defrag jobs

 -- Andrey Vasilenkov <indigo@yandex-team.ru>  Mon, 20 Apr 2015 23:25:43 +0300

mastermind (2.23.1) lucid; urgency=low

  * Config option for autoapproving defrag jobs

 -- Andrey Vasilenkov <indigo@yandex-team.ru>  Fri, 17 Apr 2015 17:39:54 +0300

mastermind (2.21.24) lucid; urgency=low

  * Misprint fixed

 -- Andrey Vasilenkov <indigo@yandex-team.ru>  Tue, 07 Apr 2015 17:05:41 +0300

mastermind (2.21.23) lucid; urgency=low

  * Planner will try to create job if there is less than max_executing_jobs running

 -- Andrey Vasilenkov <indigo@yandex-team.ru>  Mon, 06 Apr 2015 15:32:26 +0300

mastermind (2.21.22) lucid; urgency=low

  * Force update fixed

 -- Andrey Vasilenkov <indigo@yandex-team.ru>  Mon, 06 Apr 2015 14:32:10 +0300

mastermind (2.21.21) lucid; urgency=low

  * Fix for restore group job when executed on old node backend

 -- Andrey Vasilenkov <indigo@yandex-team.ru>  Mon, 30 Mar 2015 19:36:51 +0300

mastermind (2.21.20) lucid; urgency=low

  * Minor fixed

 -- Andrey Vasilenkov <indigo@yandex-team.ru>  Mon, 30 Mar 2015 19:13:53 +0300

mastermind (2.21.19) lucid; urgency=low

  * Success codes for minion are encoded as a sequence

 -- Andrey Vasilenkov <indigo@yandex-team.ru>  Mon, 30 Mar 2015 18:43:09 +0300

mastermind (2.21.18) lucid; urgency=low

  * Update metadb synchronously on executing minion cmd

 -- Andrey Vasilenkov <indigo@yandex-team.ru>  Fri, 27 Mar 2015 21:06:55 +0300

mastermind (2.21.17) lucid; urgency=low

  * Several minor fixes

 -- Andrey Vasilenkov <indigo@yandex-team.ru>  Fri, 27 Mar 2015 20:20:06 +0300

mastermind (2.21.16-1) lucid; urgency=low

  * Configurable autoapprove for recovery jobs

 -- Andrey Vasilenkov <indigo@yandex-team.ru>  Sat, 04 Apr 2015 12:33:17 +0300

mastermind (2.21.16) lucid; urgency=low

  * Do not crash if failed to resolve some infrastructure host
  * Do not crash when any of elliptics hostnames from config cannot be resolved

 -- Andrey Vasilenkov <indigo@yandex-team.ru>  Fri, 27 Mar 2015 18:01:57 +0300

mastermind (2.21.15) lucid; urgency=low

  * Fix for detaching node backend from group: based on group_id, not object of type storage.Group

 -- Andrey Vasilenkov <indigo@yandex-team.ru>  Tue, 24 Mar 2015 19:27:46 +0300

mastermind (2.21.14) lucid; urgency=low

  * Fix for detaching node backend from group: based on group_id, not object of type storage.Group

 -- Andrey Vasilenkov <indigo@yandex-team.ru>  Tue, 24 Mar 2015 19:00:33 +0300

mastermind (2.21.13) lucid; urgency=low

  * Do not fail job when elliptics request request for command status update was unsuccessful

 -- Andrey Vasilenkov <indigo@yandex-team.ru>  Tue, 24 Mar 2015 15:39:18 +0300

mastermind (2.21.12) lucid; urgency=low

  * Fix for busy uncoupled list groups fetching

 -- Andrey Vasilenkov <indigo@yandex-team.ru>  Tue, 24 Mar 2015 13:13:21 +0300

mastermind (2.21.11) lucid; urgency=low

  * Version bump for release-2.20 hotfix

 -- Andrey Vasilenkov <indigo@yandex-team.ru>  Mon, 23 Mar 2015 14:39:59 +0300

mastermind (2.21.10) lucid; urgency=low

  * Do not stop job execution when mark/unmark groups failed

 -- Andrey Vasilenkov <indigo@yandex-team.ru>  Fri, 20 Mar 2015 19:17:47 +0300

mastermind (2.21.9) lucid; urgency=low

  * Jobs processor uses periodic timer
  * Periodic timer implementation for timed queue

 -- Andrey Vasilenkov <indigo@yandex-team.ru>  Fri, 20 Mar 2015 16:52:58 +0300

mastermind (2.21.8) lucid; urgency=low

  * If job fails exception is saved to error messages list of job
  * Jobs index cleaning script
  * Removed jobs data from metadb's secondary indexes
  * Renamed mastermind util 'couple list-namespaces' handle to 'ns list'
  * Configurable minion request timeout

 -- Andrey Vasilenkov <indigo@yandex-team.ru>  Thu, 19 Mar 2015 16:42:05 +0300

mastermind (2.21.7) lucid; urgency=low

  * Resetting attempts counter on task manual retry

 -- Andrey Vasilenkov <indigo@yandex-team.ru>  Tue, 17 Mar 2015 17:11:18 +0300

mastermind (2.21.6) lucid; urgency=low

  * Misprint

 -- Andrey Vasilenkov <indigo@yandex-team.ru>  Tue, 17 Mar 2015 16:54:52 +0300

mastermind (2.21.5) lucid; urgency=low

  * Misprint

 -- Andrey Vasilenkov <indigo@yandex-team.ru>  Tue, 17 Mar 2015 16:45:53 +0300

mastermind (2.21.4) lucid; urgency=low

  * Fix for planner recovery job creation (a batch of applicable couple is empty)

 -- Andrey Vasilenkov <indigo@yandex-team.ru>  Tue, 17 Mar 2015 15:51:18 +0300

mastermind (2.21.3) lucid; urgency=low

  * tornado < 4.1 does not support raise_error option, fallback to async request with error checking

 -- Andrey Vasilenkov <indigo@yandex-team.ru>  Tue, 17 Mar 2015 15:07:02 +0300

mastermind (2.21.2) lucid; urgency=low

  * Fix for jobs rendering

 -- Andrey Vasilenkov <indigo@yandex-team.ru>  Mon, 16 Mar 2015 19:43:50 +0300

mastermind (2.21.1) lucid; urgency=low

  * Minion requests retry on http errors

 -- Andrey Vasilenkov <indigo@yandex-team.ru>  Mon, 16 Mar 2015 19:33:46 +0300

mastermind (2.20.6) lucid; urgency=low

  * Move job: fix for unmarking group that is down at the moment

 -- Andrey Vasilenkov <indigo@yandex-team.ru>  Mon, 23 Mar 2015 13:24:25 +0300

mastermind (2.20.5) lucid; urgency=low

  * Node backend statistics time is extracted from elliptics async result
  * Couple defragmentation by partitions

 -- Andrey Vasilenkov <indigo@yandex-team.ru>  Tue, 17 Mar 2015 20:01:35 +0300

mastermind (2.20.4) lucid; urgency=low

  * Jobs handler: move all groups from host
  * Moved src backend status check to move job start phase instead of creation phase

 -- Andrey Vasilenkov <indigo@yandex-team.ru>  Fri, 13 Mar 2015 20:41:18 +0300

mastermind (2.20.3) lucid; urgency=low

  * Fix for search-by-path using ipv6 ip addrs

 -- Andrey Vasilenkov <indigo@yandex-team.ru>  Wed, 11 Mar 2015 20:11:59 +0300

mastermind (2.20.2) lucid; urgency=low

  * Group history unified

 -- Andrey Vasilenkov <indigo@yandex-team.ru>  Wed, 11 Mar 2015 19:39:12 +0300

mastermind (2.20.1) lucid; urgency=low

  * Restore job: make src backend readonly if possible to prevent blob truncation

 -- Andrey Vasilenkov <indigo@yandex-team.ru>  Wed, 11 Mar 2015 17:06:15 +0300

mastermind (2.19.6) lucid; urgency=low

  * Fix for removing node backend from group

 -- Andrey Vasilenkov <indigo@yandex-team.ru>  Fri, 13 Mar 2015 12:35:54 +0300

mastermind (2.19.5) lucid; urgency=low

  * Manual locker commited

 -- Andrey Vasilenkov <indigo@yandex-team.ru>  Thu, 12 Mar 2015 15:49:31 +0300

mastermind (2.19.4) lucid; urgency=low

  * Fix for node history backend unlink

 -- Andrey Vasilenkov <indigo@yandex-team.ru>  Thu, 12 Mar 2015 14:55:52 +0300

mastermind (2.19.3) lucid; urgency=low

  * Recovery planner accounts locked couples

 -- Andrey Vasilenkov <indigo@yandex-team.ru>  Wed, 11 Mar 2015 15:30:51 +0300

mastermind (2.19.2) lucid; urgency=low

  * Planner does not operate without mongo db setup

 -- Andrey Vasilenkov <indigo@yandex-team.ru>  Thu, 05 Mar 2015 20:14:26 +0300

mastermind (2.19.1) lucid; urgency=low

  * Recover dc queue is replaced by dynamic weighting of couples using last recovery timestamp and keys difference
  * Couples can be indexed by unicode str
  * Workaround for hosts that cannot be resolved
  * Do not compare couple groups' metadata version numbers
  * Added namespace settings custom expiration time feature

 -- Andrey Vasilenkov <indigo@yandex-team.ru>  Thu, 05 Mar 2015 19:15:45 +0300

mastermind (2.18.15) lucid; urgency=low

  * Logging for move group planner improved
  * Refactored job accounting: now it should properly account destination hdds of existing jobs
  * Fix for lock release on error during groups' marking

 -- Andrey Vasilenkov <indigo@yandex-team.ru>  Wed, 11 Mar 2015 14:45:53 +0300

mastermind (2.18.14) lucid; urgency=low

  * Logging requests and test handler for ns_current_state logging

 -- Andrey Vasilenkov <indigo@yandex-team.ru>  Tue, 10 Mar 2015 12:53:16 +0300

mastermind (2.18.13) lucid; urgency=low

  * Effective space statistics fix

 -- Andrey Vasilenkov <indigo@yandex-team.ru>  Wed, 04 Mar 2015 14:49:07 +0300

mastermind (2.18.12) lucid; urgency=low

  * Fix for total effective_free_space count

 -- Andrey Vasilenkov <indigo@yandex-team.ru>  Tue, 03 Mar 2015 20:51:44 +0300

mastermind (2.18.11) lucid; urgency=low

  * Ensure path before checking locked hosts
  * Planner job creation fixed

 -- Andrey Vasilenkov <indigo@yandex-team.ru>  Tue, 03 Mar 2015 20:05:17 +0300

mastermind (2.18.10) lucid; urgency=low

  * Fix for group move handler --force option

 -- Andrey Vasilenkov <indigo@yandex-team.ru>  Mon, 02 Mar 2015 12:40:49 +0300

mastermind (2.18.9) lucid; urgency=low

  * Misprint fixed

 -- Andrey Vasilenkov <indigo@yandex-team.ru>  Fri, 27 Feb 2015 20:43:37 +0300

mastermind (2.18.8) lucid; urgency=low

  * Fix for mongo queries

 -- Andrey Vasilenkov <indigo@yandex-team.ru>  Fri, 27 Feb 2015 20:29:15 +0300

mastermind (2.18.7) lucid; urgency=low

  * Downtimes for both src_host and dst_host during rsync task execution
  * Use hostname in net downtimes
  * Rsync node task is now used for move job instead of common MinionCmdTask

 -- Andrey Vasilenkov <indigo@yandex-team.ru>  Fri, 27 Feb 2015 19:39:16 +0300

mastermind (2.18.6) lucid; urgency=low

  * IPv6 for tornado clients turned on

 -- Andrey Vasilenkov <indigo@yandex-team.ru>  Fri, 27 Feb 2015 16:18:09 +0300

mastermind (2.18.5) lucid; urgency=low

  * Implementation of net monitoring usage during rsync tasks executing

 -- Andrey Vasilenkov <indigo@yandex-team.ru>  Fri, 27 Feb 2015 15:05:11 +0300

mastermind (2.18.4) lucid; urgency=low

  * Fake sync manager get_children_locks implemented

 -- Andrey Vasilenkov <indigo@yandex-team.ru>  Wed, 25 Feb 2015 17:40:38 +0300

mastermind (2.18.3) lucid; urgency=low

  * Minor job processing refactoring fixes

 -- Andrey Vasilenkov <indigo@yandex-team.ru>  Tue, 24 Feb 2015 16:47:07 +0300

mastermind (2.18.2) lucid; urgency=low

  * Effective free space statistics calculation fixed
  * Minor job processor refactoring

 -- Andrey Vasilenkov <indigo@yandex-team.ru>  Fri, 20 Feb 2015 18:23:06 +0300

mastermind (2.18.1) lucid; urgency=low

  * Host lock implemented, prevents active operations on selected host

 -- Andrey Vasilenkov <indigo@yandex-team.ru>  Wed, 18 Feb 2015 17:28:31 +0300

mastermind (2.17.13) lucid; urgency=low

  * Logging

 -- Andrey Vasilenkov <indigo@yandex-team.ru>  Mon, 16 Feb 2015 18:39:50 +0300

mastermind (2.17.12) lucid; urgency=low

  * Fix for check-for-update settings checking

 -- Andrey Vasilenkov <indigo@yandex-team.ru>  Mon, 16 Feb 2015 17:37:23 +0300

mastermind (2.17.11) lucid; urgency=low

  * Logging

 -- Andrey Vasilenkov <indigo@yandex-team.ru>  Mon, 16 Feb 2015 17:23:52 +0300

mastermind (2.17.10) lucid; urgency=low

  * Mongo db is made optional (job processor and planner are disabled)

 -- Andrey Vasilenkov <indigo@yandex-team.ru>  Fri, 13 Feb 2015 18:59:33 +0300

mastermind (2.17.9) lucid; urgency=low

  * Return error code 1 if failed to create couple
  * Mongo db is made optional (job processor and planner are disabled)

 -- Andrey Vasilenkov <indigo@yandex-team.ru>  Fri, 13 Feb 2015 16:00:56 +0300

mastermind (2.17.8) lucid; urgency=low

  * Update groups status befire applying jobs

 -- Andrey Vasilenkov <indigo@yandex-team.ru>  Thu, 12 Feb 2015 18:23:58 +0300

mastermind (2.17.7) lucid; urgency=low

  * Fix for determing group space requirements on restore

 -- Andrey Vasilenkov <indigo@yandex-team.ru>  Tue, 10 Feb 2015 22:02:10 +0300

mastermind (2.17.6) lucid; urgency=low

  * Fix for determing group space requirements on restore

 -- Andrey Vasilenkov <indigo@yandex-team.ru>  Tue, 10 Feb 2015 21:50:42 +0300

mastermind (2.17.5) lucid; urgency=low

  * Fix for determing group space requirements on restore

 -- Andrey Vasilenkov <indigo@yandex-team.ru>  Tue, 10 Feb 2015 21:37:28 +0300

mastermind (2.17.4) lucid; urgency=low

  * Fix for restore candidates selection

 -- Andrey Vasilenkov <indigo@yandex-team.ru>  Tue, 10 Feb 2015 21:22:19 +0300

mastermind (2.17.3) lucid; urgency=low

  * Fix for couple status update on unlinking node backend from group

 -- Andrey Vasilenkov <indigo@yandex-team.ru>  Tue, 10 Feb 2015 18:46:56 +0300

mastermind (2.17.2) lucid; urgency=low

  * Fix for zookeeper lock release
  * Fix for updating couple status when all the groups did not respond during checking

 -- Andrey Vasilenkov <indigo@yandex-team.ru>  Mon, 09 Feb 2015 12:46:04 +0300

mastermind (2.17.1) lucid; urgency=low

  * Check-for-update option for namespace setup
  * Storage total keys diff handler
  * Reconnect timeout for mastermind-util is decreased to 3 sec
  * cocaine-runtime dependency added

 -- Andrey Vasilenkov <indigo@yandex-team.ru>  Fri, 06 Feb 2015 18:00:27 +0300

mastermind (2.16.10) lucid; urgency=low

  * Fix for rsync group node backend checking

 -- Andrey Vasilenkov <indigo@yandex-team.ru>  Fri, 06 Feb 2015 17:41:47 +0300

mastermind (2.16.9) lucid; urgency=low

  * Removed constraints on node backend status during restore group job

 -- Andrey Vasilenkov <indigo@yandex-team.ru>  Thu, 05 Feb 2015 20:17:43 +0300

mastermind (2.16.8) lucid; urgency=low

  * Restore group job can now accept source group as a parameter

 -- Andrey Vasilenkov <indigo@yandex-team.ru>  Thu, 05 Feb 2015 19:10:06 +0300

mastermind (2.16.7) lucid; urgency=low

  * Removed obsolete checking if tasks where successfully fetched from minions

 -- Andrey Vasilenkov <indigo@yandex-team.ru>  Thu, 05 Feb 2015 15:07:56 +0300

mastermind (2.16.6) lucid; urgency=low

  * Fix for job accounting of groups with broken namespace settings

 -- Andrey Vasilenkov <indigo@yandex-team.ru>  Thu, 05 Feb 2015 12:35:26 +0300

mastermind (2.16.5) lucid; urgency=low

  * Couples taking part in new and executing jobs are taken in account when creating new move job
  * Group move --lucky option to automatically select uncoupled group to move source group to

 -- Andrey Vasilenkov <indigo@yandex-team.ru>  Wed, 04 Feb 2015 16:09:30 +0300

mastermind (2.16.4) lucid; urgency=low

  * Detecting stat file error from monitor stats

 -- Andrey Vasilenkov <indigo@yandex-team.ru>  Mon, 02 Feb 2015 12:41:27 +0300

mastermind (2.16.3) lucid; urgency=low

  * Group move has 'force' parameter, which will try to cancel unimportant jobs

 -- Andrey Vasilenkov <indigo@yandex-team.ru>  Thu, 29 Jan 2015 18:13:03 +0300

mastermind (2.16.2) lucid; urgency=low

  * More informative error message when trying to restore uncoupled group
  * Script for moving jobs from elliptics to mongodb
  * Removed obsolete syslog-ng restart command from postinst
  * Fix for logging elliptics request nano-seconds

 -- Andrey Vasilenkov <indigo@yandex-team.ru>  Tue, 27 Jan 2015 19:33:03 +0300

mastermind (2.16.1) lucid; urgency=low

  * Optional unimportant jobs cancellation on creating restore job

 -- Andrey Vasilenkov <indigo@yandex-team.ru>  Mon, 26 Jan 2015 18:48:18 +0300

mastermind (2.15.34) lucid; urgency=low

  * Read preferences for mongo forced to PRIMARY_PREFFERED

 -- Andrey Vasilenkov <indigo@yandex-team.ru>  Mon, 26 Jan 2015 14:38:02 +0300

mastermind (2.15.33) lucid; urgency=low

  * Read preferences for mongo forced to PRIMARY_PREFFERED

 -- Andrey Vasilenkov <indigo@yandex-team.ru>  Mon, 26 Jan 2015 14:16:57 +0300

mastermind (2.15.32) lucid; urgency=low

  * Misprint fixed

 -- Andrey Vasilenkov <indigo@yandex-team.ru>  Fri, 23 Jan 2015 16:49:10 +0300

mastermind (2.15.31) lucid; urgency=low

  * Fix for marking jobs fetched from db as non-dirty

 -- Andrey Vasilenkov <indigo@yandex-team.ru>  Fri, 23 Jan 2015 13:34:35 +0300

mastermind (2.15.30) lucid; urgency=low

  * Fixed bug with jobs creation

 -- Andrey Vasilenkov <indigo@yandex-team.ru>  Fri, 23 Jan 2015 13:11:49 +0300

mastermind (2.15.29) lucid; urgency=low

  * Misprint fixed

 -- Andrey Vasilenkov <indigo@yandex-team.ru>  Thu, 22 Jan 2015 22:23:46 +0300

mastermind (2.15.28) lucid; urgency=low

  * Forced jobs ts convertion to int

 -- Andrey Vasilenkov <indigo@yandex-team.ru>  Thu, 22 Jan 2015 21:33:56 +0300

mastermind (2.15.27) lucid; urgency=low

  * Dependencies updated

 -- Andrey Vasilenkov <indigo@yandex-team.ru>  Thu, 22 Jan 2015 19:56:03 +0300

mastermind (2.15.26) lucid; urgency=low

  * Misprint fixed

 -- Andrey Vasilenkov <indigo@yandex-team.ru>  Thu, 22 Jan 2015 19:39:47 +0300

mastermind (2.15.25) lucid; urgency=low

  * Mongo working draft for testing

 -- Andrey Vasilenkov <indigo@yandex-team.ru>  Thu, 22 Jan 2015 17:09:56 +0300

mastermind (2.15.24) lucid; urgency=low

  * Fix for minions command execution

 -- Andrey Vasilenkov <indigo@yandex-team.ru>  Wed, 21 Jan 2015 16:53:22 +0300

mastermind (2.15.23) lucid; urgency=low

  * Misprint fixed

 -- Andrey Vasilenkov <indigo@yandex-team.ru>  Wed, 21 Jan 2015 13:37:07 +0300

mastermind (2.15.22) lucid; urgency=low

  * Fix for minion cmd command execution

 -- Andrey Vasilenkov <indigo@yandex-team.ru>  Wed, 21 Jan 2015 13:10:30 +0300

mastermind (2.15.21) lucid; urgency=low

  * General concurrent handler implemented, wraps all API handlers
  * Misprint fixes

 -- Andrey Vasilenkov <indigo@yandex-team.ru>  Mon, 19 Jan 2015 15:01:06 +0300

mastermind (2.15.20) lucid; urgency=low

  * Changed dependencies (cocaine-tools << 0.12, cocaine-framework-python << 0.12)

 -- Andrey Vasilenkov <indigo@yandex-team.ru>  Fri, 16 Jan 2015 14:17:35 +0300

mastermind (2.15.19) lucid; urgency=low

  * Changed dependencies (python-tornado << 4)

 -- Andrey Vasilenkov <indigo@yandex-team.ru>  Fri, 16 Jan 2015 14:04:29 +0300

mastermind (2.15.18) lucid; urgency=low

  * Fix for manual handlers for defrag and recover-dc jobs creation
  * Fix for cocaine worker timeouts on job creation
  * Refactored minion states update process

 -- Andrey Vasilenkov <indigo@yandex-team.ru>  Wed, 14 Jan 2015 16:44:18 +0300

mastermind (2.15.17) lucid; urgency=low

  * Increased cocaine worker pool-limit to 7

 -- Andrey Vasilenkov <indigo@yandex-team.ru>  Tue, 13 Jan 2015 20:43:40 +0300

mastermind (2.15.16) lucid; urgency=low

  * Increased worker heartbeat timeout to 240s

 -- Andrey Vasilenkov <indigo@yandex-team.ru>  Tue, 13 Jan 2015 18:27:19 +0300

mastermind (2.15.15) lucid; urgency=low

  * Temporary decreased jobs prefetch time span

 -- Andrey Vasilenkov <indigo@yandex-team.ru>  Tue, 13 Jan 2015 14:55:54 +0300

mastermind (2.15.14) lucid; urgency=low

  * Minor logging cleaning

 -- Andrey Vasilenkov <indigo@yandex-team.ru>  Tue, 13 Jan 2015 12:53:16 +0300

mastermind (2.15.13) lucid; urgency=low

  * Decreased cocaine pool-limit to 3

 -- Andrey Vasilenkov <indigo@yandex-team.ru>  Mon, 12 Jan 2015 20:34:19 +0300

mastermind (2.15.12) lucid; urgency=low

  * Job processing can be started as soon as minions states has been fetched from all hosts with executing minion tasks according to job processor data
  * Fix for invalid checking of minions history records

 -- Andrey Vasilenkov <indigo@yandex-team.ru>  Mon, 12 Jan 2015 20:07:54 +0300

mastermind (2.15.11) lucid; urgency=low

  * Start task threads after cocaine worker has been initialized

 -- Andrey Vasilenkov <indigo@yandex-team.ru>  Fri, 09 Jan 2015 19:18:53 +0300

mastermind (2.15.10) lucid; urgency=low

  * Infrastructure procedures logging improved

 -- Andrey Vasilenkov <indigo@yandex-team.ru>  Fri, 09 Jan 2015 18:26:10 +0300

mastermind (2.15.9) lucid; urgency=low

  * Startup timeout temporarily increased
  * Excessive logging removed

 -- Andrey Vasilenkov <indigo@yandex-team.ru>  Fri, 02 Jan 2015 02:44:08 +0300

mastermind (2.15.8) lucid; urgency=low

  * Added handler execution time to logs

 -- Andrey Vasilenkov <indigo@yandex-team.ru>  Wed, 24 Dec 2014 15:48:54 +0300

mastermind (2.15.7) lucid; urgency=low

  * Fix for recovery jobs queue fill

 -- Andrey Vasilenkov <indigo@yandex-team.ru>  Tue, 23 Dec 2014 16:05:36 +0300

mastermind (2.15.6) lucid; urgency=low

  * Fix for indexes batch reader

 -- Andrey Vasilenkov <indigo@yandex-team.ru>  Tue, 23 Dec 2014 14:28:14 +0300

mastermind (2.15.5) lucid; urgency=low

  * Misprint fixed

 -- Andrey Vasilenkov <indigo@yandex-team.ru>  Mon, 22 Dec 2014 18:49:02 +0300

mastermind (2.15.4) lucid; urgency=low

  * Misprint fixed

 -- Andrey Vasilenkov <indigo@yandex-team.ru>  Mon, 22 Dec 2014 18:47:00 +0300

mastermind (2.15.3) lucid; urgency=low

  * Fix for recovery jobs refactoring

 -- Andrey Vasilenkov <indigo@yandex-team.ru>  Mon, 22 Dec 2014 18:39:23 +0300

mastermind (2.15.2) lucid; urgency=low

  * Recover dc planner refactored a little bit
  * Do not take jobs global lock on job cancelling

 -- Andrey Vasilenkov <indigo@yandex-team.ru>  Mon, 22 Dec 2014 17:47:55 +0300

mastermind (2.15.1) lucid; urgency=low

  * Added optional flag for considering namespace broken when its' groups has unequal total space

 -- Andrey Vasilenkov <indigo@yandex-team.ru>  Fri, 19 Dec 2014 14:31:33 +0300

mastermind (2.14.17) lucid; urgency=low

  * Logging for tagged records

 -- Andrey Vasilenkov <indigo@yandex-team.ru>  Thu, 18 Dec 2014 19:47:14 +0300

mastermind (2.14.16) lucid; urgency=low

  * Job handler for getting jobs by job ids

 -- Andrey Vasilenkov <indigo@yandex-team.ru>  Thu, 18 Dec 2014 15:22:30 +0300

mastermind (2.14.15) lucid; urgency=low

  * Use max executing recover dc jobs limit in planner

 -- Andrey Vasilenkov <indigo@yandex-team.ru>  Mon, 15 Dec 2014 19:57:10 +0300

mastermind (2.14.14) lucid; urgency=low

  * Recover dc: limited job creation

 -- Andrey Vasilenkov <indigo@yandex-team.ru>  Mon, 15 Dec 2014 19:44:06 +0300

mastermind (2.14.13) lucid; urgency=low

  * No approving for recovery jobs

 -- Andrey Vasilenkov <indigo@yandex-team.ru>  Mon, 15 Dec 2014 19:22:40 +0300

mastermind (2.14.12) lucid; urgency=low

  * Do not take global jobs lock on jobs' approving

 -- Andrey Vasilenkov <indigo@yandex-team.ru>  Mon, 15 Dec 2014 18:45:43 +0300

mastermind (2.14.11) lucid; urgency=low

  * Minor misprint

 -- Andrey Vasilenkov <indigo@yandex-team.ru>  Sat, 13 Dec 2014 20:20:52 +0300

mastermind (2.14.10) lucid; urgency=low

  * Minor misprint

 -- Andrey Vasilenkov <indigo@yandex-team.ru>  Fri, 12 Dec 2014 19:22:17 +0300

mastermind (2.14.9) lucid; urgency=low

  * Checking move jobs for dc sharing prevention before starting

 -- Andrey Vasilenkov <indigo@yandex-team.ru>  Fri, 12 Dec 2014 19:09:16 +0300

mastermind (2.14.8) lucid; urgency=low

  * Misprint fixed

 -- Andrey Vasilenkov <indigo@yandex-team.ru>  Thu, 11 Dec 2014 18:42:25 +0300

mastermind (2.14.7) lucid; urgency=low

  * Misprint fixed

 -- Andrey Vasilenkov <indigo@yandex-team.ru>  Thu, 11 Dec 2014 18:33:41 +0300

mastermind (2.14.6) lucid; urgency=low

  * Cluster lock and couple data updating before deleting namespace

 -- Andrey Vasilenkov <indigo@yandex-team.ru>  Thu, 11 Dec 2014 18:29:02 +0300

mastermind (2.14.5) lucid; urgency=low

  * Namespace settings service flags and options implemented

 -- Andrey Vasilenkov <indigo@yandex-team.ru>  Thu, 11 Dec 2014 17:36:02 +0300

mastermind (2.14.4) lucid; urgency=low

  * Read-only backends support and new move job workflow with making source group read-only instead of disabling

 -- Andrey Vasilenkov <indigo@yandex-team.ru>  Thu, 11 Dec 2014 15:08:43 +0300

mastermind (2.14.3) lucid; urgency=low

  * Checking busy uncoupled groups before selecting uncouple group for group restoring

 -- Andrey Vasilenkov <indigo@yandex-team.ru>  Mon, 08 Dec 2014 19:46:01 +0300

mastermind (2.14.2) lucid; urgency=low

  * Optional parameter for search-by-path for search only within the last history record

 -- Andrey Vasilenkov <indigo@yandex-team.ru>  Mon, 08 Dec 2014 18:03:20 +0300

mastermind (2.14.1) lucid; urgency=low

  * Support for search-by-path * syntax

 -- Andrey Vasilenkov <indigo@yandex-team.ru>  Mon, 08 Dec 2014 16:56:51 +0300

mastermind (2.13.5) lucid; urgency=low

  * Recover job: do not perform defrag tasks before actual recovery starts
  * Added -M and -L options to recover dc task

 -- Andrey Vasilenkov <indigo@yandex-team.ru>  Wed, 10 Dec 2014 14:56:25 +0300

mastermind (2.13.4) lucid; urgency=low

  * Fix for statistics updating

 -- Andrey Vasilenkov <indigo@yandex-team.ru>  Tue, 09 Dec 2014 17:06:09 +0300

mastermind (2.13.3) lucid; urgency=low

  * Restore group job can now select appropriate uncouple group and merge several into one if necessary

 -- Andrey Vasilenkov <indigo@yandex-team.ru>  Fri, 05 Dec 2014 16:55:10 +0300

mastermind (2.13.2) lucid; urgency=low

  * Updating namespace settings when building couples
  * Convert couple meta script updated

 -- Andrey Vasilenkov <indigo@yandex-team.ru>  Tue, 02 Dec 2014 16:14:20 +0300

mastermind (2.13.1) lucid; urgency=low

  * Moved 'frozen' setting from couple meta key to group meta key

 -- Andrey Vasilenkov <indigo@yandex-team.ru>  Mon, 01 Dec 2014 19:49:32 +0300

mastermind (2.12.2) lucid; urgency=low

  * Fix for couple build handler timeout

 -- Andrey Vasilenkov <indigo@yandex-team.ru>  Fri, 28 Nov 2014 19:11:13 +0300

mastermind (2.12.1) lucid; urgency=low

  * Group restore job implemented
  * Cmd restore deprecated
  * Optimized statistics updating

 -- Andrey Vasilenkov <indigo@yandex-team.ru>  Fri, 28 Nov 2014 16:11:45 +0300

mastermind (2.11.4) lucid; urgency=low

  * Temporary increased mastermind startup time to 120 sec

 -- Andrey Vasilenkov <indigo@yandex-team.ru>  Thu, 27 Nov 2014 16:25:53 +0300

mastermind (2.11.3) lucid; urgency=low

  * Fix for couple build mastermind utils

 -- Andrey Vasilenkov <indigo@yandex-team.ru>  Fri, 21 Nov 2014 19:09:02 +0300

mastermind (2.11.2) lucid; urgency=low

  * Fix for default locking sync manager

 -- Andrey Vasilenkov <indigo@yandex-team.ru>  Fri, 21 Nov 2014 18:47:46 +0300

mastermind (2.11.1) lucid; urgency=low

  * New couple builder

 -- Andrey Vasilenkov <indigo@yandex-team.ru>  Fri, 21 Nov 2014 16:55:14 +0300

mastermind (2.10.2) lucid; urgency=low

  * Do not use integer size for weights dictionary for json-compatibility

 -- Andrey Vasilenkov <indigo@yandex-team.ru>  Thu, 13 Nov 2014 19:08:42 +0300

mastermind (2.10.1) lucid; urgency=low

  * Ns setup: removed signature port option
  * Additional verbose couple status
  * Config option for forbidding namespaces without settings - couples of such namespaces will be considered BROKEN
  * get_namespaces_states handle that combines all namespace state as one dict
  * Ns setup: removed storage-location option
  * Fix for uniform auth-keys format

 -- Andrey Vasilenkov <indigo@yandex-team.ru>  Mon, 10 Nov 2014 19:08:16 +0300

mastermind (2.9.92) lucid; urgency=low

  * Temporary removed additional node stale checking in balancer itself

 -- Andrey Vasilenkov <indigo@yandex-team.ru>  Thu, 13 Nov 2014 00:28:04 +0300

mastermind (2.9.91) lucid; urgency=low

  * Statistics stale status is checked only when statistics is updated
  * get_namespaces_states handle that combines all namespace state as one dict
  * Ns setup: removed storage-location option
  * Fix for uniform auth-keys format
  * Ns setup: storage-location is a boolean flag now

 -- Andrey Vasilenkov <indigo@yandex-team.ru>  Wed, 12 Nov 2014 20:04:23 +0300

mastermind (2.9.90) lucid; urgency=low

  * Job status handle

 -- Andrey Vasilenkov <indigo@yandex-team.ru>  Fri, 07 Nov 2014 18:36:41 +0300

mastermind (2.9.89) lucid; urgency=low

  * Distinct BROKEN status for couples and groups that have forbidden configuration
  * Config flags for forbidding dht and dc sharing among groups
  * Dependencies updated

 -- Andrey Vasilenkov <indigo@yandex-team.ru>  Thu, 06 Nov 2014 18:04:45 +0300

mastermind (2.9.88) lucid; urgency=low

  * Cmd restore: reconfiguring elliptics before starting node backend

 -- Andrey Vasilenkov <indigo@yandex-team.ru>  Wed, 05 Nov 2014 17:05:35 +0300

mastermind (2.9.87) lucid; urgency=low

  * Cluster global lock and update before changing its state (couple build and couple break)

 -- Andrey Vasilenkov <indigo@yandex-team.ru>  Tue, 04 Nov 2014 20:15:41 +0300

mastermind (2.9.86) lucid; urgency=low

  * Namespace settings using tagged indexes

 -- Andrey Vasilenkov <indigo@yandex-team.ru>  Sat, 01 Nov 2014 15:28:56 +0300

mastermind (2.9.85) lucid; urgency=low

  * Fixed broken couples status update in case of coupled groups having different namespaces
  * Configurable node backend stat stale timeout

 -- Andrey Vasilenkov <indigo@yandex-team.ru>  Fri, 31 Oct 2014 16:15:48 +0300

mastermind (2.9.84) lucid; urgency=low

  * Fix for free effective space info handle

 -- Andrey Vasilenkov <indigo@yandex-team.ru>  Wed, 29 Oct 2014 19:28:39 +0300

mastermind (2.9.83) lucid; urgency=low

  * Fix for namespace-aware handlers that can fail because of the broken couples
  * Cocaine framework dependencies

 -- Andrey Vasilenkov <indigo@yandex-team.ru>  Wed, 29 Oct 2014 18:51:52 +0300

mastermind (2.9.82) lucid; urgency=low

  * Mastermind util reconnects automatically on DisconnectionError of cocaine Service
  * Minions status fetching configurable timeout
  * Workaround for minions state update
  * Indexes uses batched read latest requests insted of a bulk read

 -- Andrey Vasilenkov <indigo@yandex-team.ru>  Wed, 29 Oct 2014 17:41:05 +0300

mastermind (2.9.81) lucid; urgency=low

  * Reserved space option for namespaces

 -- Andrey Vasilenkov <indigo@yandex-team.ru>  Tue, 28 Oct 2014 17:28:45 +0300

mastermind (2.9.80) lucid; urgency=low

  * Added alive and removed records counters

 -- Andrey Vasilenkov <indigo@yandex-team.ru>  Mon, 27 Oct 2014 18:03:18 +0300

mastermind (2.9.79) lucid; urgency=low

  * Rearranged locks acquiring

 -- Andrey Vasilenkov <indigo@yandex-team.ru>  Fri, 24 Oct 2014 16:33:44 +0400

mastermind (2.9.78) lucid; urgency=low

  * Do not share locks among different threads, this can cause unwanted sideeffects
  * Recover dc task: decreased number of threads by one to leave one group in couple available for data reads and writes

 -- Andrey Vasilenkov <indigo@yandex-team.ru>  Fri, 24 Oct 2014 15:44:26 +0400

mastermind (2.9.77) lucid; urgency=low

  * One more zero-weight couple fix

 -- Andrey Vasilenkov <indigo@yandex-team.ru>  Wed, 22 Oct 2014 15:10:53 +0400

mastermind (2.9.76) lucid; urgency=low

  * Ultimate fix for zero-weight couples

 -- Andrey Vasilenkov <indigo@yandex-team.ru>  Wed, 22 Oct 2014 14:07:49 +0400

mastermind (2.9.75) lucid; urgency=low

  * Fix for minions ready state

 -- Andrey Vasilenkov <indigo@yandex-team.ru>  Tue, 21 Oct 2014 19:02:16 +0400

mastermind (2.9.74) lucid; urgency=low

  * Misprints

 -- Andrey Vasilenkov <indigo@yandex-team.ru>  Tue, 21 Oct 2014 18:16:11 +0400

mastermind (2.9.73) lucid; urgency=low

  * Fix for blob max size stats

 -- Andrey Vasilenkov <indigo@yandex-team.ru>  Tue, 21 Oct 2014 16:12:16 +0400

mastermind (2.9.72) lucid; urgency=low

  * Do not create defrag jobs if not enough free space on any node backend
  * Max blob size as node backend statistics parameter
  * Couple defrag check timeout increased to 2 days
  * Using dstat error from elliptics monitor stat

 -- Andrey Vasilenkov <indigo@yandex-team.ru>  Tue, 21 Oct 2014 14:56:02 +0400

mastermind (2.9.71) lucid; urgency=low

  * Redirect namespace options
  * Json output for group search-by-path handle

 -- Andrey Vasilenkov <indigo@yandex-team.ru>  Mon, 20 Oct 2014 18:08:18 +0400

mastermind (2.9.70) lucid; urgency=low

  * Minions gzip turned on

 -- Andrey Vasilenkov <indigo@yandex-team.ru>  Mon, 20 Oct 2014 16:16:41 +0400

mastermind (2.9.69) lucid; urgency=low

  * Couple defrag planner uses records removed size to select couples to defrag

 -- Andrey Vasilenkov <indigo@yandex-team.ru>  Fri, 17 Oct 2014 18:51:02 +0400

mastermind (2.9.68) lucid; urgency=low

  * Couple defragmentation planner

 -- Andrey Vasilenkov <indigo@yandex-team.ru>  Fri, 17 Oct 2014 15:17:52 +0400

mastermind (2.9.67) lucid; urgency=low

   * Couple defragmentation job

 -- Andrey Vasilenkov <indigo@yandex-team.ru>  Thu, 16 Oct 2014 16:24:57 +0400

mastermind (2.9.66) lucid; urgency=low

  * Misprints

 -- Andrey Vasilenkov <indigo@yandex-team.ru>  Wed, 15 Oct 2014 19:37:55 +0400

mastermind (2.9.65) lucid; urgency=low

  * Jobs locks are performed on job creation
  * Fix for tree map generation for flowmastermind

 -- Andrey Vasilenkov <indigo@yandex-team.ru>  Wed, 15 Oct 2014 16:35:09 +0400

mastermind (2.9.64) lucid; urgency=low

  * Move jobs: check src couple status before stopping node backend
  * Fix for move jobs tasks order
  * Check for last error to prevent lock acquire errors duplication
  * Defrag tasks for recover dc jobs added

 -- Andrey Vasilenkov <indigo@yandex-team.ru>  Tue, 14 Oct 2014 16:22:36 +0400

mastermind (2.9.63) lucid; urgency=low

  * Added features to namespace settings with two options: multipart-content-length-threshold and select-couple-to-upload
  * Fix for zookeeper lock release when failed to process job

 -- Andrey Vasilenkov <indigo@yandex-team.ru>  Mon, 13 Oct 2014 18:37:41 +0400

mastermind (2.9.62) lucid; urgency=low

  * Fix for couple repair

 -- Andrey Vasilenkov <indigo@yandex-team.ru>  Sun, 12 Oct 2014 23:06:15 +0400

mastermind (2.9.61) lucid; urgency=low

  * Minions status fetch fixed

 -- Andrey Vasilenkov <indigo@yandex-team.ru>  Sun, 12 Oct 2014 14:48:02 +0400

mastermind (2.9.60) lucid; urgency=low

  * Removed minions ready percentage, 100% minion response is required

 -- Andrey Vasilenkov <indigo@yandex-team.ru>  Fri, 10 Oct 2014 13:33:18 +0400

mastermind (2.9.59) lucid; urgency=low

  * Profile name fix in mastermind deployment script
  * Fix for max group number inconsistency

 -- Andrey Vasilenkov <indigo@yandex-team.ru>  Thu, 09 Oct 2014 17:46:00 +0400

mastermind (2.9.58) lucid; urgency=low

  * Detaching node backend from uncoupled group on move job completion

 -- Andrey Vasilenkov <indigo@yandex-team.ru>  Thu, 09 Oct 2014 16:30:33 +0400

mastermind (2.9.57) lucid; urgency=low

  * Separate max executing jobs counters per job type
  * Json output fix for mastermind util

 -- Andrey Vasilenkov <indigo@yandex-team.ru>  Thu, 09 Oct 2014 15:06:32 +0400

mastermind (2.9.56) lucid; urgency=low

  * Fix for flowmastermind statistics

 -- Andrey Vasilenkov <indigo@yandex-team.ru>  Wed, 08 Oct 2014 21:01:03 +0400

mastermind (2.9.55) lucid; urgency=low

  * Fix for flowmastermind statistics

 -- Andrey Vasilenkov <indigo@yandex-team.ru>  Wed, 08 Oct 2014 20:44:54 +0400

mastermind (2.9.54) lucid; urgency=low

  * Additional checking for busy hosts

 -- Andrey Vasilenkov <indigo@yandex-team.ru>  Wed, 08 Oct 2014 19:18:04 +0400

mastermind (2.9.53) lucid; urgency=low

  * Misprint fixed

 -- Andrey Vasilenkov <indigo@yandex-team.ru>  Wed, 08 Oct 2014 18:39:51 +0400

mastermind (2.9.52) lucid; urgency=low

  * Misprint fixed

 -- Andrey Vasilenkov <indigo@yandex-team.ru>  Wed, 08 Oct 2014 18:29:59 +0400

mastermind (2.9.51) lucid; urgency=low

  * Fix for job move planning

 -- Andrey Vasilenkov <indigo@yandex-team.ru>  Wed, 08 Oct 2014 18:08:14 +0400

mastermind (2.9.50) lucid; urgency=low

  * Jobs tagging optimized

 -- Andrey Vasilenkov <indigo@yandex-team.ru>  Wed, 08 Oct 2014 17:47:41 +0400

mastermind (2.9.49) lucid; urgency=low

  * Usage of tag secondary indexes

 -- Andrey Vasilenkov <indigo@yandex-team.ru>  Tue, 07 Oct 2014 20:01:43 +0400

mastermind (2.9.48) lucid; urgency=low

  * Fix for zk lock acquirings

 -- Andrey Vasilenkov <indigo@yandex-team.ru>  Mon, 06 Oct 2014 18:54:14 +0400

mastermind (2.9.47) lucid; urgency=low

  * Fix for zk lock acquirings

 -- Andrey Vasilenkov <indigo@yandex-team.ru>  Mon, 06 Oct 2014 18:43:01 +0400

mastermind (2.9.46) lucid; urgency=low

  * Fix for zk lock acquirings

 -- Andrey Vasilenkov <indigo@yandex-team.ru>  Mon, 06 Oct 2014 18:32:22 +0400

mastermind (2.9.45) lucid; urgency=low

  * Fix for zk lock acquirings

 -- Andrey Vasilenkov <indigo@yandex-team.ru>  Mon, 06 Oct 2014 17:58:13 +0400

mastermind (2.9.44) lucid; urgency=low

  * Fix for zk lock acquirings

 -- Andrey Vasilenkov <indigo@yandex-team.ru>  Mon, 06 Oct 2014 17:44:54 +0400

mastermind (2.9.43) lucid; urgency=low

  * Minor bugs fixed

 -- Andrey Vasilenkov <indigo@yandex-team.ru>  Thu, 02 Oct 2014 08:59:09 +0400

mastermind (2.9.42) lucid; urgency=low

  * Remove path and migrate dst dir for move jobs

 -- Andrey Vasilenkov <indigo@yandex-team.ru>  Wed, 01 Oct 2014 19:04:04 +0400

mastermind (2.9.41) lucid; urgency=low

  * Fix for namespace statistics fetching

 -- Andrey Vasilenkov <indigo@yandex-team.ru>  Wed, 01 Oct 2014 17:29:12 +0400

mastermind (2.9.40) lucid; urgency=low

  * Wait timeout for dnet_client minion commands

 -- Andrey Vasilenkov <indigo@yandex-team.ru>  Tue, 30 Sep 2014 19:57:17 +0400

mastermind (2.9.39) lucid; urgency=low

  * Use timeout for zookeeper locks

 -- Andrey Vasilenkov <indigo@yandex-team.ru>  Tue, 30 Sep 2014 14:26:28 +0400

mastermind (2.9.38) lucid; urgency=low

  * Move jobs planner: take lost space instead of moved data size into consideration

 -- Andrey Vasilenkov <indigo@yandex-team.ru>  Mon, 29 Sep 2014 15:14:44 +0400

mastermind (2.9.37) lucid; urgency=low

  * Create maximum one move job per host
  * Do not process jobs till minions status is fetched

 -- Andrey Vasilenkov <indigo@yandex-team.ru>  Fri, 26 Sep 2014 13:04:21 +0400

mastermind (2.9.36) lucid; urgency=low

  * Minor fixes

 -- Andrey Vasilenkov <indigo@yandex-team.ru>  Thu, 25 Sep 2014 14:46:47 +0400

mastermind (2.9.35) lucid; urgency=low

  * Fix for selecting src and dst datacenters for move jobs

 -- Andrey Vasilenkov <indigo@yandex-team.ru>  Thu, 25 Sep 2014 14:06:45 +0400

mastermind (2.9.34) lucid; urgency=low

  * More logging

 -- Andrey Vasilenkov <indigo@yandex-team.ru>  Thu, 25 Sep 2014 12:49:21 +0400

mastermind (2.9.33) lucid; urgency=low

  * temporary proxy fix to prevent bad response caching

 -- Andrey Vasilenkov <indigo@yandex-team.ru>  Wed, 24 Sep 2014 18:54:46 +0400

mastermind (2.9.32) lucid; urgency=low

  * New algorithm for move jobs generation
  * Minor bug fixes

 -- Andrey Vasilenkov <indigo@yandex-team.ru>  Wed, 24 Sep 2014 17:51:09 +0400

mastermind (2.9.31) lucid; urgency=low

  * create_group_ids uses new service name

 -- Andrey Vasilenkov <indigo@yandex-team.ru>  Wed, 24 Sep 2014 14:28:17 +0400

mastermind (2.9.30) lucid; urgency=low

  * cmd restore should now work with old history records

 -- Andrey Vasilenkov <indigo@yandex-team.ru>  Wed, 24 Sep 2014 12:11:26 +0400

mastermind (2.9.29) lucid; urgency=low

  * Fix for zookeeper lock ensuring path

 -- Andrey Vasilenkov <indigo@yandex-team.ru>  Tue, 23 Sep 2014 13:53:35 +0400

mastermind (2.9.28) lucid; urgency=low

  * Failover in case of bad monitor_stat for node and/or node_backend

 -- Andrey Vasilenkov <indigo@yandex-team.ru>  Mon, 22 Sep 2014 15:28:25 +0400

mastermind (2.9.27) lucid; urgency=low

  * Less logs

 -- Andrey Vasilenkov <indigo@yandex-team.ru>  Thu, 18 Sep 2014 17:56:02 +0400

mastermind (2.9.26) lucid; urgency=low

  * More logs

 -- Andrey Vasilenkov <indigo@yandex-team.ru>  Thu, 18 Sep 2014 17:30:44 +0400

mastermind (2.9.25) lucid; urgency=low

  * Log fix

 -- Andrey Vasilenkov <indigo@yandex-team.ru>  Thu, 18 Sep 2014 17:18:15 +0400

mastermind (2.9.24) lucid; urgency=low

  * Logging invalid backend statistics

 -- Andrey Vasilenkov <indigo@yandex-team.ru>  Thu, 18 Sep 2014 17:05:59 +0400

mastermind (2.9.23) lucid; urgency=low

  * Search group by hostname and path

 -- Andrey Vasilenkov <indigo@yandex-team.ru>  Wed, 17 Sep 2014 21:16:14 +0400

mastermind (2.9.22) lucid; urgency=low

  * Namespace couple weights are considered valid only if there is more than min_units of writeable couples
  * Namespace settings for min-units number

 -- Andrey Vasilenkov <indigo@yandex-team.ru>  Tue, 16 Sep 2014 19:30:54 +0400

mastermind (2.9.21) lucid; urgency=low

  * Storage location option for namespace setup
  * Required parameters for couple build command: namespace and initial state

 -- Andrey Vasilenkov <indigo@yandex-team.ru>  Mon, 15 Sep 2014 15:31:32 +0400

mastermind (2.9.20) lucid; urgency=low

  * Groups key count for recovery jobs

 -- Andrey Vasilenkov <indigo@yandex-team.ru>  Fri, 12 Sep 2014 15:30:24 +0400

mastermind (2.9.19) lucid; urgency=low

  * Minor fix

 -- Andrey Vasilenkov <indigo@yandex-team.ru>  Fri, 12 Sep 2014 13:48:22 +0400

mastermind (2.9.18) lucid; urgency=low

  * Additional option of processes number for recovery job

 -- Andrey Vasilenkov <indigo@yandex-team.ru>  Fri, 12 Sep 2014 13:17:16 +0400

mastermind (2.9.17) lucid; urgency=low

  * Minor fix

 -- Andrey Vasilenkov <indigo@yandex-team.ru>  Thu, 11 Sep 2014 16:58:42 +0400

mastermind (2.9.16) lucid; urgency=low

  * Additional parameters for recovery dc

 -- Andrey Vasilenkov <indigo@yandex-team.ru>  Thu, 11 Sep 2014 16:51:51 +0400

mastermind (2.9.15) lucid; urgency=low

  * Fix for setting task start time

 -- Andrey Vasilenkov <indigo@yandex-team.ru>  Mon, 08 Sep 2014 14:50:13 +0400

mastermind (2.9.14) lucid; urgency=low

  * Use all remotes when creating recovery dc jobs

 -- Andrey Vasilenkov <indigo@yandex-team.ru>  Fri, 05 Sep 2014 18:13:46 +0400

mastermind (2.9.13) lucid; urgency=low

  * Minor fix

 -- Andrey Vasilenkov <indigo@yandex-team.ru>  Fri, 05 Sep 2014 15:43:36 +0400

mastermind (2.9.12) lucid; urgency=low

  * Implemented recover dc jobs

 -- Andrey Vasilenkov <indigo@yandex-team.ru>  Fri, 05 Sep 2014 15:31:40 +0400

mastermind (2.9.11) lucid; urgency=low

  * Compatible fetching eblob path from config

 -- Andrey Vasilenkov <indigo@yandex-team.ru>  Thu, 04 Sep 2014 12:42:34 +0400

mastermind (2.9.10) lucid; urgency=low

  * Fix for fetching the list of all namespaces when there are broken couples
  * Support of new elliptics 26 monitor stat format

 -- Andrey Vasilenkov <indigo@yandex-team.ru>  Wed, 03 Sep 2014 17:32:57 +0400

mastermind (2.9.9) lucid; urgency=low

  * Tasks fixes

 -- Andrey Vasilenkov <indigo@yandex-team.ru>  Thu, 28 Aug 2014 13:55:09 +0400

mastermind (2.9.8) lucid; urgency=low

  * Jobs fixes

 -- Andrey Vasilenkov <indigo@yandex-team.ru>  Thu, 28 Aug 2014 11:53:23 +0400

mastermind (2.9.7) lucid; urgency=low

  * Fix for jobs processor logs messages

 -- Andrey Vasilenkov <indigo@yandex-team.ru>  Tue, 26 Aug 2014 19:40:37 +0400

mastermind (2.9.6) lucid; urgency=low

  * Manual move job creation: checking uncoupled group dc
  * Fix for application name parameter for console util

 -- Andrey Vasilenkov <indigo@yandex-team.ru>  Tue, 26 Aug 2014 16:39:27 +0400

mastermind (2.9.5) lucid; urgency=low

  * Tasks parameters for minions updated to using node backends

 -- Andrey Vasilenkov <indigo@yandex-team.ru>  Mon, 25 Aug 2014 16:28:27 +0400

mastermind (2.9.4) lucid; urgency=low

  * Cache handlers turned back on
  * Using only necessary monitor stat categories

 -- Andrey Vasilenkov <indigo@yandex-team.ru>  Mon, 25 Aug 2014 11:01:18 +0400

mastermind (2.9.3) lucid; urgency=low

  * Fix for mixing old and new history records

 -- Andrey Vasilenkov <indigo@yandex-team.ru>  Fri, 22 Aug 2014 17:11:34 +0400

mastermind (2.9.2) lucid; urgency=low

  * Fix for deployment script

 -- Andrey Vasilenkov <indigo@yandex-team.ru>  Fri, 22 Aug 2014 13:43:32 +0400

mastermind (2.9.1) lucid; urgency=low

  * Optional mastermind app name for mastermind util

 -- Andrey Vasilenkov <indigo@yandex-team.ru>  Fri, 22 Aug 2014 12:37:16 +0400

mastermind (2.9.0) lucid; urgency=low

  * Support for elliptics26

 -- Andrey Vasilenkov <indigo@yandex-team.ru>  Thu, 21 Aug 2014 18:57:53 +0400

mastermind (2.8.49) lucid; urgency=low

  * Storage location option for namespace setup
  * Required parameters for couple build command: namespace and initial state

 -- Andrey Vasilenkov <indigo@yandex-team.ru>  Mon, 15 Sep 2014 15:28:50 +0400

mastermind (2.8.48) lucid; urgency=low

  * Group weights handler accepts namespace as optional parameter

 -- Andrey Vasilenkov <indigo@yandex-team.ru>  Fri, 12 Sep 2014 17:32:30 +0400

mastermind (2.8.47) lucid; urgency=low

  * Fix for minion nc http fetcher

 -- Andrey Vasilenkov <indigo@yandex-team.ru>  Wed, 10 Sep 2014 18:08:33 +0400

mastermind (2.8.46) lucid; urgency=low

  * Fix for empty couples namespace

 -- Andrey Vasilenkov <indigo@yandex-team.ru>  Tue, 09 Sep 2014 16:52:50 +0400

mastermind (2.8.45) lucid; urgency=low

  * Added optional move task for move jobs
  * Fix for applying smoother plan simultaneously from several workers
  * Handler for elliptics remote nodes list

 -- Andrey Vasilenkov <indigo@yandex-team.ru>  Wed, 20 Aug 2014 17:38:25 +0400

mastermind (2.8.44) lucid; urgency=low

  * Additional checkings for move jobs: number of keys of uncoupled group

 -- Andrey Vasilenkov <indigo@yandex-team.ru>  Thu, 14 Aug 2014 12:47:09 +0400

mastermind (2.8.43) lucid; urgency=low

  * Fix for couple build with all n groups are mandatory

 -- Andrey Vasilenkov <indigo@yandex-team.ru>  Wed, 13 Aug 2014 16:27:13 +0400

mastermind (2.8.42) lucid; urgency=low

  * Fix for couple info namespace key

 -- Andrey Vasilenkov <indigo@yandex-team.ru>  Tue, 12 Aug 2014 17:19:45 +0400

mastermind (2.8.41) lucid; urgency=low

  * Explicit family for elliptics nodes

 -- Andrey Vasilenkov <indigo@yandex-team.ru>  Tue, 12 Aug 2014 16:34:29 +0400

mastermind (2.8.40) lucid; urgency=low

  * Fix for couple broken namespace checking
  * Implemented broken jobs and dedicated node stop tasks for enhanced checking

 -- Andrey Vasilenkov <indigo@yandex-team.ru>  Tue, 12 Aug 2014 15:53:54 +0400
mastermind (2.8.39) lucid; urgency=low

  * Jobs logging changed
  * Syncing infrastructure state before updating

 -- Andrey Vasilenkov <indigo@yandex-team.ru>  Mon, 11 Aug 2014 16:25:39 +0400

mastermind (2.8.38) lucid; urgency=low

  * Creation of +N nonoverlapping couples if dcs are available

 -- Andrey Vasilenkov <indigo@yandex-team.ru>  Fri, 08 Aug 2014 19:43:38 +0400

mastermind (2.8.37) lucid; urgency=low

  * Update namespaces settings by default, overwrite is optional
  * Prefer using group with the most alive keys number for restoration
  * Creation of +N nonoverlapping couples if dcs are available
  * Independent timeout for elliptics nodes and elliptics meta nodes

 -- Andrey Vasilenkov <indigo@yandex-team.ru>  Thu, 07 Aug 2014 16:10:57 +0400

mastermind (2.8.36) lucid; urgency=low

  * Filtering groups by total space for building couples
  * All space counters of namespaces statistics as integers (bytes)
  * Additional parameter for move jobs: group file path for removal

 -- Andrey Vasilenkov <indigo@yandex-team.ru>  Tue, 05 Aug 2014 17:58:56 +0400

mastermind (2.8.35) lucid; urgency=low

  * Fix for minions commands status processing

 -- Andrey Vasilenkov <indigo@yandex-team.ru>  Mon, 04 Aug 2014 15:18:24 +0400

mastermind (2.8.34) lucid; urgency=low

  * Namespaces statistics handle
  * Creating groups move tasks is disabled by default
  * Minor fixes

 -- Andrey Vasilenkov <indigo@yandex-team.ru>  Fri, 01 Aug 2014 14:40:33 +0400

mastermind (2.8.33) lucid; urgency=low

  * Fix for cocaine app deployment

 -- Andrey Vasilenkov <indigo@yandex-team.ru>  Thu, 31 Jul 2014 12:57:17 +0400

mastermind (2.8.32) lucid; urgency=low

  * Jobs processing turned on
  * Treemap filtering
  * Outages statistics

 -- Andrey Vasilenkov <indigo@yandex-team.ru>  Wed, 30 Jul 2014 19:02:53 +0400

mastermind (2.8.31) lucid; urgency=low

  * Fix for namespace balancer couple weights

 -- Andrey Vasilenkov <indigo@yandex-team.ru>  Fri, 18 Jul 2014 14:49:14 +0400

mastermind (2.8.30) lucid; urgency=low

  * Fix for cmd restore status fetching, added retries
  * Content length threshold namespace settings
  * Fix for statistics of groups with no nodes

 -- Andrey Vasilenkov <indigo@yandex-team.ru>  Wed, 16 Jul 2014 15:55:46 +0400

mastermind (2.8.29) lucid; urgency=low

  * Group restore updated: checking for DHT rings and starting node up after restoration

 -- Andrey Vasilenkov <indigo@yandex-team.ru>  Thu, 10 Jul 2014 17:23:03 +0400

mastermind (2.8.28) lucid; urgency=low

  * Temporary disabled new modules

 -- Andrey Vasilenkov <indigo@yandex-team.ru>  Wed, 09 Jul 2014 19:34:45 +0400

mastermind (2.8.27) lucid; urgency=low

  * Fix for elliptics id transforming

 -- Andrey Vasilenkov <indigo@yandex-team.ru>  Wed, 09 Jul 2014 19:29:19 +0400

mastermind (2.8.26) lucid; urgency=low

  * Fix for metakey parallel read

 -- Andrey Vasilenkov <indigo@yandex-team.ru>  Wed, 09 Jul 2014 19:22:11 +0400

mastermind (2.8.25) lucid; urgency=low

  * Fix for ns settings fetching from elliptics indexes

 -- Andrey Vasilenkov <indigo@yandex-team.ru>  Wed, 09 Jul 2014 12:26:24 +0400

mastermind (2.8.24) lucid; urgency=low

  * Settings for elliptics client pools in mastermind config

 -- Andrey Vasilenkov <indigo@yandex-team.ru>  Thu, 03 Jul 2014 17:34:51 +0400

mastermind (2.8.23) lucid; urgency=low

  * Fix for cocaine crashlog content

 -- Andrey Vasilenkov <indigo@yandex-team.ru>  Tue, 24 Jun 2014 16:55:28 +0400

mastermind (2.8.22) lucid; urgency=low

  * Multipurpose authkey namespace settings

 -- Andrey Vasilenkov <indigo@yandex-team.ru>  Fri, 20 Jun 2014 19:22:04 +0400

mastermind (2.8.21) lucid; urgency=low

  * Fix for couple namespace processing

 -- Andrey Vasilenkov <indigo@yandex-team.ru>  Fri, 25 Apr 2014 19:36:56 +0400

mastermind (2.8.20) lucid; urgency=low

  * Keys statistics and fragmentation tree map

 -- Andrey Vasilenkov <indigo@yandex-team.ru>  Wed, 23 Apr 2014 18:46:24 +0400

mastermind (2.8.19) lucid; urgency=low

  * Minor change in couple statistics format

 -- Andrey Vasilenkov <indigo@yandex-team.ru>  Mon, 14 Apr 2014 14:50:00 +0400

mastermind (2.8.18) lucid; urgency=low

  * Fix for python 2.6.5 logging handlers

 -- Andrey Vasilenkov <indigo@yandex-team.ru>  Thu, 10 Apr 2014 17:02:44 +0400

mastermind (2.8.17) lucid; urgency=low

  * By-state formatter for couples list
  * Fix for couple breaking (couple metadata is also being removed)
  * Logging refactored

 -- Andrey Vasilenkov <indigo@yandex-team.ru>  Thu, 10 Apr 2014 16:34:44 +0400

mastermind (2.8.16) lucid; urgency=low

  * Used space stats for couples

 -- Andrey Vasilenkov <indigo@yandex-team.ru>  Thu, 03 Apr 2014 17:44:41 +0400

mastermind (2.8.15) lucid; urgency=low

  * Do not start if elliptics nodes and/or metanodes are unavailable

 -- Andrey Vasilenkov <indigo@yandex-team.ru>  Thu, 03 Apr 2014 17:08:35 +0400

mastermind (2.8.14) lucid; urgency=low

  * Network map for namespaces

 -- Andrey Vasilenkov <indigo@yandex-team.ru>  Thu, 03 Apr 2014 15:09:28 +0400

mastermind (2.8.13) lucid; urgency=low

  * Couple statistics for flowmastermind
  * Namespace signature settings added

 -- Andrey Vasilenkov <indigo@yandex-team.ru>  Tue, 01 Apr 2014 16:39:16 +0400

mastermind (2.8.12) lucid; urgency=low

  * Json output for couples list command

 -- Andrey Vasilenkov <indigo@yandex-team.ru>  Thu, 27 Mar 2014 14:46:04 +0400

mastermind (2.8.11) lucid; urgency=low

  * Fix for fetching closed couples info
  * Mastermind-utils handle for fetching metadata and any arbitrary key from group
  * Used space returned along with free space for group info
  * Bash completion for command options
  * Universal couple list handle unifying all list-xxx handles
  * Fix for minions tasks status fetching
  * Admin actions log

 -- Andrey Vasilenkov <indigo@yandex-team.ru>  Thu, 27 Mar 2014 13:16:45 +0400

mastermind (2.8.10) lucid; urgency=low

  * Fix: fix for detaching inexistent nodes

 -- Andrey Vasilenkov <indigo@yandex-team.ru>  Tue, 18 Mar 2014 18:55:06 +0400

mastermind (2.8.9) lucid; urgency=low

  * Fix: closed couples added to treemap

 -- Andrey Vasilenkov <indigo@yandex-team.ru>  Fri, 14 Mar 2014 19:03:39 +0400

mastermind (2.8.8) lucid; urgency=low

  * Fix: closed couples added to treemap

 -- Andrey Vasilenkov <indigo@yandex-team.ru>  Fri, 14 Mar 2014 18:49:30 +0400

mastermind (2.8.7) lucid; urgency=low

  * Fix: flowmastermind statistics fix

 -- Andrey Vasilenkov <indigo@yandex-team.ru>  Thu, 13 Mar 2014 18:38:51 +0400

mastermind (2.8.6) lucid; urgency=low

  * Feature: treemap groups statistics for flowmastermind

 -- Andrey Vasilenkov <indigo@yandex-team.ru>  Thu, 13 Mar 2014 13:38:12 +0400

mastermind (2.8.5) lucid; urgency=low

  * Fix: removing manifest for safe deploy to cocaine v11 cloud

 -- Andrey Vasilenkov <indigo@yandex-team.ru>  Mon, 24 Feb 2014 17:40:12 +0400

mastermind (2.8.4) lucid; urgency=low

  * Feature: handle for forcing nodes stats update
  * Feature: handles for namespace setup

 -- Andrey Vasilenkov <indigo@yandex-team.ru>  Mon, 24 Feb 2014 12:26:51 +0400

mastermind (2.8.3) lucid; urgency=low

  * Feature: added couple free size to get_group_weights handle

 -- Andrey Vasilenkov <indigo@yandex-team.ru>  Wed, 19 Feb 2014 15:21:58 +0400

mastermind (2.8.2) lucid; urgency=low

  * Fix: configurable minion port

 -- Andrey Vasilenkov <indigo@yandex-team.ru>  Wed, 19 Feb 2014 12:48:38 +0400

mastermind (2.8.1) lucid; urgency=low

  * Feature: using minion for remote command execution
  * Feature: minion commands history for flowmastermind

 -- Andrey Vasilenkov <indigo@yandex-team.ru>  Tue, 18 Feb 2014 16:34:34 +0400

mastermind (2.7.18) lucid; urgency=low

  * Feature: configurable wait_timeout for elliptics sessions
  * Fix: sleep on startup to wait for elliptics nodes to collect data

 -- Andrey Vasilenkov <indigo@yandex-team.ru>  Tue, 28 Jan 2014 17:17:24 +0400

mastermind (2.7.17) lucid; urgency=low

  * Feature: closed and bad couples statistics for flowmastermind
  * Feature: couple info handler added
  * Feature: command for detaching node from group
  * Fix: synchronous node info update on worker start

 -- Andrey Vasilenkov <indigo@yandex-team.ru>  Mon, 27 Jan 2014 15:31:00 +0400

mastermind (2.7.16) lucid; urgency=low

  * Fix: couple break handler

 -- Andrey Vasilenkov <indigo@yandex-team.ru>  Wed, 25 Dec 2013 19:53:28 +0400

mastermind (2.7.15) lucid; urgency=low

  * Feature: data memory availability feature for flowmastermind

 -- Andrey Vasilenkov <indigo@yandex-team.ru>  Wed, 25 Dec 2013 18:47:50 +0400

mastermind (2.7.14) lucid; urgency=low

  * Feature: added per namespace statistics for flowmastermind
  * Feature: closed couple marker for group info request
  * Fix: inventory queries logging

 -- Andrey Vasilenkov <indigo@yandex-team.ru>  Tue, 24 Dec 2013 20:30:13 +0400

mastermind (2.7.13) lucid; urgency=low

  * Fix: flowmastermind total counters fix

 -- Andrey Vasilenkov <indigo@yandex-team.ru>  Fri, 20 Dec 2013 17:10:37 +0400

mastermind (2.7.12) lucid; urgency=low

  * Fix: dc data cache in metastorage for inventory failovers
  * Feature: flowmastermind statistics export handler
  * Feature: configurable cocaine worker disown timeout

 -- Andrey Vasilenkov <indigo@yandex-team.ru>  Fri, 20 Dec 2013 14:45:47 +0400

mastermind (2.7.11) lucid; urgency=low

  * node info updater delayed

 -- Andrey Vasilenkov <indigo@yandex-team.ru>  Wed, 11 Dec 2013 02:18:07 +0400

mastermind (2.7.10) lucid; urgency=low

  * Disabled inventory (temp)

 -- Andrey Vasilenkov <indigo@yandex-team.ru>  Wed, 11 Dec 2013 02:05:53 +0400

mastermind (2.7.9) lucid; urgency=low

  * Removed node info updating on start

 -- Andrey Vasilenkov <indigo@yandex-team.ru>  Wed, 11 Dec 2013 01:57:03 +0400

mastermind (2.7.8) lucid; urgency=low

  * Feature: elliptics statistics compatibility (2.24.14.30)
  * Feature: bash completion

 -- Andrey Vasilenkov <indigo@yandex-team.ru>  Tue, 03 Dec 2013 17:45:47 +0400

mastermind (2.7.7) lucid; urgency=low

  * Feature: elliptics async api compatibility (2.24.14.29)

 -- Andrey Vasilenkov <indigo@yandex-team.ru>  Thu, 28 Nov 2013 19:07:56 +0400

mastermind (2.7.6) lucid; urgency=low

  * Fix: removed lower threshold of 100 IOPS for maximum node performance

 -- Andrey Vasilenkov <indigo@yandex-team.ru>  Tue, 26 Nov 2013 13:15:22 +0400

mastermind (2.7.5) lucid; urgency=low

  * Feature: removed cached state usage
  * Fix: balancer load average counter
  * Fix: do not unlink nodes from group automatically

 -- Andrey Vasilenkov <indigo@yandex-team.ru>  Mon, 25 Nov 2013 16:55:21 +0400

mastermind (2.7.4) lucid; urgency=low

  * Feature: async node statistics requests
  * Fix: do not create couples from bad groups

 -- Andrey Vasilenkov <indigo@yandex-team.ru>  Fri, 22 Nov 2013 16:32:28 +0400

mastermind (2.7.3) lucid; urgency=low

  * Feature: degradational requests frequency for nodes with constant timeout experiences

 -- Andrey Vasilenkov <indigo@yandex-team.ru>  Tue, 19 Nov 2013 20:27:20 +0400

mastermind (2.7.2) lucid; urgency=low

  * Fix: couple creation using groups with empty nodes list
  * Fix: unnecessary infrastructure state update removed

 -- Andrey Vasilenkov <indigo@yandex-team.ru>  Mon, 18 Nov 2013 19:15:12 +0400

mastermind (2.7.1) lucid; urgency=low

  * Feature: history of group nodes
  * Feature: group restoration command generation and execution

 -- Andrey Vasilenkov <indigo@yandex-team.ru>  Wed, 13 Nov 2013 19:18:41 +0400

mastermind (2.6.5) lucid; urgency=low

  * Feature: list of couple namespaces

 -- Andrey Vasilenkov <indigo@yandex-team.ru>  Fri, 08 Nov 2013 16:01:26 +0400

mastermind (2.6.4+2elliptics2.20) lucid; urgency=low

  * Fix: inventory import

 -- Andrey Vasilenkov <indigo@yandex-team.ru>  Wed, 13 Nov 2013 14:03:47 +0400

mastermind (2.6.4+1elliptics2.20) lucid; urgency=low

  * Feature: compatibility with elliptics 2.20

 -- Andrey Vasilenkov <indigo@yandex-team.ru>  Wed, 30 Oct 2013 13:24:30 +0400

mastermind (2.6.4) lucid; urgency=low

  * Feature: storage cached state via cocaine cache storage

 -- Andrey Vasilenkov <indigo@yandex-team.ru>  Wed, 30 Oct 2013 13:23:20 +0400

mastermind (2.6.3) lucid; urgency=low

  * List of balancer closed groups feature

 -- Andrey Vasilenkov <indigo@yandex-team.ru>  Thu, 24 Oct 2013 18:39:54 +0400

mastermind (2.6.2) lucid; urgency=low

  * Fix for zero bandwidth bug

 -- Andrey Vasilenkov <indigo@yandex-team.ru>  Wed, 16 Oct 2013 16:33:44 +0400

mastermind (2.6.1) lucid; urgency=low

  * Fix for couple weights with different couple sizes

 -- Andrey Vasilenkov <indigo@yandex-team.ru>  Mon, 14 Oct 2013 18:55:46 +0400

mastermind (2.6.0) lucid; urgency=low

  * Cache using gatlinggun

 -- Andrey Vasilenkov <indigo@yandex-team.ru>  Fri, 11 Oct 2013 19:58:40 +0400

mastermind (2.5) lucid; urgency=low

  * New feature: frozen couples

 -- Andrey Vasilenkov <indigo@yandex-team.ru>  Tue, 08 Oct 2013 18:10:01 +0400

mastermind (2.4) lucid; urgency=low

  * Compatibility with cocaine 0.10.6 

 -- Andrey Vasilenkov <indigo@yandex-team.ru>  Mon, 07 Oct 2013 13:19:17 +0400

mastermind (2.3) lucid; urgency=low

  * Namespaces implemented
  * mastermind util updated

 -- Andrey Vasilenkov <indigo@yandex-team.ru>  Tue, 10 Sep 2013 15:26:33 +0400

mastermind (2.2) lucid; urgency=low

  * Updated create_group_ids to work with new mastermind
  * Updated deploy scripts

 -- Anton Kortunov <toshik@yandex-team.ru>  Thu, 15 Aug 2013 17:41:25 +0400

mastermind (2.1) lucid; urgency=low

  * mastermind_deploy.sh updated to work with cocaine v10
  * Added debian/*.install files

 -- Anton Kortunov <toshik@yandex-team.ru>  Mon, 05 Aug 2013 20:50:00 +0400

mastermind (2.0) lucid; urgency=low

  * New storage model
  * Cocaine v10 support

 -- Anton Kortunov <toshik@yandex-team.ru>  Mon, 05 Aug 2013 20:15:08 +0400

mastermind (1.9) lucid; urgency=low

  * Fixed get-group-weight

 -- Anton Kortunov <toshik@yandex-team.ru>  Mon, 27 May 2013 21:13:42 +0400

mastermind (1.8) lucid; urgency=low

  * Show couples in bad groups

 -- Anton Kortunov <toshik@yandex-team.ru>  Mon, 27 May 2013 20:52:31 +0400

mastermind (1.7) lucid; urgency=low

  * Fixed damon flag in collection thread
  * Set pool-limit to 10 in manifest

 -- Anton Kortunov <toshik@yandex-team.ru>  Thu, 23 May 2013 14:50:21 +0400

mastermind (1.6) lucid; urgency=low

  * Set collecting thread as daemon for normal shutdown

 -- Anton Kortunov <toshik@yandex-team.ru>  Wed, 22 May 2013 21:26:02 +0400

mastermind (1.5) lucid; urgency=low

  * Fixed statistics expiration time

 -- Anton Kortunov <toshik@yandex-team.ru>  Thu, 04 Apr 2013 15:00:39 +0400

mastermind (1.4) lucid; urgency=low

  * Improved statistics collection

 -- Anton Kortunov <toshik@yandex-team.ru>  Thu, 21 Mar 2013 14:51:25 +0400

mastermind (1.3) lucid; urgency=low

  * ver++ 

 -- Andrey Godin <agodin@yandex-team.ru>  Wed, 26 Dec 2012 16:23:11 +0400

mastermind (1.2) lucid; urgency=low

  * change path to config mastermind; 

 -- Andrey Godin <agodin@yandex-team.ru>  Wed, 26 Dec 2012 16:11:58 +0400

mastermind (1.1) lucid; urgency=low

  * Fixed signature mismatch

 -- Anton Kortunov <toshik@yandex-team.ru>  Mon, 24 Dec 2012 16:44:32 +0400

mastermind (1.0) lucid; urgency=low

  * Use balancelogic

 -- Anton Kortunov <toshik@yandex-team.ru>  Fri, 21 Dec 2012 13:58:12 +0400

mastermind (0.11) lucid; urgency=low

  * Fixed lookup_addr function call

 -- Anton Kortunov <toshik@yandex-team.ru>  Fri, 21 Dec 2012 13:35:58 +0400

mastermind (0.10) lucid; urgency=low

  * fixed reading metabalancer key

 -- Anton Kortunov <toshik@yandex-team.ru>  Mon, 17 Dec 2012 15:03:22 +0400

mastermind (0.9) lucid; urgency=low

  * chow logging dir 

 -- Andrey Godin <agodin@yandex-team.ru>  Fri, 14 Dec 2012 14:26:15 +0400

mastermind (0.8) lucid; urgency=low

  * Removed unnecessary return in couple_groups

 -- toshik <toshik@elisto22f.dev.yandex.net>  Mon, 10 Dec 2012 13:06:43 +0400

mastermind (0.7) unstable; urgency=low

  * Raise correct exception
    

 -- Andrey Godin <agodin@yandex-team.ru>  Fri, 07 Dec 2012 19:31:07 +0400

mastermind (0.6) unstable; urgency=low

  * add support inventory; 
  * add create group by suggest;	

 -- Andrey Godin <agodin@yandex-team.ru>  Fri, 07 Dec 2012 16:21:05 +0400

mastermind (0.5) unstable; urgency=low

  * fix remove bad-groups
  * add dev version invetory.py 

 -- Andrey Godin <agodin@yandex-team.ru>  Thu, 06 Dec 2012 17:35:58 +0400

mastermind (0.4) unstable; urgency=low

  * Call collect() from timer event, not from aggregate() 

 -- Andrey Godin <agodin@yandex-team.ru>  Thu, 06 Dec 2012 13:09:34 +0400

mastermind (0.1) unstable; urgency=low

  * Initial Release.

 -- Andrey Godin <agodin@yandex-team.ru>  Tue, 13 Nov 2012 10:58:14 +0400<|MERGE_RESOLUTION|>--- conflicted
+++ resolved
@@ -1,4 +1,3 @@
-<<<<<<< HEAD
 mastermind (2.24.10) precise; urgency=low
 
   * Fix for increasing cache key copies number
@@ -58,7 +57,7 @@
   * Distributed cache manager (for gatlinggun)
 
  -- Andrey Vasilenkov <indigo@yandex-team.ru>  Wed, 22 Apr 2015 17:04:56 +0300
-=======
+
 mastermind (2.23.15) lucid; urgency=low
 
   * Added explicit couple text status to couple status change message
@@ -71,7 +70,6 @@
   * Misprint fixed
 
  -- Andrey Vasilenkov <indigo@yandex-team.ru>  Thu, 07 May 2015 17:49:04 +0300
->>>>>>> 2c0a5505
 
 mastermind (2.23.13) lucid; urgency=low
 
