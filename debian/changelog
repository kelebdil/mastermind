<<<<<<< HEAD
mastermind (2.28.113) trusty; urgency=medium
=======
mastermind-cocainev11 (2.28.114) trusty; urgency=medium

  * Restore: remove backend

 -- Andrey Vasilenkov <indigo@yandex-team.ru>  Mon, 12 Dec 2016 17:05:09 +0300

mastermind-cocainev11 (2.28.113) trusty; urgency=medium
>>>>>>> c185bbba

  * Restore-path: fix

 -- Andrey Vasilenkov <indigo@yandex-team.ru>  Fri, 09 Dec 2016 17:52:44 +0300

mastermind (2.28.112) trusty; urgency=medium

  * Fix wait backend state

 -- Andrey Vasilenkov <indigo@yandex-team.ru>  Fri, 09 Dec 2016 14:17:31 +0300

mastermind (2.28.111) trusty; urgency=medium

  * Add task for wait backends's detection and acquiring statu

 -- Andrey Vasilenkov <indigo@yandex-team.ru>  Thu, 08 Dec 2016 22:42:48 +0300

mastermind (2.28.110) trusty; urgency=medium

  * Add sleep period for lrc convert jobs

 -- Andrey Vasilenkov <indigo@yandex-team.ru>  Thu, 08 Dec 2016 19:15:00 +0300

mastermind (2.28.109) trusty; urgency=medium

  * Restore job: RO task

 -- Andrey Vasilenkov <indigo@yandex-team.ru>  Thu, 08 Dec 2016 13:42:09 +0300

mastermind (2.28.108) trusty; urgency=medium

  * Do not exhaust host list while searching for appropriate converting
    storages
  * Fix uncoupling groups without history record

 -- Andrey Vasilenkov <indigo@yandex-team.ru>  Thu, 08 Dec 2016 02:03:44 +0300

mastermind (2.28.107) trusty; urgency=medium

  * Minor fix

 -- Andrey Vasilenkov <indigo@yandex-team.ru>  Wed, 07 Dec 2016 14:36:02 +0300

mastermind (2.28.106) trusty; urgency=medium

  * Allow setting required groups' total space for new couples

 -- Andrey Vasilenkov <indigo@yandex-team.ru>  Wed, 07 Dec 2016 01:41:05 +0300

mastermind (2.28.105) trusty; urgency=medium

  * Add workaround for creating jobs with empty involved groups list

 -- Andrey Vasilenkov <indigo@yandex-team.ru>  Tue, 06 Dec 2016 18:35:51 +0300

mastermind (2.28.104) trusty; urgency=medium

  * Extend is_external_storage_ready function

 -- Andrey Vasilenkov <indigo@yandex-team.ru>  Tue, 06 Dec 2016 01:04:16 +0300

mastermind (2.28.103) trusty; urgency=medium

  * Fix unknown couple settings update
  * Add configurable profiles for mastermind cocaine applications

 -- Andrey Vasilenkov <indigo@yandex-team.ru>  Mon, 05 Dec 2016 17:13:45 +0300

mastermind (2.28.102) trusty; urgency=medium

  * Minor fix

 -- Andrey Vasilenkov <indigo@yandex-team.ru>  Fri, 02 Dec 2016 23:12:19 +0300

mastermind (2.28.101) trusty; urgency=medium

  * Change mongo find request construction to provide complete logging

 -- Andrey Vasilenkov <indigo@yandex-team.ru>  Fri, 02 Dec 2016 18:05:27 +0300

mastermind (2.28.100) trusty; urgency=medium

  * Improve `couple break`: update group histories
  * Remove READ* commands accounting for weight calculation
  * Restore-path: fail lrc groups

 -- Andrey Vasilenkov <indigo@yandex-team.ru>  Fri, 02 Dec 2016 00:13:53 +0300

mastermind (2.28.99) trusty; urgency=medium

  * Fix lrc converting for external storage with empty data
  * Restore-path: create backend lock file

 -- Andrey Vasilenkov <indigo@yandex-team.ru>  Thu, 24 Nov 2016 18:29:27 +0300

mastermind (2.28.98) trusty; urgency=medium

  * Fix inventory function usage

 -- Andrey Vasilenkov <indigo@yandex-team.ru>  Thu, 24 Nov 2016 14:57:37 +0300

mastermind (2.28.97) trusty; urgency=medium

  * Add optional inventory function to check if external storage is ready to
    be converted
  * Use convert items priority when constructing convert jobs

 -- Andrey Vasilenkov <indigo@yandex-team.ru>  Wed, 23 Nov 2016 19:29:53 +0300

mastermind (2.28.96) trusty; urgency=medium

  * Version bump

 -- Andrey Vasilenkov <indigo@yandex-team.ru>  Mon, 21 Nov 2016 17:46:21 +0300

mastermind (2.28.95) trusty; urgency=medium

  * Update workers to run on cocaine v12

 -- Andrey Vasilenkov <indigo@yandex-team.ru>  Mon, 21 Nov 2016 16:33:29 +0300

mastermind (2.28.91) trusty; urgency=medium

  * Add support of determine_data_size convert queue parameter

 -- Andrey Vasilenkov <indigo@yandex-team.ru>  Sun, 20 Nov 2016 17:25:56 +0300

mastermind (2.28.90) trusty; urgency=medium

  * Implement external storage converting planner
  * Remove unsupported symlink parameter value description

 -- Andrey Vasilenkov <indigo@yandex-team.ru>  Thu, 17 Nov 2016 19:03:49 +0300

mastermind (2.28.89) trusty; urgency=medium

  * Add symlink namespace setting

 -- Andrey Vasilenkov <indigo@yandex-team.ru>  Mon, 14 Nov 2016 11:47:32 +0300

mastermind (2.28.88) trusty; urgency=medium

  * Update group type properly if metakey was removed

 -- Andrey Vasilenkov <indigo@yandex-team.ru>  Fri, 11 Nov 2016 20:55:32 +0300

mastermind (2.28.87) trusty; urgency=medium

  * Minor fix

 -- Andrey Vasilenkov <indigo@yandex-team.ru>  Wed, 09 Nov 2016 18:42:30 +0300

mastermind (2.28.86) trusty; urgency=medium

  * Add job processor enable config flag

 -- Andrey Vasilenkov <indigo@yandex-team.ru>  Wed, 09 Nov 2016 14:57:13 +0300

mastermind (2.28.85) trusty; urgency=medium

  * Claim net resources on weight calcaltion for a namespace

 -- Andrey Vasilenkov <indigo@yandex-team.ru>  Tue, 08 Nov 2016 18:41:28 +0300

mastermind (2.28.84) trusty; urgency=medium

  * Claim net resources during single namespace weights calculation

 -- Andrey Vasilenkov <indigo@yandex-team.ru>  Tue, 08 Nov 2016 16:49:34 +0300

mastermind (2.28.83) trusty; urgency=medium

  * Tweak resource accounting for running move jobs

 -- Andrey Vasilenkov <indigo@yandex-team.ru>  Thu, 03 Nov 2016 00:44:15 +0300

mastermind (2.28.82) trusty; urgency=medium

  * Fix for total space accounting in move planner

 -- Andrey Vasilenkov <indigo@yandex-team.ru>  Wed, 02 Nov 2016 14:17:21 +0300

mastermind (2.28.81) trusty; urgency=medium

  * Fix uncoupled space min limit accounting in move planner

 -- Andrey Vasilenkov <indigo@yandex-team.ru>  Tue, 01 Nov 2016 22:40:28 +0300

mastermind (2.28.80) trusty; urgency=medium

  * Fix resource accounting in move planner

 -- Andrey Vasilenkov <indigo@yandex-team.ru>  Tue, 01 Nov 2016 20:16:06 +0300

mastermind (2.28.79) trusty; urgency=medium

  * Refactor move planner
  * Allow cooperative running of low priority jobs

 -- Andrey Vasilenkov <indigo@yandex-team.ru>  Tue, 01 Nov 2016 15:54:27 +0300

mastermind (2.28.78) trusty; urgency=medium

  * Add separate minion API request to fetch command output

 -- Andrey Vasilenkov <indigo@yandex-team.ru>  Mon, 24 Oct 2016 17:22:59 +0300

mastermind (2.28.77) trusty; urgency=medium

  * * Add separate minion API request to fetch command output

 -- Andrey Vasilenkov <indigo@yandex-team.ru>  Mon, 24 Oct 2016 16:53:11 +0300

mastermind (2.28.76) trusty; urgency=medium

  * Skip static couple validation when skip_validation option is applied

 -- Andrey Vasilenkov <indigo@yandex-team.ru>  Mon, 24 Oct 2016 13:03:13 +0300

mastermind (2.28.75) trusty; urgency=medium

  * Skip claiming net resources when calculating couple weights

 -- Andrey Vasilenkov <indigo@yandex-team.ru>  Mon, 24 Oct 2016 12:23:45 +0300

mastermind (2.28.74) trusty; urgency=medium

  * Minor fixes

 -- Andrey Vasilenkov <indigo@yandex-team.ru>  Fri, 21 Oct 2016 14:51:42 +0300

mastermind (2.28.73) trusty; urgency=medium

  * Misprint fix

 -- Andrey Vasilenkov <indigo@yandex-team.ru>  Thu, 20 Oct 2016 19:04:20 +0300

mastermind (2.28.72) trusty; urgency=medium

  * Fix return of storage_keys_diff

 -- Andrey Vasilenkov <indigo@yandex-team.ru>  Thu, 20 Oct 2016 18:48:26 +0300

mastermind (2.28.71) trusty; urgency=medium

  * Fix minions monitor's request execution

 -- Andrey Vasilenkov <indigo@yandex-team.ru>  Thu, 20 Oct 2016 18:39:12 +0300

mastermind (2.28.70) trusty; urgency=medium

  * Get rid of elliptics meta database
  * Implement max group manager to store storage max group id in mongo

 -- Andrey Vasilenkov <indigo@yandex-team.ru>  Thu, 20 Oct 2016 15:37:30 +0300

mastermind (2.28.69) trusty; urgency=medium

  * Remove obsolete elliptics indexes wrappers
  * Store inventory cache on a file system instead of metaelliptics

 -- Andrey Vasilenkov <indigo@yandex-team.ru>  Fri, 14 Oct 2016 18:32:28 +0300

mastermind (2.28.68) trusty; urgency=medium

  * Force updating minion command when command is completed

 -- Andrey Vasilenkov <indigo@yandex-team.ru>  Fri, 14 Oct 2016 16:55:26 +0300

mastermind (2.28.67) trusty; urgency=medium

  * Fix cache worker namespaces usage

 -- Andrey Vasilenkov <indigo@yandex-team.ru>  Fri, 14 Oct 2016 13:59:41 +0300

mastermind (2.28.66) trusty; urgency=medium

  * Fix for job list options passing

 -- Andrey Vasilenkov <indigo@yandex-team.ru>  Thu, 13 Oct 2016 23:39:27 +0300

mastermind (2.28.65) trusty; urgency=medium

  * Initialize http client after making thread ioloop

 -- Andrey Vasilenkov <indigo@yandex-team.ru>  Thu, 13 Oct 2016 18:32:10 +0300

mastermind (2.28.64) trusty; urgency=medium

  * Remove run_sync timeout from ioloop
  * Added jobs list in cli

 -- Andrey Vasilenkov <indigo@yandex-team.ru>  Thu, 13 Oct 2016 17:37:50 +0300

mastermind (2.28.63) trusty; urgency=medium

  * Store and use minion commands from mongo

 -- Andrey Vasilenkov <indigo@yandex-team.ru>  Wed, 12 Oct 2016 13:57:55 +0300

mastermind (2.28.62) trusty; urgency=medium

  * Fix move group planner misprint

 -- Andrey Vasilenkov <indigo@yandex-team.ru>  Tue, 11 Oct 2016 17:57:57 +0300

mastermind (2.28.61) trusty; urgency=medium

  * Fix namespace setup parameter types

 -- Andrey Vasilenkov <indigo@yandex-team.ru>  Tue, 11 Oct 2016 12:23:40 +0300

mastermind (2.28.60) trusty; urgency=medium

  * Fix cache worker

 -- Andrey Vasilenkov <indigo@yandex-team.ru>  Thu, 06 Oct 2016 17:56:24 +0300

mastermind (2.28.59) trusty; urgency=medium

  * Fix cache worker

 -- Andrey Vasilenkov <indigo@yandex-team.ru>  Thu, 06 Oct 2016 17:02:27 +0300

mastermind (2.28.58) trusty; urgency=medium

  * Skip hosts without known dc for dc host view
  * Restore-path: ask for help if restore pending

 -- Andrey Vasilenkov <indigo@yandex-team.ru>  Thu, 06 Oct 2016 16:47:37 +0300

mastermind (2.28.57) trusty; urgency=medium

  * Change min finish time when fetching states from minions

 -- Andrey Vasilenkov <indigo@yandex-team.ru>  Thu, 06 Oct 2016 15:17:47 +0300

mastermind (2.28.56) trusty; urgency=medium

  * Fix delete service key name

 -- Andrey Vasilenkov <indigo@yandex-team.ru>  Wed, 05 Oct 2016 13:50:49 +0300

mastermind (2.28.55) trusty; urgency=medium

  * Implement uncoupled group selector for group selection problems
    investigating

 -- Andrey Vasilenkov <indigo@yandex-team.ru>  Wed, 05 Oct 2016 11:50:57 +0300

mastermind (2.28.54) trusty; urgency=medium

  * Fix reserved space percentage setting

 -- Andrey Vasilenkov <indigo@yandex-team.ru>  Tue, 04 Oct 2016 18:04:27 +0300

mastermind (2.28.53) trusty; urgency=medium

  * Change priority for BACKEND_MANAGER_JOB

 -- Andrey Vasilenkov <indigo@yandex-team.ru>  Tue, 04 Oct 2016 14:28:45 +0300

mastermind (2.28.52) trusty; urgency=medium

  * Support internal storage_cache namespace

 -- Andrey Vasilenkov <indigo@yandex-team.ru>  Tue, 04 Oct 2016 12:07:17 +0300

mastermind (2.28.51) trusty; urgency=medium

  * Move to using namespaces settings from mongo

 -- Andrey Vasilenkov <indigo@yandex-team.ru>  Mon, 03 Oct 2016 12:32:16 +0300

mastermind (2.28.50) trusty; urgency=medium

  * Tolerate unknown command errors when failed to fetch from metadb

 -- Andrey Vasilenkov <indigo@yandex-team.ru>  Wed, 28 Sep 2016 13:38:01 +0300

mastermind (2.28.49) trusty; urgency=medium

  * Tolerate unknown command errors when failed to fetch from metadb

 -- Andrey Vasilenkov <indigo@yandex-team.ru>  Wed, 28 Sep 2016 11:56:42 +0300

mastermind (2.28.48) trusty; urgency=medium

  * Improve finding jobs for path restoring

 -- Andrey Vasilenkov <indigo@yandex-team.ru>  Tue, 27 Sep 2016 16:38:42 +0300

mastermind (2.28.47) trusty; urgency=medium

  * Sample move source groups by neighbouring dcs along with total space
  * Skip -2 and -77 statuses when parsing recover dc command results

 -- Andrey Vasilenkov <indigo@yandex-team.ru>  Tue, 27 Sep 2016 15:21:40 +0300

mastermind (2.28.46) trusty; urgency=medium

  * Replace 'group_ids' with empty list when replicas groupset is not
    available

 -- Andrey Vasilenkov <indigo@yandex-team.ru>  Wed, 21 Sep 2016 18:26:14 +0300

mastermind (2.28.45) trusty; urgency=medium

  * Add couple settings viewer command
  * Do not provide a list of fake groups if replicas groupset is not used

 -- Andrey Vasilenkov <indigo@yandex-team.ru>  Wed, 21 Sep 2016 15:13:09 +0300

mastermind (2.28.44) trusty; urgency=medium

  * Ignore checks for uncoupled groups in node stop task

 -- Andrey Vasilenkov <indigo@yandex-team.ru>  Tue, 20 Sep 2016 18:18:18 +0300

mastermind (2.28.43) trusty; urgency=medium

  * Fix backend cleanup tasks creating

 -- Andrey Vasilenkov <indigo@yandex-team.ru>  Mon, 19 Sep 2016 20:29:37 +0300

mastermind (2.28.42) trusty; urgency=medium

  * Fix jobs status filtering on jobs scheduling

 -- Andrey Vasilenkov <indigo@yandex-team.ru>  Mon, 19 Sep 2016 20:18:07 +0300

mastermind (2.28.41) trusty; urgency=medium

  * Use backend cleanup and backend manager jobs when restoring path

 -- Andrey Vasilenkov <indigo@yandex-team.ru>  Mon, 19 Sep 2016 18:17:13 +0300

mastermind (2.28.40) trusty; urgency=medium

  * Add tskv option support for mds_cleanup
  * Skip uncoupled groups with alive keys
  * Add couple and namespace to ttl cleanup job attributes

 -- Andrey Vasilenkov <indigo@yandex-team.ru>  Fri, 16 Sep 2016 18:14:42 +0300

mastermind (2.28.39) trusty; urgency=medium

  * Separate replicas and lrc groupset primary/secondary hosts

 -- Andrey Vasilenkov <indigo@yandex-team.ru>  Thu, 15 Sep 2016 14:10:45 +0300

mastermind (2.28.38) trusty; urgency=medium

  * Set primary and secondary hosts when lrc groupset is used

 -- Andrey Vasilenkov <indigo@yandex-team.ru>  Wed, 14 Sep 2016 17:52:59 +0300

mastermind (2.28.37) trusty; urgency=medium

  * Add new job to remove records with expired ttl

 -- Andrey Vasilenkov <indigo@yandex-team.ru>  Mon, 12 Sep 2016 19:17:54 +0300

mastermind (2.28.36) trusty; urgency=medium

  * Fix mastermind2.26-cache worker start

 -- Andrey Vasilenkov <indigo@yandex-team.ru>  Thu, 08 Sep 2016 13:49:20 +0300

mastermind (2.28.35) trusty; urgency=medium

  * Restore-path: fix cancel_job

 -- Andrey Vasilenkov <indigo@yandex-team.ru>  Mon, 05 Sep 2016 14:07:27 +0300

mastermind (2.28.34) trusty; urgency=medium

  * Restore-path: cancel jobs

 -- Andrey Vasilenkov <indigo@yandex-team.ru>  Fri, 02 Sep 2016 17:59:25 +0300

mastermind (2.28.33) trusty; urgency=medium

  * Optimize history record search mongo queries

 -- Andrey Vasilenkov <indigo@yandex-team.ru>  Thu, 01 Sep 2016 23:04:06 +0300

mastermind (2.28.32) trusty; urgency=medium

  * Limit couple defrag jobs number per host

 -- Andrey Vasilenkov <indigo@yandex-team.ru>  Thu, 01 Sep 2016 20:56:39 +0300

mastermind (2.28.31) trusty; urgency=medium

  * Convert to lrc groupset minor fix

 -- Andrey Vasilenkov <indigo@yandex-team.ru>  Wed, 31 Aug 2016 14:06:12 +0300

mastermind (2.28.30) trusty; urgency=medium

  * Restore path: option to automatically approve jobs

 -- Andrey Vasilenkov <indigo@yandex-team.ru>  Wed, 31 Aug 2016 12:17:57 +0300

mastermind (2.28.29) trusty; urgency=medium

  * Fix group restore by path handle

 -- Andrey Vasilenkov <indigo@yandex-team.ru>  Thu, 25 Aug 2016 18:51:43 +0300

mastermind (2.28.28) trusty; urgency=medium

  * Fix restore group src_group parameter

 -- Andrey Vasilenkov <indigo@yandex-team.ru>  Thu, 25 Aug 2016 13:58:34 +0300

mastermind (2.28.27) trusty; urgency=medium

  * Add job for restore groups from path

 -- Andrey Vasilenkov <indigo@yandex-team.ru>  Wed, 24 Aug 2016 18:38:33 +0300

mastermind (2.28.26) trusty; urgency=medium

  * Add group base path to recover dc command

 -- Andrey Vasilenkov <indigo@yandex-team.ru>  Wed, 24 Aug 2016 15:09:04 +0300

mastermind (2.28.25) trusty; urgency=medium

  * Consider want_defrag worth when > 3

 -- Andrey Vasilenkov <indigo@yandex-team.ru>  Tue, 23 Aug 2016 14:18:50 +0300

mastermind (2.28.24) trusty; urgency=medium

  * Implement external storage mapping for external storage convertion
  * Use task to determine external storage total size and alter convert job accordingly
  * Add ExternalStorageDataSizeTask for fetching data size of external storage
  * Add multi groupsets to mastermind-cli groupset convert command
  * Add make_external_storage_data_size_command inventory command

 -- Andrey Vasilenkov <indigo@yandex-team.ru>  Thu, 11 Aug 2016 17:02:57 +0300

mastermind (2.28.23) trusty; urgency=medium

  * Consider WRITE_NEW commands as write operations

 -- Andrey Vasilenkov <indigo@yandex-team.ru>  Mon, 08 Aug 2016 14:25:37 +0300

mastermind (2.28.22) trusty; urgency=medium

  * Forbid moving cache groups via move jobs

 -- Andrey Vasilenkov <indigo@yandex-team.ru>  Fri, 29 Jul 2016 00:57:11 +0300

mastermind (2.28.21) trusty; urgency=medium

  * Refactor move planner candidates generating
  * Filter destination groups in unsuitable dcs when moving groups via move planner

 -- Andrey Vasilenkov <indigo@yandex-team.ru>  Wed, 27 Jul 2016 15:16:18 +0300

mastermind (2.28.20) trusty; urgency=medium

  * Optimize group move planner algorithm

 -- Andrey Vasilenkov <indigo@yandex-team.ru>  Tue, 26 Jul 2016 18:21:02 +0300

mastermind (2.28.19) trusty; urgency=medium

  * Read metakey with nolock flag

 -- Andrey Vasilenkov <indigo@yandex-team.ru>  Tue, 12 Jul 2016 13:21:40 +0300

mastermind (2.28.18) trusty; urgency=medium

  * Change convert job priority

 -- Andrey Vasilenkov <indigo@yandex-team.ru>  Thu, 30 Jun 2016 01:13:03 +0300

mastermind (2.28.17) trusty; urgency=medium

  * Add convert to lrc groupset from external source job

 -- Andrey Vasilenkov <indigo@yandex-team.ru>  Wed, 29 Jun 2016 23:44:03 +0300

mastermind (2.28.16) trusty; urgency=medium

  * Fix group's effective_free_space calculation

 -- Andrey Vasilenkov <indigo@yandex-team.ru>  Mon, 20 Jun 2016 17:29:52 +0300

mastermind (2.28.15) trusty; urgency=medium

  * Add data_flow_rate and wait_timeout parameters for lrc-* commands

 -- Andrey Vasilenkov <indigo@yandex-team.ru>  Fri, 17 Jun 2016 13:20:46 +0300

mastermind (2.28.14) trusty; urgency=medium

  * Fix couple status text for non-coupled couples

 -- Andrey Vasilenkov <indigo@yandex-team.ru>  Tue, 14 Jun 2016 15:05:13 +0300

mastermind (2.28.13) trusty; urgency=medium

  * Fix StorageState excessive dcs list construction

 -- Andrey Vasilenkov <indigo@yandex-team.ru>  Sat, 11 Jun 2016 19:32:30 +0300

mastermind (2.28.12) trusty; urgency=medium

  * Run lrc_* commands with all nodes as remotes

 -- Andrey Vasilenkov <indigo@yandex-team.ru>  Fri, 10 Jun 2016 20:18:55 +0300

mastermind (2.28.11) trusty; urgency=medium

  * Fix StorageState excessive dcs list construction

 -- Andrey Vasilenkov <indigo@yandex-team.ru>  Fri, 10 Jun 2016 15:45:04 +0300

mastermind (2.28.10) trusty; urgency=medium

  * Add lrc groupset statuses for couple list handle

 -- Andrey Vasilenkov <indigo@yandex-team.ru>  Thu, 09 Jun 2016 19:07:47 +0300

mastermind (2.28.9) trusty; urgency=medium

  * Add histories query object for fetching group histories

 -- Andrey Vasilenkov <indigo@yandex-team.ru>  Wed, 08 Jun 2016 18:51:52 +0300

mastermind (2.28.8) trusty; urgency=medium

  * Add remove backend task to prepare lrc groups job

 -- Andrey Vasilenkov <indigo@yandex-team.ru>  Mon, 06 Jun 2016 12:02:49 +0300

mastermind (2.28.7) trusty; urgency=medium

  * Increase lrc groupset job priority

 -- Andrey Vasilenkov <indigo@yandex-team.ru>  Tue, 31 May 2016 15:45:40 +0300

mastermind (2.28.6) trusty; urgency=medium

  * Check task status after its execution is started

 -- Andrey Vasilenkov <indigo@yandex-team.ru>  Tue, 31 May 2016 01:14:51 +0300

mastermind (2.28.5) trusty; urgency=medium

  * Skip checking if all replicas groups are read-only
  * Fix logging of couple status change

 -- Andrey Vasilenkov <indigo@yandex-team.ru>  Tue, 31 May 2016 00:33:45 +0300

mastermind (2.28.4) trusty; urgency=medium

  * Add ttl attribute namespace settings

 -- Andrey Vasilenkov <indigo@yandex-team.ru>  Tue, 24 May 2016 18:16:09 +0300

mastermind (2.28.3) trusty; urgency=medium

  * Disable dnet_recovery safe mode

 -- Andrey Vasilenkov <indigo@yandex-team.ru>  Thu, 19 May 2016 17:34:15 +0300

mastermind (2.28.2) trusty; urgency=medium

  * Add prepare-new-groups cmd handle

 -- Andrey Vasilenkov <indigo@yandex-team.ru>  Thu, 19 May 2016 17:21:33 +0300

mastermind (2.28.1) trusty; urgency=medium

  * Add mastermind-util add-groupset command
  * Add 'add_groupset_to_couple' API handle
  * Add job that creates new groupset for a couple

 -- Andrey Vasilenkov <indigo@yandex-team.ru>  Thu, 19 May 2016 12:51:03 +0300

mastermind (2.27.18) trusty; urgency=medium

  * Fix constructing jobs' involved groups list

 -- Andrey Vasilenkov <indigo@yandex-team.ru>  Wed, 04 May 2016 14:47:17 +0300

mastermind (2.27.17) trusty; urgency=medium

  * Add weight coefficient for outgoing traffic
  * Not perform rollback on couple repair

 -- Andrey Vasilenkov <indigo@yandex-team.ru>  Fri, 29 Apr 2016 03:59:48 +0300

mastermind (2.27.16) trusty; urgency=medium

  * Use family when detaching node backend from group

 -- Andrey Vasilenkov <indigo@yandex-team.ru>  Mon, 11 Apr 2016 16:25:30 +0300

mastermind (2.27.15) trusty; urgency=medium

  * Add defrag startup timeout

 -- Andrey Vasilenkov <indigo@yandex-team.ru>  Mon, 11 Apr 2016 13:09:36 +0300

mastermind (2.27.14) trusty; urgency=medium

  * Add backward compatibility of NodeBackend binding object

 -- Andrey Vasilenkov <indigo@yandex-team.ru>  Sun, 10 Apr 2016 14:25:51 +0300

mastermind (2.27.13) trusty; urgency=medium

  * Add NodeBackend binding object

 -- Andrey Vasilenkov <indigo@yandex-team.ru>  Sun, 10 Apr 2016 14:15:13 +0300

mastermind (2.27.12) trusty; urgency=medium

  * Add new BAD_* statuses for LRC Groupset

 -- Andrey Vasilenkov <indigo@yandex-team.ru>  Fri, 08 Apr 2016 16:54:16 +0300

mastermind (2.27.11) trusty; urgency=medium

  * Fix couple freeze meta compose

 -- Andrey Vasilenkov <indigo@yandex-team.ru>  Tue, 05 Apr 2016 19:20:08 +0300

mastermind (2.27.10) trusty; urgency=medium

  * Fix 'couple settings' in for mastermind-cli
  * Format log messages

 -- Andrey Vasilenkov <indigo@yandex-team.ru>  Thu, 31 Mar 2016 18:04:19 +0300

mastermind (2.27.9) trusty; urgency=medium

  * Fix couple groupset attachment

 -- Andrey Vasilenkov <indigo@yandex-team.ru>  Thu, 31 Mar 2016 14:12:23 +0300

mastermind (2.27.8) trusty; urgency=medium

  * Add 'attach_groupset_to_couple' handle
  * Make groupsets responsible for generating its metakey
  * Skip uncoupled lrc groups meta processing

 -- Andrey Vasilenkov <indigo@yandex-team.ru>  Wed, 30 Mar 2016 16:35:07 +0300

mastermind (2.27.7) trusty; urgency=medium

  * Add couple settings

 -- Andrey Vasilenkov <indigo@yandex-team.ru>  Tue, 29 Mar 2016 15:39:09 +0300

mastermind (2.27.6) trusty; urgency=medium

  * Fix couple build parameters

 -- Andrey Vasilenkov <indigo@yandex-team.ru>  Mon, 28 Mar 2016 18:38:14 +0300

mastermind (2.27.5) trusty; urgency=medium

  * Add 'couple' attribute to binding Groupset object
  * Account new cache key distribute tasks
  * Add various binding features

 -- Andrey Vasilenkov <indigo@yandex-team.ru>  Sun, 27 Mar 2016 21:11:22 +0300

mastermind (2.27.4) trusty; urgency=medium

  * Add support of groupsets in couple build method of mastermind client
  * Add 'groupsets' property to couple object

 -- Andrey Vasilenkov <indigo@yandex-team.ru>  Fri, 25 Mar 2016 22:20:34 +0300

mastermind (2.27.3) trusty; urgency=medium

  * Skip internatl namespaces in client APIs

 -- Andrey Vasilenkov <indigo@yandex-team.ru>  Fri, 25 Mar 2016 13:00:34 +0300

mastermind (2.27.2) trusty; urgency=medium

  * Add python-requests dependency

 -- Andrey Vasilenkov <indigo@yandex-team.ru>  Thu, 24 Mar 2016 20:19:40 +0300

mastermind (2.27.1) trusty; urgency=medium

  * Add lrc commands to mastermind-cli
  * Add group filtering by 'type'
  * Add LRC builder to select groups for future LRC groupsets
  * Add lrc groupsets representation object
  * Add make lrc group job type
  * Divide groupsets by different types

 -- Andrey Vasilenkov <indigo@yandex-team.ru>  Thu, 24 Mar 2016 15:11:28 +0300

mastermind (2.26.6) trusty; urgency=medium

  * Increase defrag check timeout to 14 days

 -- Andrey Vasilenkov <indigo@yandex-team.ru>  Mon, 21 Mar 2016 14:20:39 +0300

mastermind (2.26.5) trusty; urgency=medium

  * Make recover planner coefficients configurable

 -- Andrey Vasilenkov <indigo@yandex-team.ru>  Thu, 10 Mar 2016 14:51:27 +0300

mastermind (2.26.4) trusty; urgency=medium

  * Fix group type detection

 -- Andrey Vasilenkov <indigo@yandex-team.ru>  Sat, 05 Mar 2016 05:26:33 +0300

mastermind (2.26.3) trusty; urgency=medium

  * Remove attributes capacity namespace setting
  * Add support for completion of unambiguous prefix commands

 -- Andrey Vasilenkov <indigo@yandex-team.ru>  Thu, 03 Mar 2016 18:01:54 +0300

mastermind (2.26.2) trusty; urgency=medium

  * Add namespace attribute setitngs

 -- Andrey Vasilenkov <indigo@yandex-team.ru>  Wed, 02 Mar 2016 17:34:12 +0300

mastermind (2.26.1) trusty; urgency=medium

  * Fix max net write setting for weight manager
  * Add explicit runtime error for cases when failed to release locks

 -- Andrey Vasilenkov <indigo@yandex-team.ru>  Wed, 02 Mar 2016 12:36:24 +0300

mastermind (2.25.120) trusty; urgency=medium

  * Enable dnet_recovery safe mode

 -- Andrey Vasilenkov <indigo@yandex-team.ru>  Sun, 28 Feb 2016 00:08:51 +0300

mastermind (2.25.119) trusty; urgency=medium

  * Fix bug for dc hosts view
  * Add logging for monitor stats update
  * Fix error fs and dstat update

 -- Andrey Vasilenkov <indigo@yandex-team.ru>  Tue, 23 Feb 2016 13:04:56 +0300

mastermind (2.25.118) trusty; urgency=medium

  * Increase startup timeouts

 -- Andrey Vasilenkov <indigo@yandex-team.ru>  Wed, 17 Feb 2016 23:31:26 +0300

mastermind (2.25.117) trusty; urgency=medium

  * Increase cache worker startup timeout

 -- Andrey Vasilenkov <indigo@yandex-team.ru>  Wed, 17 Feb 2016 14:37:28 +0300

mastermind (2.25.116) trusty; urgency=medium

  * Fix for cache lock acquiring

 -- Andrey Vasilenkov <indigo@yandex-team.ru>  Wed, 17 Feb 2016 12:25:22 +0300

mastermind (2.25.115) trusty; urgency=medium

  * Add 'update_cache_key_status' handle
  * Implement cached key upload queue
  * Fix cache couples list with no 'state' option
  * Fix couple list filtering
  * Add trace id to dnet_recovery command
  * Use blob_size_limit as total space unconditionally

 -- Andrey Vasilenkov <indigo@yandex-team.ru>  Tue, 16 Feb 2016 23:46:35 +0300

mastermind (2.25.114) trusty; urgency=medium

  * Change effective data size accounting
  * Add 'cache couples-list' handle

 -- Andrey Vasilenkov <indigo@yandex-team.ru>  Wed, 06 Jan 2016 22:10:41 +0300

mastermind (2.25.113) trusty; urgency=medium

  * Fix misprint

 -- Andrey Vasilenkov <indigo@yandex-team.ru>  Mon, 28 Dec 2015 16:48:00 +0300

mastermind (2.25.112) trusty; urgency=medium

  * Fix import dependency

 -- Andrey Vasilenkov <indigo@yandex-team.ru>  Mon, 28 Dec 2015 16:20:04 +0300

mastermind (2.25.111) trusty; urgency=medium

  * Fix frozen couple check

 -- Andrey Vasilenkov <indigo@yandex-team.ru>  Mon, 28 Dec 2015 15:45:49 +0300

mastermind (2.25.110) trusty; urgency=medium

  * Skip cache groups on hosts that already have a cache key copy
  * Fix dc selection on distributing cache keys

 -- Andrey Vasilenkov <indigo@yandex-team.ru>  Mon, 28 Dec 2015 14:31:00 +0300

mastermind (2.25.109) trusty; urgency=medium

  * Remove old app manifest during installation

 -- Andrey Vasilenkov <indigo@yandex-team.ru>  Thu, 24 Dec 2015 12:59:06 +0300

mastermind (2.25.108) trusty; urgency=medium

  * Remove old weight balancer traits
  * Fix for updating node backends set on history updates
  * Update couple namespace handle to use new weight manager

 -- Andrey Vasilenkov <indigo@yandex-team.ru>  Wed, 23 Dec 2015 17:58:38 +0300

mastermind (2.25.107) trusty; urgency=medium

  * Account disk defragmentation when calculating couple weights

 -- Andrey Vasilenkov <indigo@yandex-team.ru>  Wed, 16 Dec 2015 11:58:31 +0300

mastermind (2.25.106) trusty; urgency=medium

  * Fix defragmentation jobs for cache couples

 -- Andrey Vasilenkov <indigo@yandex-team.ru>  Fri, 11 Dec 2015 19:02:32 +0300

mastermind (2.25.105) trusty; urgency=medium

  * Fix misprint

 -- Andrey Vasilenkov <indigo@yandex-team.ru>  Fri, 11 Dec 2015 15:52:49 +0300

mastermind (2.25.104) trusty; urgency=medium

  * Fix for new msgpack version

 -- Andrey Vasilenkov <indigo@yandex-team.ru>  Fri, 11 Dec 2015 15:16:45 +0300

mastermind (2.25.103) trusty; urgency=medium

  * Update cache distributor groups list on cache cleaning

 -- Andrey Vasilenkov <indigo@yandex-team.ru>  Fri, 11 Dec 2015 14:54:55 +0300

mastermind (2.25.102) trusty; urgency=medium

  * Fix for defragmentation job of cache groups

 -- Andrey Vasilenkov <indigo@yandex-team.ru>  Fri, 11 Dec 2015 14:08:43 +0300

mastermind (2.25.101) trusty; urgency=medium

  * Cache get_namespaces_states response using CachedGzipResponse
  * Cache get_cached_keys response using CachedGzipResponse

 -- Andrey Vasilenkov <indigo@yandex-team.ru>  Tue, 08 Dec 2015 17:21:04 +0300

mastermind (2.25.100) trusty; urgency=medium

  * Fix for newly built couple status calculation
  * Fix misprint in mastermind client

 -- Andrey Vasilenkov <indigo@yandex-team.ru>  Tue, 01 Dec 2015 16:48:01 +0300

mastermind (2.25.99) trusty; urgency=medium

  * Fix for running cached data update handlers

 -- Andrey Vasilenkov <indigo@yandex-team.ru>  Wed, 25 Nov 2015 19:29:24 +0300

mastermind (2.25.98) trusty; urgency=medium

  * Fix cocaine handlers registering

 -- Andrey Vasilenkov <indigo@yandex-team.ru>  Wed, 25 Nov 2015 14:58:59 +0300

mastermind (2.25.97) trusty; urgency=medium

  * Temporarily fix cocaine service usage from sync thread

 -- Andrey Vasilenkov <indigo@yandex-team.ru>  Tue, 24 Nov 2015 17:02:59 +0300

mastermind (2.25.96) trusty; urgency=medium

  * Optimize get_config_remotes handle

 -- Andrey Vasilenkov <indigo@yandex-team.ru>  Tue, 24 Nov 2015 11:56:08 +0300

mastermind (2.25.95) trusty; urgency=medium

  * Fix frequent weight and load data updating
  * Optimize history records fetching from mongo
  * Add exception-safe backend stats processing

 -- Andrey Vasilenkov <indigo@yandex-team.ru>  Mon, 23 Nov 2015 15:00:58 +0300

mastermind (2.25.94) trusty; urgency=medium

  * Fix defrag complete decision based on stalled stats

 -- Andrey Vasilenkov <indigo@yandex-team.ru>  Fri, 20 Nov 2015 17:52:35 +0300

mastermind (2.25.93) trusty; urgency=medium

    * Add orig path query arg settings
    * Fix select couple to upload namespace setting
    * Add redirect query args support

 -- Andrey Vasilenkov <indigo@yandex-team.ru>  Thu, 19 Nov 2015 19:13:34 +0300

mastermind (2.25.92) trusty; urgency=medium

  * Fix cocaine worker termination

 -- Andrey Vasilenkov <indigo@yandex-team.ru>  Thu, 19 Nov 2015 14:44:39 +0300

mastermind (2.25.91) trusty; urgency=medium

  * Split planner config section into several sections
  * Cache flow stats
  * Use cache to handle get_cache_keys

 -- Andrey Vasilenkov <indigo@yandex-team.ru>  Wed, 18 Nov 2015 21:45:31 +0300

mastermind (2.25.90) trusty; urgency=medium

  * Fix cache worker startup script

 -- Andrey Vasilenkov <indigo@yandex-team.ru>  Tue, 17 Nov 2015 22:47:31 +0300

mastermind (2.25.89) trusty; urgency=medium

  * Set python-tornado dependency (>= 4.0)

 -- Andrey Vasilenkov <indigo@yandex-team.ru>  Tue, 17 Nov 2015 16:04:13 +0300

mastermind (2.25.88) trusty; urgency=medium

  * Decreased cocaine workers' pool limit to 5

 -- Andrey Vasilenkov <indigo@yandex-team.ru>  Tue, 17 Nov 2015 14:31:24 +0300

mastermind (2.25.87) trusty; urgency=medium

  * Use simplejson for faster parsing
  * Using monitor pool to fetch monitor stats from elliptics nodes
  * Inventory worker implementation
  * Fix build tests running

 -- Andrey Vasilenkov <indigo@yandex-team.ru>  Tue, 17 Nov 2015 13:59:44 +0300

mastermind (2.25.86-hotfix1) trusty; urgency=medium

  * Optimize get_config_remotes handle

 -- Andrey Vasilenkov <indigo@yandex-team.ru>  Wed, 18 Nov 2015 17:05:55 +0300

mastermind (2.25.86) trusty; urgency=medium

  * Fix mastermind build

 -- Andrey Vasilenkov <indigo@yandex-team.ru>  Fri, 13 Nov 2015 15:37:00 +0300

mastermind (2.25.85) trusty; urgency=medium

  * Fix mastermind build

 -- Andrey Vasilenkov <indigo@yandex-team.ru>  Fri, 13 Nov 2015 15:08:21 +0300

mastermind (2.25.84) trusty; urgency=medium

  * Add free reserved space to couple statistics

 -- Andrey Vasilenkov <indigo@yandex-team.ru>  Fri, 13 Nov 2015 14:19:41 +0300

mastermind (2.25.83) trusty; urgency=medium

  * Increase startup-timeout for mastermind-cache worker

 -- Andrey Vasilenkov <indigo@yandex-team.ru>  Mon, 02 Nov 2015 12:26:18 +0300

mastermind (2.25.82) trusty; urgency=medium

  * Fix for searching for uncoupled group to restore backend without history

 -- Andrey Vasilenkov <indigo@yandex-team.ru>  Wed, 28 Oct 2015 11:37:03 +0300

mastermind (2.25.81) trusty; urgency=medium

  * Fix for searching for uncoupled group to restore backend without history

 -- Andrey Vasilenkov <indigo@yandex-team.ru>  Tue, 27 Oct 2015 23:47:59 +0300

mastermind (2.25.80) trusty; urgency=medium

  * Fix for searching for uncoupled group to restore backend without history

 -- Andrey Vasilenkov <indigo@yandex-team.ru>  Tue, 27 Oct 2015 21:23:43 +0300

mastermind (2.25.79) trusty; urgency=medium

  * Fix wrong node backend check on group restoring job
  * Fix accounting job for a couple status when group is down

 -- Andrey Vasilenkov <indigo@yandex-team.ru>  Tue, 27 Oct 2015 19:30:12 +0300

mastermind (2.25.78) trusty; urgency=medium

  * Add proper pymongo and bson dependencies (<< 3)

 -- Andrey Vasilenkov <indigo@yandex-team.ru>  Mon, 26 Oct 2015 21:08:02 +0300

mastermind (2.25.77) trusty; urgency=medium

  * Fix mastermind2.26-cache worker initialization

 -- Andrey Vasilenkov <indigo@yandex-team.ru>  Fri, 23 Oct 2015 14:25:00 +0300

mastermind (2.25.76) trusty; urgency=medium

  * Add handler for fetching couple free effective space monitor samples
  * Change monitor statistics collection settings

 -- Andrey Vasilenkov <indigo@yandex-team.ru>  Fri, 23 Oct 2015 14:03:28 +0300

mastermind (2.25.75) trusty; urgency=medium

  * Fix group detach node task during restore job

 -- Andrey Vasilenkov <indigo@yandex-team.ru>  Mon, 19 Oct 2015 14:52:49 +0300

mastermind (2.25.74) trusty; urgency=medium

  * Fix group detach node task during restore job

 -- Andrey Vasilenkov <indigo@yandex-team.ru>  Mon, 19 Oct 2015 14:26:10 +0300

mastermind (2.25.73) trusty; urgency=medium

  * Fix group detach node task during restore job

 -- Andrey Vasilenkov <indigo@yandex-team.ru>  Mon, 19 Oct 2015 12:57:02 +0300

mastermind (2.25.72) trusty; urgency=medium

  * Check uncoupled groups right before settings metakey
  * Prevent statistics calculation failing

 -- Andrey Vasilenkov <indigo@yandex-team.ru>  Tue, 13 Oct 2015 18:41:32 +0300

mastermind (2.25.71) trusty; urgency=medium

  * Fix exception type for non-blocking locks (when acquiring failed)
  * Fix group history update task scheduling

 -- Andrey Vasilenkov <indigo@yandex-team.ru>  Mon, 12 Oct 2015 14:16:06 +0300

mastermind (2.25.70) trusty; urgency=medium

  * Add ability to run worker without history collection

 -- Andrey Vasilenkov <indigo@yandex-team.ru>  Fri, 09 Oct 2015 19:29:22 +0300

mastermind (2.25.69) trusty; urgency=medium

  * Accept generators to GroupNodeBackendsSet

 -- Andrey Vasilenkov <indigo@yandex-team.ru>  Fri, 09 Oct 2015 18:15:17 +0300

mastermind (2.25.68) trusty; urgency=medium

  * Store group history in mongo instead of meta elliptics

 -- Andrey Vasilenkov <indigo@yandex-team.ru>  Fri, 09 Oct 2015 12:03:04 +0300

mastermind (2.25.66) trusty; urgency=medium

  * Fix settings comparison with basic python types

 -- Andrey Vasilenkov <indigo@yandex-team.ru>  Thu, 08 Oct 2015 12:55:36 +0300

mastermind (2.25.58) trusty; urgency=medium

  * Add couple primary and fallback hosts to namespaces states

 -- Andrey Vasilenkov <indigo@yandex-team.ru>  Sun, 13 Sep 2015 21:13:48 +0300

mastermind (2.25.57) trusty; urgency=medium

  * Fix effective free space calculcation when disk contains irrelevant data

 -- Andrey Vasilenkov <indigo@yandex-team.ru>  Thu, 10 Sep 2015 14:08:30 +0300

mastermind (2.25.56) trusty; urgency=medium

  * Fix effective free space calculcation when disk contains irrelevant data

 -- Andrey Vasilenkov <indigo@yandex-team.ru>  Thu, 10 Sep 2015 14:00:47 +0300

mastermind (2.25.55) trusty; urgency=medium

  * Set nolock flag for metakey read queries

 -- Andrey Vasilenkov <indigo@yandex-team.ru>  Mon, 07 Sep 2015 20:21:47 +0300

mastermind (2.25.54) trusty; urgency=medium

  * Increase startup timeout for mastermind worker

 -- Andrey Vasilenkov <indigo@yandex-team.ru>  Fri, 28 Aug 2015 18:44:52 +0300

mastermind (2.25.53) trusty; urgency=medium

  * Use read_latest call to get storage max group id

 -- Andrey Vasilenkov <indigo@yandex-team.ru>  Fri, 28 Aug 2015 17:59:31 +0300

mastermind (2.25.52) trusty; urgency=medium

  * Add draft on namespaces state query handler

 -- Andrey Vasilenkov <indigo@yandex-team.ru>  Fri, 28 Aug 2015 15:22:37 +0300

mastermind (2.25.51) trusty; urgency=medium

  * Add forced namespaces states update handler

 -- Andrey Vasilenkov <indigo@yandex-team.ru>  Fri, 28 Aug 2015 13:33:52 +0300

mastermind (2.25.50) trusty; urgency=medium

  * Take down the lock on src backend during move job final stage

 -- Andrey Vasilenkov <indigo@yandex-team.ru>  Fri, 28 Aug 2015 11:51:06 +0300

mastermind (2.25.49) trusty; urgency=medium

  * Add status_text of bad group to status_text of couple

 -- Andrey Vasilenkov <indigo@yandex-team.ru>  Fri, 21 Aug 2015 16:30:16 +0300

mastermind (2.25.48) trusty; urgency=medium

  * Add removed records size to group info

 -- Andrey Vasilenkov <indigo@yandex-team.ru>  Fri, 21 Aug 2015 11:29:43 +0300

mastermind (2.25.47) trusty; urgency=medium

  * Consider effective_free_space when deciding on couple status
  * Fix for node backend defrag task retrying

 -- Andrey Vasilenkov <indigo@yandex-team.ru>  Thu, 20 Aug 2015 13:17:28 +0300

mastermind (2.25.46) trusty; urgency=medium

  * Correct build

 -- Andrey Vasilenkov <indigo@yandex-team.ru>  Wed, 19 Aug 2015 16:59:32 +0300

mastermind (2.25.45) trusty; urgency=medium

  * Add autoapprove setting for move planner jobs

 -- Andrey Vasilenkov <indigo@yandex-team.ru>  Wed, 19 Aug 2015 16:52:30 +0300

mastermind (2.25.44) trusty; urgency=medium

  * Fix minor misprints

 -- Andrey Vasilenkov <indigo@yandex-team.ru>  Wed, 19 Aug 2015 12:18:16 +0300

mastermind (2.25.43) trusty; urgency=medium

  * Fix destination group selection for move planner

 -- Andrey Vasilenkov <indigo@yandex-team.ru>  Wed, 19 Aug 2015 01:49:13 +0300

mastermind (2.25.42) trusty; urgency=medium

  * Mastermind node info updater: couple status should be set to FULL if group
    is not filled but hdd has no more space available
  * Jobs processor: do not fail couple defrag job if couple lost its OK
    status

 -- Andrey Vasilenkov <indigo@yandex-team.ru>  Thu, 06 Aug 2015 15:27:26 +0300

mastermind (2.25.41) trusty; urgency=medium

  * Fetch elliptics backends' io stats

 -- Andrey Vasilenkov <indigo@yandex-team.ru>  Tue, 04 Aug 2015 19:42:51 +0300

mastermind (2.25.40) trusty; urgency=medium

  * Planner: take lock to prevent simultaneous move jobs planning on several
    workers

 -- Andrey Vasilenkov <indigo@yandex-team.ru>  Tue, 04 Aug 2015 19:15:40 +0300

mastermind (2.25.39) trusty; urgency=medium

  * mastermind fake sync: persistent locks removal fixed

 -- Andrey Vasilenkov <indigo@yandex-team.ru>  Mon, 03 Aug 2015 15:30:40 +0300

mastermind (2.25.38) trusty; urgency=medium

  * Mastermind lib: couple build result is wrapped into result object
    to be able to filter only successfully created couples
    (or, on the other side, only exceptions)
  * Passing dstat errors (can happen on virtual hosts)
  * Fix for fake sync manager persistent lock acquiring
  * Mastermind lib: fix for __contains__ method in namespaces queries
  * Fix for frequent node statistics update
  * Mastermind lib: node backends list as a property

 -- Andrey Vasilenkov <indigo@yandex-team.ru>  Tue, 28 Jul 2015 18:16:20 +0300

mastermind (2.25.37) trusty; urgency=medium

  * Obsolete prechecking of active jobs when moving groups from host

 -- Andrey Vasilenkov <indigo@yandex-team.ru>  Fri, 17 Jul 2015 13:52:24 +0300

mastermind (2.25.36) trusty; urgency=medium

  * Do not update whole cluster state on couple break

 -- Andrey Vasilenkov <indigo@yandex-team.ru>  Thu, 16 Jul 2015 20:07:31 +0300

mastermind (2.25.35) trusty; urgency=medium

  * Remove obsolete dstat_error_code usage

 -- Andrey Vasilenkov <indigo@yandex-team.ru>  Thu, 16 Jul 2015 18:39:04 +0300

mastermind (2.25.34) trusty; urgency=medium

  * Frequent node stat update bug fixed

 -- Andrey Vasilenkov <indigo@yandex-team.ru>  Wed, 15 Jul 2015 18:14:31 +0300

mastermind (2.25.33) trusty; urgency=medium

  * Restore job can stop non-started move job on force request
  * Do not acquire global jobs lock on jobs creation
  * Lock uncoupled groups during couple build so no jobs could use it

 -- Andrey Vasilenkov <indigo@yandex-team.ru>  Wed, 15 Jul 2015 17:51:12 +0300

mastermind (2.25.32) trusty; urgency=medium

  * get_dc_by_host inventory function should accept hostname, not ip

 -- Andrey Vasilenkov <indigo@yandex-team.ru>  Wed, 15 Jul 2015 15:09:27 +0300

mastermind (2.25.31) trusty; urgency=medium

  * Fix for couple defrag group representation

 -- Andrey Vasilenkov <indigo@yandex-team.ru>  Tue, 14 Jul 2015 14:52:13 +0300

mastermind (2.25.30) trusty; urgency=medium

  * Fix for group active job setting

 -- Andrey Vasilenkov <indigo@yandex-team.ru>  Tue, 14 Jul 2015 13:45:46 +0300

mastermind (2.25.29) trusty; urgency=medium

  * Mastermind util error wrapping

 -- Andrey Vasilenkov <indigo@yandex-team.ru>  Tue, 14 Jul 2015 12:38:07 +0300

mastermind (2.25.28) trusty; urgency=medium

  * Any type of job is now set as an active_job for a couple
  * get_namespaces_states now can accept namespaces list
  * Fix for storage_keys_diff handler when there are backends without fetched stats

 -- Andrey Vasilenkov <indigo@yandex-team.ru>  Mon, 13 Jul 2015 15:44:19 +0300

mastermind (2.25.27) trusty; urgency=medium

  * Misprint fixed

 -- Andrey Vasilenkov <indigo@yandex-team.ru>  Fri, 10 Jul 2015 18:10:17 +0300

mastermind (2.25.26) trusty; urgency=medium

  * Mark group as bad if migrating job id from meta does not match active job
    id

 -- Andrey Vasilenkov <indigo@yandex-team.ru>  Fri, 10 Jul 2015 14:08:06 +0300

mastermind (2.25.25) trusty; urgency=medium

  * Read-only node backend status check fixed
  * Using common mastermind queue for gatlinggun tasks
  * Mastermind returns empty cache keys when cache worker is not set up
  * Backward compatibility for ns setup mastermind util command (credits go to shindo@)
  * Checking group couple on move job start

 -- Andrey Vasilenkov <indigo@yandex-team.ru>  Thu, 09 Jul 2015 18:42:09 +0300

mastermind (2.25.24) trusty; urgency=medium

  * Checking if couple is participating in job before trying to move it from
    host

 -- Andrey Vasilenkov <indigo@yandex-team.ru>  Fri, 03 Jul 2015 18:46:44 +0300

mastermind (2.25.23) trusty; urgency=medium

  * Checking node backends count on group move
  * Handler to restart job if failed on start

 -- Andrey Vasilenkov <indigo@yandex-team.ru>  Fri, 03 Jul 2015 17:38:18 +0300

mastermind (2.25.22) trusty; urgency=medium

  * Removed obsolete stat_file_error usage, moved stat_commit error logic to node backend stat object
  * Fix for namespace creation workflow

 -- Andrey Vasilenkov <indigo@yandex-team.ru>  Thu, 02 Jul 2015 17:40:30 +0300

mastermind (2.25.21) trusty; urgency=medium

  * fix to trusty++;

 -- Andrey Vasilenkov <indigo@yandex-team.ru>  Wed, 01 Jul 2015 19:01:17 +0300

mastermind (2.25.20) trusty; urgency=medium

  * debian/rules fixed for trusty

 -- Andrey Vasilenkov <indigo@yandex-team.ru>  Wed, 01 Jul 2015 18:39:16 +0300

mastermind (2.25.19) trusty; urgency=medium

  * Use elliptics stats for decision on backend writability
  * Fragmentation in mm util is now formatted with fixed precision

 -- Andrey Vasilenkov <indigo@yandex-team.ru>  Wed, 01 Jul 2015 18:16:14 +0300

mastermind (2.25.18) precise; urgency=low

  * Checking backends on restore group creation

 -- Andrey Vasilenkov <indigo@yandex-team.ru>  Tue, 30 Jun 2015 17:23:42 +0300

mastermind (2.25.17) precise; urgency=low

  * Mastermind client implemented
  * Python package dependencies fixed
  * Statistics should not fail if uncoupled groups list cannot be composed
  * Defrag planner uses vfs free space to see if a couple can be defragged
  * Minor changes: pepify and obsolete code removed

 -- Andrey Vasilenkov <indigo@yandex-team.ru>  Tue, 30 Jun 2015 13:12:47 +0300

mastermind (2.25.16) precise; urgency=low

  * Do not store old namespaces states if failed to construct a new one

 -- Andrey Vasilenkov <indigo@yandex-team.ru>  Thu, 18 Jun 2015 16:54:36 +0300

mastermind (2.25.15) precise; urgency=low

  * Caching of namespaces states

 -- Andrey Vasilenkov <indigo@yandex-team.ru>  Thu, 18 Jun 2015 15:11:28 +0300

mastermind (2.25.14) precise; urgency=low

  * Job execution fixed
  * Separate register handler wrapper for handlers with native cocaine exceptions support

 -- Andrey Vasilenkov <indigo@yandex-team.ru>  Wed, 17 Jun 2015 13:03:30 +0300

mastermind (2.25.13) precise; urgency=low

  * Reconnectable service should log detailed information on unexpected errors

 -- Andrey Vasilenkov <indigo@yandex-team.ru>  Tue, 16 Jun 2015 14:45:41 +0300

mastermind (2.25.12) precise; urgency=low

  * Binary version dependency

 -- Andrey Vasilenkov <indigo@yandex-team.ru>  Tue, 16 Jun 2015 13:19:15 +0300

mastermind (2.25.11) precise; urgency=low

  * Python-mastermind common dependency
  * Logging added

 -- Andrey Vasilenkov <indigo@yandex-team.ru>  Tue, 16 Jun 2015 13:00:54 +0300

mastermind (2.25.10) precise; urgency=low

  * Common mastermind utils in a separate python package
  * Unnecessary locking of jobs global lock on couple defragmentation planning

 -- Andrey Vasilenkov <indigo@yandex-team.ru>  Mon, 15 Jun 2015 20:11:18 +0300

mastermind (2.25.9) precise; urgency=low

  * Resources accounting fixed

 -- Andrey Vasilenkov <indigo@yandex-team.ru>  Thu, 11 Jun 2015 17:48:09 +0300

mastermind (2.25.8) precise; urgency=low

  * Logging added

 -- Andrey Vasilenkov <indigo@yandex-team.ru>  Thu, 11 Jun 2015 17:21:36 +0300

mastermind (2.25.7) precise; urgency=low

  * Misprint fixed

 -- Andrey Vasilenkov <indigo@yandex-team.ru>  Thu, 11 Jun 2015 16:43:04 +0300

mastermind (2.25.6) precise; urgency=low

  * Misprint fixed

 -- Andrey Vasilenkov <indigo@yandex-team.ru>  Thu, 11 Jun 2015 16:22:53 +0300

mastermind (2.25.5) precise; urgency=low

  * Jobs: fix for resource unfolding

 -- Andrey Vasilenkov <indigo@yandex-team.ru>  Thu, 11 Jun 2015 15:48:11 +0300

mastermind (2.25.4) precise; urgency=low

  * Minor bug fix

 -- Andrey Vasilenkov <indigo@yandex-team.ru>  Thu, 11 Jun 2015 15:32:10 +0300

mastermind (2.25.3) precise; urgency=low

  * Minor bug fix

 -- Andrey Vasilenkov <indigo@yandex-team.ru>  Thu, 11 Jun 2015 13:28:07 +0300

mastermind (2.25.2) precise; urgency=low

  * Job processing tweaks

 -- Andrey Vasilenkov <indigo@yandex-team.ru>  Thu, 11 Jun 2015 12:40:16 +0300

mastermind (2.25.1) precise; urgency=low

  * Cached keys handler should be tolerant to cocaine connection errors
  * Do not take global jobs lock on moving all groups from host
  * Planner tasks should not take jobs lock unless they are actually creating jobs

 -- Andrey Vasilenkov <indigo@yandex-team.ru>  Wed, 10 Jun 2015 17:10:47 +0300

mastermind (2.24.45) precise; urgency=low

  * Config parameter name fixed

 -- Andrey Vasilenkov <indigo@yandex-team.ru>  Wed, 10 Jun 2015 13:52:06 +0300

mastermind (2.24.44) precise; urgency=low

  * Ids file for rsync tasks

 -- Andrey Vasilenkov <indigo@yandex-team.ru>  Tue, 09 Jun 2015 17:55:04 +0300

mastermind (2.24.43) precise; urgency=low

  * Add-units settings for namespace implemented

 -- Andrey Vasilenkov <indigo@yandex-team.ru>  Fri, 05 Jun 2015 17:23:11 +0300

mastermind (2.24.42) precise; urgency=low

  * get_cached_key handler proxied to mastermind2.26-cache (no retries for now)

 -- Andrey Vasilenkov <indigo@yandex-team.ru>  Thu, 04 Jun 2015 19:58:11 +0300

mastermind (2.24.41) precise; urgency=low

  * get_cached_keys handler updated
  * Namespace statistics fixed, is_full flag added
  * Ns settings updating fixed - __service key could have been omited on update

 -- Andrey Vasilenkov <indigo@yandex-team.ru>  Wed, 03 Jun 2015 19:58:59 +0300

mastermind (2.24.40) precise; urgency=low

  * Infrastructure: empty group set for tree nodes that has no groups in child
    nodes

 -- Andrey Vasilenkov <indigo@yandex-team.ru>  Tue, 02 Jun 2015 12:49:29 +0300

mastermind (2.24.39) precise; urgency=low

  * Added mastermind2.26-cache application to cocaine runlist

 -- Andrey Vasilenkov <indigo@yandex-team.ru>  Mon, 01 Jun 2015 16:21:11 +0300

mastermind (2.24.38) precise; urgency=low

  * Top update period is set via periodic timer
  * Lock on cache distribution task

 -- Andrey Vasilenkov <indigo@yandex-team.ru>  Mon, 01 Jun 2015 15:12:04 +0300

mastermind (2.24.37) precise; urgency=low

  * Fix for existing cache key update

 -- Andrey Vasilenkov <indigo@yandex-team.ru>  Fri, 29 May 2015 16:01:53 +0300

mastermind (2.24.36) precise; urgency=low

  * Cache worker: cache groups selection refactored

 -- Andrey Vasilenkov <indigo@yandex-team.ru>  Fri, 29 May 2015 15:16:56 +0300

mastermind (2.24.35) precise; urgency=low

  * Do not account service storage_cache namespace in namespace states

 -- Andrey Vasilenkov <indigo@yandex-team.ru>  Thu, 28 May 2015 14:10:12 +0300

mastermind (2.24.34) precise; urgency=low

  * Cache group defragmentation job creation

 -- Andrey Vasilenkov <indigo@yandex-team.ru>  Tue, 26 May 2015 23:45:25 +0300

mastermind (2.24.33) precise; urgency=low

  * Fix for app start without mongo set up

 -- Andrey Vasilenkov <indigo@yandex-team.ru>  Tue, 26 May 2015 12:15:55 +0300

mastermind (2.24.32) precise; urgency=low

  * Cache clean handler added

 -- Andrey Vasilenkov <indigo@yandex-team.ru>  Mon, 25 May 2015 19:56:32 +0300

mastermind (2.24.31) precise; urgency=low

  * Group type checking should be executed after backend state checking

 -- Andrey Vasilenkov <indigo@yandex-team.ru>  Mon, 25 May 2015 13:17:54 +0300

mastermind (2.24.30) precise; urgency=low

  * Misprint fixed

 -- Andrey Vasilenkov <indigo@yandex-team.ru>  Sun, 24 May 2015 20:33:13 +0300

mastermind (2.24.29) precise; urgency=low

  * Misprints fixed and more logging added

 -- Andrey Vasilenkov <indigo@yandex-team.ru>  Fri, 22 May 2015 23:00:10 +0300

mastermind (2.24.28) precise; urgency=low

  * Some logging added

 -- Andrey Vasilenkov <indigo@yandex-team.ru>  Fri, 22 May 2015 20:43:44 +0300

mastermind (2.24.27) precise; urgency=low

  * Misprint fixed

 -- Andrey Vasilenkov <indigo@yandex-team.ru>  Fri, 22 May 2015 17:57:55 +0300

mastermind (2.24.26) precise; urgency=low

  * Misprint fixed

 -- Andrey Vasilenkov <indigo@yandex-team.ru>  Fri, 22 May 2015 17:29:05 +0300

mastermind (2.24.25) precise; urgency=low

  * Misprints fixed

 -- Andrey Vasilenkov <indigo@yandex-team.ru>  Fri, 22 May 2015 17:13:30 +0300

mastermind (2.24.24) precise; urgency=low

  * Cache cleaner implemented
  * Added static/non-static flag to log record for broken namespaces

 -- Andrey Vasilenkov <indigo@yandex-team.ru>  Fri, 22 May 2015 16:49:00 +0300

mastermind (2.24.23) precise; urgency=low

  * Fix for key updated in mongodb: couple is used as a part of primary key
  * Minor refactoring

 -- Andrey Vasilenkov <indigo@yandex-team.ru>  Thu, 21 May 2015 12:59:49 +0300

mastermind (2.24.22) precise; urgency=low

  * Fixed new keys processing

 -- Andrey Vasilenkov <indigo@yandex-team.ru>  Thu, 21 May 2015 00:00:29 +0300

mastermind (2.24.21) precise; urgency=low

  * Do not remove unpopular keys on distribution stage

 -- Andrey Vasilenkov <indigo@yandex-team.ru>  Wed, 20 May 2015 23:34:15 +0300

mastermind (2.24.20) precise; urgency=low

  * Misprint fixed

 -- Andrey Vasilenkov <indigo@yandex-team.ru>  Wed, 20 May 2015 23:07:51 +0300

mastermind (2.24.19) precise; urgency=low

  * Top stats aggregation fix: cache groups statistics are accounted properly

 -- Andrey Vasilenkov <indigo@yandex-team.ru>  Wed, 20 May 2015 16:10:22 +0300

mastermind (2.24.18) precise; urgency=low

  * Aggregate keys by (key_id, couple) pair

 -- Andrey Vasilenkov <indigo@yandex-team.ru>  Tue, 19 May 2015 16:42:11 +0300

mastermind (2.24.17) precise; urgency=low

  * Do not use cache module in the main worker

 -- Andrey Vasilenkov <indigo@yandex-team.ru>  Mon, 18 May 2015 18:52:56 +0300

mastermind (2.24.16) precise; urgency=low

  * Couple defragmentation should start only when want_defrag > 1
  * Move job tweaks: -114 processing when node backend is being disabled, STALLED status for node backend stop task is considered ok
  * Removed unnecessary locks on task retry and skip
  * Couple defrag: if dnet_client returns -114 on defrag command, consider task successfully completed

 -- Andrey Vasilenkov <indigo@yandex-team.ru>  Mon, 18 May 2015 18:32:07 +0300

mastermind (2.24.15) precise; urgency=low

  * Refactored infrastructure data usage and correspondent cache workflow

 -- Andrey Vasilenkov <indigo@yandex-team.ru>  Sun, 17 May 2015 18:18:41 +0300

mastermind (2.24.14) precise; urgency=low

  * Uncoupled group checker changed

 -- Andrey Vasilenkov <indigo@yandex-team.ru>  Fri, 15 May 2015 17:31:44 +0300

mastermind (2.24.13) precise; urgency=low

  * Good uncoupled groups selector moved to infrastructure

 -- Andrey Vasilenkov <indigo@yandex-team.ru>  Fri, 15 May 2015 16:45:05 +0300

mastermind (2.24.12) precise; urgency=low

  * Cache worker initialization fixed

 -- Andrey Vasilenkov <indigo@yandex-team.ru>  Fri, 15 May 2015 15:35:13 +0300

mastermind (2.24.11) precise; urgency=low

  * Mark group as migrating right away when job is created
  * Job mark group minor workflow updates
  * Service statuses for couples with active jobs

 -- Andrey Vasilenkov <indigo@yandex-team.ru>  Wed, 13 May 2015 18:19:10 +0300

mastermind (2.24.10) precise; urgency=low

  * Fix for increasing cache key copies number

 -- Andrey Vasilenkov <indigo@yandex-team.ru>  Mon, 27 Apr 2015 20:24:00 +0300

mastermind (2.24.9) lucid; urgency=low

  * Fallback to default cocaine logging service if mm_cache_logging service is not set up in cocaine

 -- Andrey Vasilenkov <indigo@yandex-team.ru>  Mon, 27 Apr 2015 19:49:32 +0300

mastermind (2.24.8) lucid; urgency=low

  * Do not use not marked uncoupled groups located at cache groups paths as data uncoupled groups

 -- Andrey Vasilenkov <indigo@yandex-team.ru>  Mon, 27 Apr 2015 16:23:24 +0300

mastermind (2.24.7) lucid; urgency=low

  * Removed obsolete tornado version dependency

 -- Andrey Vasilenkov <indigo@yandex-team.ru>  Wed, 22 Apr 2015 23:01:00 +0300

mastermind (2.24.6) lucid; urgency=low

  * Misprint fixed

 -- Andrey Vasilenkov <indigo@yandex-team.ru>  Wed, 22 Apr 2015 18:50:12 +0300

mastermind (2.24.5) lucid; urgency=low

  * Removed obsolete cache manager usage

 -- Andrey Vasilenkov <indigo@yandex-team.ru>  Wed, 22 Apr 2015 18:45:04 +0300

mastermind (2.24.4) lucid; urgency=low

  * Fix for make_tree script

 -- Andrey Vasilenkov <indigo@yandex-team.ru>  Wed, 22 Apr 2015 18:01:23 +0300

mastermind (2.24.3) lucid; urgency=low

  * Misprint in postinst fixed

 -- Andrey Vasilenkov <indigo@yandex-team.ru>  Wed, 22 Apr 2015 17:47:11 +0300

mastermind (2.24.2) lucid; urgency=low

  * Misprint in postinst fixed

 -- Andrey Vasilenkov <indigo@yandex-team.ru>  Wed, 22 Apr 2015 17:28:27 +0300

mastermind (2.24.1) lucid; urgency=low

  * Distributed cache manager (for gatlinggun)

 -- Andrey Vasilenkov <indigo@yandex-team.ru>  Wed, 22 Apr 2015 17:04:56 +0300

mastermind (2.23.15) lucid; urgency=low

  * Added explicit couple text status to couple status change message
  * Returned back the lost check for groups move planner

 -- Andrey Vasilenkov <indigo@yandex-team.ru>  Thu, 07 May 2015 19:13:51 +0300

mastermind (2.23.14) lucid; urgency=low

  * Misprint fixed

 -- Andrey Vasilenkov <indigo@yandex-team.ru>  Thu, 07 May 2015 17:49:04 +0300

mastermind (2.23.13) lucid; urgency=low

  * Misprint fixed

 -- Andrey Vasilenkov <indigo@yandex-team.ru>  Thu, 07 May 2015 17:12:36 +0300

mastermind (2.23.12) lucid; urgency=low

  * Misprint fixed

 -- Andrey Vasilenkov <indigo@yandex-team.ru>  Thu, 07 May 2015 15:56:33 +0300

mastermind (2.23.11) lucid; urgency=low

  * Uncoupled group should be considered broken if it has more than one backend and DHT check is enabled
  * In-service check for uncoupled group fetching

 -- Andrey Vasilenkov <indigo@yandex-team.ru>  Thu, 07 May 2015 13:07:37 +0300

mastermind (2.23.10) lucid; urgency=low

  * Fix for restore group job creation when history record is unavailable

 -- Andrey Vasilenkov <indigo@yandex-team.ru>  Wed, 06 May 2015 20:14:19 +0300

mastermind (2.23.9) lucid; urgency=low

  * If no backends are found in history, planner restores group according to namespace distribution (same as for move group)

 -- Andrey Vasilenkov <indigo@yandex-team.ru>  Wed, 06 May 2015 19:39:27 +0300

mastermind (2.23.8) lucid; urgency=low

  * Move planner should use default uncoupled groups select function

 -- Andrey Vasilenkov <indigo@yandex-team.ru>  Wed, 29 Apr 2015 15:22:16 +0300

mastermind (2.23.7) lucid; urgency=low

  * Comparing source and destination DCs when planning move jobs

 -- Andrey Vasilenkov <indigo@yandex-team.ru>  Wed, 29 Apr 2015 09:29:29 +0300

mastermind (2.23.6) lucid; urgency=low

  * Misprints fixed

 -- Andrey Vasilenkov <indigo@yandex-team.ru>  Tue, 28 Apr 2015 18:17:11 +0300

mastermind (2.23.5) lucid; urgency=low

  * Busy hosts accounting fixed

 -- Andrey Vasilenkov <indigo@yandex-team.ru>  Tue, 28 Apr 2015 17:49:02 +0300

mastermind (2.23.4) lucid; urgency=low

  * Using groups merging on move jobs planning

 -- Andrey Vasilenkov <indigo@yandex-team.ru>  Tue, 28 Apr 2015 17:35:20 +0300

mastermind (2.23.3) lucid; urgency=low

  * Misprint fixed

 -- Andrey Vasilenkov <indigo@yandex-team.ru>  Mon, 20 Apr 2015 23:41:56 +0300

mastermind (2.23.2) lucid; urgency=low

  * Properly job slots checking in planner for couple defrag jobs

 -- Andrey Vasilenkov <indigo@yandex-team.ru>  Mon, 20 Apr 2015 23:25:43 +0300

mastermind (2.23.1) lucid; urgency=low

  * Config option for autoapproving defrag jobs

 -- Andrey Vasilenkov <indigo@yandex-team.ru>  Fri, 17 Apr 2015 17:39:54 +0300

mastermind (2.21.24) lucid; urgency=low

  * Misprint fixed

 -- Andrey Vasilenkov <indigo@yandex-team.ru>  Tue, 07 Apr 2015 17:05:41 +0300

mastermind (2.21.23) lucid; urgency=low

  * Planner will try to create job if there is less than max_executing_jobs running

 -- Andrey Vasilenkov <indigo@yandex-team.ru>  Mon, 06 Apr 2015 15:32:26 +0300

mastermind (2.21.22) lucid; urgency=low

  * Force update fixed

 -- Andrey Vasilenkov <indigo@yandex-team.ru>  Mon, 06 Apr 2015 14:32:10 +0300

mastermind (2.21.21) lucid; urgency=low

  * Fix for restore group job when executed on old node backend

 -- Andrey Vasilenkov <indigo@yandex-team.ru>  Mon, 30 Mar 2015 19:36:51 +0300

mastermind (2.21.20) lucid; urgency=low

  * Minor fixed

 -- Andrey Vasilenkov <indigo@yandex-team.ru>  Mon, 30 Mar 2015 19:13:53 +0300

mastermind (2.21.19) lucid; urgency=low

  * Success codes for minion are encoded as a sequence

 -- Andrey Vasilenkov <indigo@yandex-team.ru>  Mon, 30 Mar 2015 18:43:09 +0300

mastermind (2.21.18) lucid; urgency=low

  * Update metadb synchronously on executing minion cmd

 -- Andrey Vasilenkov <indigo@yandex-team.ru>  Fri, 27 Mar 2015 21:06:55 +0300

mastermind (2.21.17) lucid; urgency=low

  * Several minor fixes

 -- Andrey Vasilenkov <indigo@yandex-team.ru>  Fri, 27 Mar 2015 20:20:06 +0300

mastermind (2.21.16-1) lucid; urgency=low

  * Configurable autoapprove for recovery jobs

 -- Andrey Vasilenkov <indigo@yandex-team.ru>  Sat, 04 Apr 2015 12:33:17 +0300

mastermind (2.21.16) lucid; urgency=low

  * Do not crash if failed to resolve some infrastructure host
  * Do not crash when any of elliptics hostnames from config cannot be resolved

 -- Andrey Vasilenkov <indigo@yandex-team.ru>  Fri, 27 Mar 2015 18:01:57 +0300

mastermind (2.21.15) lucid; urgency=low

  * Fix for detaching node backend from group: based on group_id, not object of type storage.Group

 -- Andrey Vasilenkov <indigo@yandex-team.ru>  Tue, 24 Mar 2015 19:27:46 +0300

mastermind (2.21.14) lucid; urgency=low

  * Fix for detaching node backend from group: based on group_id, not object of type storage.Group

 -- Andrey Vasilenkov <indigo@yandex-team.ru>  Tue, 24 Mar 2015 19:00:33 +0300

mastermind (2.21.13) lucid; urgency=low

  * Do not fail job when elliptics request request for command status update was unsuccessful

 -- Andrey Vasilenkov <indigo@yandex-team.ru>  Tue, 24 Mar 2015 15:39:18 +0300

mastermind (2.21.12) lucid; urgency=low

  * Fix for busy uncoupled list groups fetching

 -- Andrey Vasilenkov <indigo@yandex-team.ru>  Tue, 24 Mar 2015 13:13:21 +0300

mastermind (2.21.11) lucid; urgency=low

  * Version bump for release-2.20 hotfix

 -- Andrey Vasilenkov <indigo@yandex-team.ru>  Mon, 23 Mar 2015 14:39:59 +0300

mastermind (2.21.10) lucid; urgency=low

  * Do not stop job execution when mark/unmark groups failed

 -- Andrey Vasilenkov <indigo@yandex-team.ru>  Fri, 20 Mar 2015 19:17:47 +0300

mastermind (2.21.9) lucid; urgency=low

  * Jobs processor uses periodic timer
  * Periodic timer implementation for timed queue

 -- Andrey Vasilenkov <indigo@yandex-team.ru>  Fri, 20 Mar 2015 16:52:58 +0300

mastermind (2.21.8) lucid; urgency=low

  * If job fails exception is saved to error messages list of job
  * Jobs index cleaning script
  * Removed jobs data from metadb's secondary indexes
  * Renamed mastermind util 'couple list-namespaces' handle to 'ns list'
  * Configurable minion request timeout

 -- Andrey Vasilenkov <indigo@yandex-team.ru>  Thu, 19 Mar 2015 16:42:05 +0300

mastermind (2.21.7) lucid; urgency=low

  * Resetting attempts counter on task manual retry

 -- Andrey Vasilenkov <indigo@yandex-team.ru>  Tue, 17 Mar 2015 17:11:18 +0300

mastermind (2.21.6) lucid; urgency=low

  * Misprint

 -- Andrey Vasilenkov <indigo@yandex-team.ru>  Tue, 17 Mar 2015 16:54:52 +0300

mastermind (2.21.5) lucid; urgency=low

  * Misprint

 -- Andrey Vasilenkov <indigo@yandex-team.ru>  Tue, 17 Mar 2015 16:45:53 +0300

mastermind (2.21.4) lucid; urgency=low

  * Fix for planner recovery job creation (a batch of applicable couple is empty)

 -- Andrey Vasilenkov <indigo@yandex-team.ru>  Tue, 17 Mar 2015 15:51:18 +0300

mastermind (2.21.3) lucid; urgency=low

  * tornado < 4.1 does not support raise_error option, fallback to async request with error checking

 -- Andrey Vasilenkov <indigo@yandex-team.ru>  Tue, 17 Mar 2015 15:07:02 +0300

mastermind (2.21.2) lucid; urgency=low

  * Fix for jobs rendering

 -- Andrey Vasilenkov <indigo@yandex-team.ru>  Mon, 16 Mar 2015 19:43:50 +0300

mastermind (2.21.1) lucid; urgency=low

  * Minion requests retry on http errors

 -- Andrey Vasilenkov <indigo@yandex-team.ru>  Mon, 16 Mar 2015 19:33:46 +0300

mastermind (2.20.6) lucid; urgency=low

  * Move job: fix for unmarking group that is down at the moment

 -- Andrey Vasilenkov <indigo@yandex-team.ru>  Mon, 23 Mar 2015 13:24:25 +0300

mastermind (2.20.5) lucid; urgency=low

  * Node backend statistics time is extracted from elliptics async result
  * Couple defragmentation by partitions

 -- Andrey Vasilenkov <indigo@yandex-team.ru>  Tue, 17 Mar 2015 20:01:35 +0300

mastermind (2.20.4) lucid; urgency=low

  * Jobs handler: move all groups from host
  * Moved src backend status check to move job start phase instead of creation phase

 -- Andrey Vasilenkov <indigo@yandex-team.ru>  Fri, 13 Mar 2015 20:41:18 +0300

mastermind (2.20.3) lucid; urgency=low

  * Fix for search-by-path using ipv6 ip addrs

 -- Andrey Vasilenkov <indigo@yandex-team.ru>  Wed, 11 Mar 2015 20:11:59 +0300

mastermind (2.20.2) lucid; urgency=low

  * Group history unified

 -- Andrey Vasilenkov <indigo@yandex-team.ru>  Wed, 11 Mar 2015 19:39:12 +0300

mastermind (2.20.1) lucid; urgency=low

  * Restore job: make src backend readonly if possible to prevent blob truncation

 -- Andrey Vasilenkov <indigo@yandex-team.ru>  Wed, 11 Mar 2015 17:06:15 +0300

mastermind (2.19.6) lucid; urgency=low

  * Fix for removing node backend from group

 -- Andrey Vasilenkov <indigo@yandex-team.ru>  Fri, 13 Mar 2015 12:35:54 +0300

mastermind (2.19.5) lucid; urgency=low

  * Manual locker commited

 -- Andrey Vasilenkov <indigo@yandex-team.ru>  Thu, 12 Mar 2015 15:49:31 +0300

mastermind (2.19.4) lucid; urgency=low

  * Fix for node history backend unlink

 -- Andrey Vasilenkov <indigo@yandex-team.ru>  Thu, 12 Mar 2015 14:55:52 +0300

mastermind (2.19.3) lucid; urgency=low

  * Recovery planner accounts locked couples

 -- Andrey Vasilenkov <indigo@yandex-team.ru>  Wed, 11 Mar 2015 15:30:51 +0300

mastermind (2.19.2) lucid; urgency=low

  * Planner does not operate without mongo db setup

 -- Andrey Vasilenkov <indigo@yandex-team.ru>  Thu, 05 Mar 2015 20:14:26 +0300

mastermind (2.19.1) lucid; urgency=low

  * Recover dc queue is replaced by dynamic weighting of couples using last recovery timestamp and keys difference
  * Couples can be indexed by unicode str
  * Workaround for hosts that cannot be resolved
  * Do not compare couple groups' metadata version numbers
  * Added namespace settings custom expiration time feature

 -- Andrey Vasilenkov <indigo@yandex-team.ru>  Thu, 05 Mar 2015 19:15:45 +0300

mastermind (2.18.15) lucid; urgency=low

  * Logging for move group planner improved
  * Refactored job accounting: now it should properly account destination hdds of existing jobs
  * Fix for lock release on error during groups' marking

 -- Andrey Vasilenkov <indigo@yandex-team.ru>  Wed, 11 Mar 2015 14:45:53 +0300

mastermind (2.18.14) lucid; urgency=low

  * Logging requests and test handler for ns_current_state logging

 -- Andrey Vasilenkov <indigo@yandex-team.ru>  Tue, 10 Mar 2015 12:53:16 +0300

mastermind (2.18.13) lucid; urgency=low

  * Effective space statistics fix

 -- Andrey Vasilenkov <indigo@yandex-team.ru>  Wed, 04 Mar 2015 14:49:07 +0300

mastermind (2.18.12) lucid; urgency=low

  * Fix for total effective_free_space count

 -- Andrey Vasilenkov <indigo@yandex-team.ru>  Tue, 03 Mar 2015 20:51:44 +0300

mastermind (2.18.11) lucid; urgency=low

  * Ensure path before checking locked hosts
  * Planner job creation fixed

 -- Andrey Vasilenkov <indigo@yandex-team.ru>  Tue, 03 Mar 2015 20:05:17 +0300

mastermind (2.18.10) lucid; urgency=low

  * Fix for group move handler --force option

 -- Andrey Vasilenkov <indigo@yandex-team.ru>  Mon, 02 Mar 2015 12:40:49 +0300

mastermind (2.18.9) lucid; urgency=low

  * Misprint fixed

 -- Andrey Vasilenkov <indigo@yandex-team.ru>  Fri, 27 Feb 2015 20:43:37 +0300

mastermind (2.18.8) lucid; urgency=low

  * Fix for mongo queries

 -- Andrey Vasilenkov <indigo@yandex-team.ru>  Fri, 27 Feb 2015 20:29:15 +0300

mastermind (2.18.7) lucid; urgency=low

  * Downtimes for both src_host and dst_host during rsync task execution
  * Use hostname in net downtimes
  * Rsync node task is now used for move job instead of common MinionCmdTask

 -- Andrey Vasilenkov <indigo@yandex-team.ru>  Fri, 27 Feb 2015 19:39:16 +0300

mastermind (2.18.6) lucid; urgency=low

  * IPv6 for tornado clients turned on

 -- Andrey Vasilenkov <indigo@yandex-team.ru>  Fri, 27 Feb 2015 16:18:09 +0300

mastermind (2.18.5) lucid; urgency=low

  * Implementation of net monitoring usage during rsync tasks executing

 -- Andrey Vasilenkov <indigo@yandex-team.ru>  Fri, 27 Feb 2015 15:05:11 +0300

mastermind (2.18.4) lucid; urgency=low

  * Fake sync manager get_children_locks implemented

 -- Andrey Vasilenkov <indigo@yandex-team.ru>  Wed, 25 Feb 2015 17:40:38 +0300

mastermind (2.18.3) lucid; urgency=low

  * Minor job processing refactoring fixes

 -- Andrey Vasilenkov <indigo@yandex-team.ru>  Tue, 24 Feb 2015 16:47:07 +0300

mastermind (2.18.2) lucid; urgency=low

  * Effective free space statistics calculation fixed
  * Minor job processor refactoring

 -- Andrey Vasilenkov <indigo@yandex-team.ru>  Fri, 20 Feb 2015 18:23:06 +0300

mastermind (2.18.1) lucid; urgency=low

  * Host lock implemented, prevents active operations on selected host

 -- Andrey Vasilenkov <indigo@yandex-team.ru>  Wed, 18 Feb 2015 17:28:31 +0300

mastermind (2.17.13) lucid; urgency=low

  * Logging

 -- Andrey Vasilenkov <indigo@yandex-team.ru>  Mon, 16 Feb 2015 18:39:50 +0300

mastermind (2.17.12) lucid; urgency=low

  * Fix for check-for-update settings checking

 -- Andrey Vasilenkov <indigo@yandex-team.ru>  Mon, 16 Feb 2015 17:37:23 +0300

mastermind (2.17.11) lucid; urgency=low

  * Logging

 -- Andrey Vasilenkov <indigo@yandex-team.ru>  Mon, 16 Feb 2015 17:23:52 +0300

mastermind (2.17.10) lucid; urgency=low

  * Mongo db is made optional (job processor and planner are disabled)

 -- Andrey Vasilenkov <indigo@yandex-team.ru>  Fri, 13 Feb 2015 18:59:33 +0300

mastermind (2.17.9) lucid; urgency=low

  * Return error code 1 if failed to create couple
  * Mongo db is made optional (job processor and planner are disabled)

 -- Andrey Vasilenkov <indigo@yandex-team.ru>  Fri, 13 Feb 2015 16:00:56 +0300

mastermind (2.17.8) lucid; urgency=low

  * Update groups status befire applying jobs

 -- Andrey Vasilenkov <indigo@yandex-team.ru>  Thu, 12 Feb 2015 18:23:58 +0300

mastermind (2.17.7) lucid; urgency=low

  * Fix for determing group space requirements on restore

 -- Andrey Vasilenkov <indigo@yandex-team.ru>  Tue, 10 Feb 2015 22:02:10 +0300

mastermind (2.17.6) lucid; urgency=low

  * Fix for determing group space requirements on restore

 -- Andrey Vasilenkov <indigo@yandex-team.ru>  Tue, 10 Feb 2015 21:50:42 +0300

mastermind (2.17.5) lucid; urgency=low

  * Fix for determing group space requirements on restore

 -- Andrey Vasilenkov <indigo@yandex-team.ru>  Tue, 10 Feb 2015 21:37:28 +0300

mastermind (2.17.4) lucid; urgency=low

  * Fix for restore candidates selection

 -- Andrey Vasilenkov <indigo@yandex-team.ru>  Tue, 10 Feb 2015 21:22:19 +0300

mastermind (2.17.3) lucid; urgency=low

  * Fix for couple status update on unlinking node backend from group

 -- Andrey Vasilenkov <indigo@yandex-team.ru>  Tue, 10 Feb 2015 18:46:56 +0300

mastermind (2.17.2) lucid; urgency=low

  * Fix for zookeeper lock release
  * Fix for updating couple status when all the groups did not respond during checking

 -- Andrey Vasilenkov <indigo@yandex-team.ru>  Mon, 09 Feb 2015 12:46:04 +0300

mastermind (2.17.1) lucid; urgency=low

  * Check-for-update option for namespace setup
  * Storage total keys diff handler
  * Reconnect timeout for mastermind-util is decreased to 3 sec
  * cocaine-runtime dependency added

 -- Andrey Vasilenkov <indigo@yandex-team.ru>  Fri, 06 Feb 2015 18:00:27 +0300

mastermind (2.16.10) lucid; urgency=low

  * Fix for rsync group node backend checking

 -- Andrey Vasilenkov <indigo@yandex-team.ru>  Fri, 06 Feb 2015 17:41:47 +0300

mastermind (2.16.9) lucid; urgency=low

  * Removed constraints on node backend status during restore group job

 -- Andrey Vasilenkov <indigo@yandex-team.ru>  Thu, 05 Feb 2015 20:17:43 +0300

mastermind (2.16.8) lucid; urgency=low

  * Restore group job can now accept source group as a parameter

 -- Andrey Vasilenkov <indigo@yandex-team.ru>  Thu, 05 Feb 2015 19:10:06 +0300

mastermind (2.16.7) lucid; urgency=low

  * Removed obsolete checking if tasks where successfully fetched from minions

 -- Andrey Vasilenkov <indigo@yandex-team.ru>  Thu, 05 Feb 2015 15:07:56 +0300

mastermind (2.16.6) lucid; urgency=low

  * Fix for job accounting of groups with broken namespace settings

 -- Andrey Vasilenkov <indigo@yandex-team.ru>  Thu, 05 Feb 2015 12:35:26 +0300

mastermind (2.16.5) lucid; urgency=low

  * Couples taking part in new and executing jobs are taken in account when creating new move job
  * Group move --lucky option to automatically select uncoupled group to move source group to

 -- Andrey Vasilenkov <indigo@yandex-team.ru>  Wed, 04 Feb 2015 16:09:30 +0300

mastermind (2.16.4) lucid; urgency=low

  * Detecting stat file error from monitor stats

 -- Andrey Vasilenkov <indigo@yandex-team.ru>  Mon, 02 Feb 2015 12:41:27 +0300

mastermind (2.16.3) lucid; urgency=low

  * Group move has 'force' parameter, which will try to cancel unimportant jobs

 -- Andrey Vasilenkov <indigo@yandex-team.ru>  Thu, 29 Jan 2015 18:13:03 +0300

mastermind (2.16.2) lucid; urgency=low

  * More informative error message when trying to restore uncoupled group
  * Script for moving jobs from elliptics to mongodb
  * Removed obsolete syslog-ng restart command from postinst
  * Fix for logging elliptics request nano-seconds

 -- Andrey Vasilenkov <indigo@yandex-team.ru>  Tue, 27 Jan 2015 19:33:03 +0300

mastermind (2.16.1) lucid; urgency=low

  * Optional unimportant jobs cancellation on creating restore job

 -- Andrey Vasilenkov <indigo@yandex-team.ru>  Mon, 26 Jan 2015 18:48:18 +0300

mastermind (2.15.34) lucid; urgency=low

  * Read preferences for mongo forced to PRIMARY_PREFFERED

 -- Andrey Vasilenkov <indigo@yandex-team.ru>  Mon, 26 Jan 2015 14:38:02 +0300

mastermind (2.15.33) lucid; urgency=low

  * Read preferences for mongo forced to PRIMARY_PREFFERED

 -- Andrey Vasilenkov <indigo@yandex-team.ru>  Mon, 26 Jan 2015 14:16:57 +0300

mastermind (2.15.32) lucid; urgency=low

  * Misprint fixed

 -- Andrey Vasilenkov <indigo@yandex-team.ru>  Fri, 23 Jan 2015 16:49:10 +0300

mastermind (2.15.31) lucid; urgency=low

  * Fix for marking jobs fetched from db as non-dirty

 -- Andrey Vasilenkov <indigo@yandex-team.ru>  Fri, 23 Jan 2015 13:34:35 +0300

mastermind (2.15.30) lucid; urgency=low

  * Fixed bug with jobs creation

 -- Andrey Vasilenkov <indigo@yandex-team.ru>  Fri, 23 Jan 2015 13:11:49 +0300

mastermind (2.15.29) lucid; urgency=low

  * Misprint fixed

 -- Andrey Vasilenkov <indigo@yandex-team.ru>  Thu, 22 Jan 2015 22:23:46 +0300

mastermind (2.15.28) lucid; urgency=low

  * Forced jobs ts convertion to int

 -- Andrey Vasilenkov <indigo@yandex-team.ru>  Thu, 22 Jan 2015 21:33:56 +0300

mastermind (2.15.27) lucid; urgency=low

  * Dependencies updated

 -- Andrey Vasilenkov <indigo@yandex-team.ru>  Thu, 22 Jan 2015 19:56:03 +0300

mastermind (2.15.26) lucid; urgency=low

  * Misprint fixed

 -- Andrey Vasilenkov <indigo@yandex-team.ru>  Thu, 22 Jan 2015 19:39:47 +0300

mastermind (2.15.25) lucid; urgency=low

  * Mongo working draft for testing

 -- Andrey Vasilenkov <indigo@yandex-team.ru>  Thu, 22 Jan 2015 17:09:56 +0300

mastermind (2.15.24) lucid; urgency=low

  * Fix for minions command execution

 -- Andrey Vasilenkov <indigo@yandex-team.ru>  Wed, 21 Jan 2015 16:53:22 +0300

mastermind (2.15.23) lucid; urgency=low

  * Misprint fixed

 -- Andrey Vasilenkov <indigo@yandex-team.ru>  Wed, 21 Jan 2015 13:37:07 +0300

mastermind (2.15.22) lucid; urgency=low

  * Fix for minion cmd command execution

 -- Andrey Vasilenkov <indigo@yandex-team.ru>  Wed, 21 Jan 2015 13:10:30 +0300

mastermind (2.15.21) lucid; urgency=low

  * General concurrent handler implemented, wraps all API handlers
  * Misprint fixes

 -- Andrey Vasilenkov <indigo@yandex-team.ru>  Mon, 19 Jan 2015 15:01:06 +0300

mastermind (2.15.20) lucid; urgency=low

  * Changed dependencies (cocaine-tools << 0.12, cocaine-framework-python << 0.12)

 -- Andrey Vasilenkov <indigo@yandex-team.ru>  Fri, 16 Jan 2015 14:17:35 +0300

mastermind (2.15.19) lucid; urgency=low

  * Changed dependencies (python-tornado << 4)

 -- Andrey Vasilenkov <indigo@yandex-team.ru>  Fri, 16 Jan 2015 14:04:29 +0300

mastermind (2.15.18) lucid; urgency=low

  * Fix for manual handlers for defrag and recover-dc jobs creation
  * Fix for cocaine worker timeouts on job creation
  * Refactored minion states update process

 -- Andrey Vasilenkov <indigo@yandex-team.ru>  Wed, 14 Jan 2015 16:44:18 +0300

mastermind (2.15.17) lucid; urgency=low

  * Increased cocaine worker pool-limit to 7

 -- Andrey Vasilenkov <indigo@yandex-team.ru>  Tue, 13 Jan 2015 20:43:40 +0300

mastermind (2.15.16) lucid; urgency=low

  * Increased worker heartbeat timeout to 240s

 -- Andrey Vasilenkov <indigo@yandex-team.ru>  Tue, 13 Jan 2015 18:27:19 +0300

mastermind (2.15.15) lucid; urgency=low

  * Temporary decreased jobs prefetch time span

 -- Andrey Vasilenkov <indigo@yandex-team.ru>  Tue, 13 Jan 2015 14:55:54 +0300

mastermind (2.15.14) lucid; urgency=low

  * Minor logging cleaning

 -- Andrey Vasilenkov <indigo@yandex-team.ru>  Tue, 13 Jan 2015 12:53:16 +0300

mastermind (2.15.13) lucid; urgency=low

  * Decreased cocaine pool-limit to 3

 -- Andrey Vasilenkov <indigo@yandex-team.ru>  Mon, 12 Jan 2015 20:34:19 +0300

mastermind (2.15.12) lucid; urgency=low

  * Job processing can be started as soon as minions states has been fetched from all hosts with executing minion tasks according to job processor data
  * Fix for invalid checking of minions history records

 -- Andrey Vasilenkov <indigo@yandex-team.ru>  Mon, 12 Jan 2015 20:07:54 +0300

mastermind (2.15.11) lucid; urgency=low

  * Start task threads after cocaine worker has been initialized

 -- Andrey Vasilenkov <indigo@yandex-team.ru>  Fri, 09 Jan 2015 19:18:53 +0300

mastermind (2.15.10) lucid; urgency=low

  * Infrastructure procedures logging improved

 -- Andrey Vasilenkov <indigo@yandex-team.ru>  Fri, 09 Jan 2015 18:26:10 +0300

mastermind (2.15.9) lucid; urgency=low

  * Startup timeout temporarily increased
  * Excessive logging removed

 -- Andrey Vasilenkov <indigo@yandex-team.ru>  Fri, 02 Jan 2015 02:44:08 +0300

mastermind (2.15.8) lucid; urgency=low

  * Added handler execution time to logs

 -- Andrey Vasilenkov <indigo@yandex-team.ru>  Wed, 24 Dec 2014 15:48:54 +0300

mastermind (2.15.7) lucid; urgency=low

  * Fix for recovery jobs queue fill

 -- Andrey Vasilenkov <indigo@yandex-team.ru>  Tue, 23 Dec 2014 16:05:36 +0300

mastermind (2.15.6) lucid; urgency=low

  * Fix for indexes batch reader

 -- Andrey Vasilenkov <indigo@yandex-team.ru>  Tue, 23 Dec 2014 14:28:14 +0300

mastermind (2.15.5) lucid; urgency=low

  * Misprint fixed

 -- Andrey Vasilenkov <indigo@yandex-team.ru>  Mon, 22 Dec 2014 18:49:02 +0300

mastermind (2.15.4) lucid; urgency=low

  * Misprint fixed

 -- Andrey Vasilenkov <indigo@yandex-team.ru>  Mon, 22 Dec 2014 18:47:00 +0300

mastermind (2.15.3) lucid; urgency=low

  * Fix for recovery jobs refactoring

 -- Andrey Vasilenkov <indigo@yandex-team.ru>  Mon, 22 Dec 2014 18:39:23 +0300

mastermind (2.15.2) lucid; urgency=low

  * Recover dc planner refactored a little bit
  * Do not take jobs global lock on job cancelling

 -- Andrey Vasilenkov <indigo@yandex-team.ru>  Mon, 22 Dec 2014 17:47:55 +0300

mastermind (2.15.1) lucid; urgency=low

  * Added optional flag for considering namespace broken when its' groups has unequal total space

 -- Andrey Vasilenkov <indigo@yandex-team.ru>  Fri, 19 Dec 2014 14:31:33 +0300

mastermind (2.14.17) lucid; urgency=low

  * Logging for tagged records

 -- Andrey Vasilenkov <indigo@yandex-team.ru>  Thu, 18 Dec 2014 19:47:14 +0300

mastermind (2.14.16) lucid; urgency=low

  * Job handler for getting jobs by job ids

 -- Andrey Vasilenkov <indigo@yandex-team.ru>  Thu, 18 Dec 2014 15:22:30 +0300

mastermind (2.14.15) lucid; urgency=low

  * Use max executing recover dc jobs limit in planner

 -- Andrey Vasilenkov <indigo@yandex-team.ru>  Mon, 15 Dec 2014 19:57:10 +0300

mastermind (2.14.14) lucid; urgency=low

  * Recover dc: limited job creation

 -- Andrey Vasilenkov <indigo@yandex-team.ru>  Mon, 15 Dec 2014 19:44:06 +0300

mastermind (2.14.13) lucid; urgency=low

  * No approving for recovery jobs

 -- Andrey Vasilenkov <indigo@yandex-team.ru>  Mon, 15 Dec 2014 19:22:40 +0300

mastermind (2.14.12) lucid; urgency=low

  * Do not take global jobs lock on jobs' approving

 -- Andrey Vasilenkov <indigo@yandex-team.ru>  Mon, 15 Dec 2014 18:45:43 +0300

mastermind (2.14.11) lucid; urgency=low

  * Minor misprint

 -- Andrey Vasilenkov <indigo@yandex-team.ru>  Sat, 13 Dec 2014 20:20:52 +0300

mastermind (2.14.10) lucid; urgency=low

  * Minor misprint

 -- Andrey Vasilenkov <indigo@yandex-team.ru>  Fri, 12 Dec 2014 19:22:17 +0300

mastermind (2.14.9) lucid; urgency=low

  * Checking move jobs for dc sharing prevention before starting

 -- Andrey Vasilenkov <indigo@yandex-team.ru>  Fri, 12 Dec 2014 19:09:16 +0300

mastermind (2.14.8) lucid; urgency=low

  * Misprint fixed

 -- Andrey Vasilenkov <indigo@yandex-team.ru>  Thu, 11 Dec 2014 18:42:25 +0300

mastermind (2.14.7) lucid; urgency=low

  * Misprint fixed

 -- Andrey Vasilenkov <indigo@yandex-team.ru>  Thu, 11 Dec 2014 18:33:41 +0300

mastermind (2.14.6) lucid; urgency=low

  * Cluster lock and couple data updating before deleting namespace

 -- Andrey Vasilenkov <indigo@yandex-team.ru>  Thu, 11 Dec 2014 18:29:02 +0300

mastermind (2.14.5) lucid; urgency=low

  * Namespace settings service flags and options implemented

 -- Andrey Vasilenkov <indigo@yandex-team.ru>  Thu, 11 Dec 2014 17:36:02 +0300

mastermind (2.14.4) lucid; urgency=low

  * Read-only backends support and new move job workflow with making source group read-only instead of disabling

 -- Andrey Vasilenkov <indigo@yandex-team.ru>  Thu, 11 Dec 2014 15:08:43 +0300

mastermind (2.14.3) lucid; urgency=low

  * Checking busy uncoupled groups before selecting uncouple group for group restoring

 -- Andrey Vasilenkov <indigo@yandex-team.ru>  Mon, 08 Dec 2014 19:46:01 +0300

mastermind (2.14.2) lucid; urgency=low

  * Optional parameter for search-by-path for search only within the last history record

 -- Andrey Vasilenkov <indigo@yandex-team.ru>  Mon, 08 Dec 2014 18:03:20 +0300

mastermind (2.14.1) lucid; urgency=low

  * Support for search-by-path * syntax

 -- Andrey Vasilenkov <indigo@yandex-team.ru>  Mon, 08 Dec 2014 16:56:51 +0300

mastermind (2.13.5) lucid; urgency=low

  * Recover job: do not perform defrag tasks before actual recovery starts
  * Added -M and -L options to recover dc task

 -- Andrey Vasilenkov <indigo@yandex-team.ru>  Wed, 10 Dec 2014 14:56:25 +0300

mastermind (2.13.4) lucid; urgency=low

  * Fix for statistics updating

 -- Andrey Vasilenkov <indigo@yandex-team.ru>  Tue, 09 Dec 2014 17:06:09 +0300

mastermind (2.13.3) lucid; urgency=low

  * Restore group job can now select appropriate uncouple group and merge several into one if necessary

 -- Andrey Vasilenkov <indigo@yandex-team.ru>  Fri, 05 Dec 2014 16:55:10 +0300

mastermind (2.13.2) lucid; urgency=low

  * Updating namespace settings when building couples
  * Convert couple meta script updated

 -- Andrey Vasilenkov <indigo@yandex-team.ru>  Tue, 02 Dec 2014 16:14:20 +0300

mastermind (2.13.1) lucid; urgency=low

  * Moved 'frozen' setting from couple meta key to group meta key

 -- Andrey Vasilenkov <indigo@yandex-team.ru>  Mon, 01 Dec 2014 19:49:32 +0300

mastermind (2.12.2) lucid; urgency=low

  * Fix for couple build handler timeout

 -- Andrey Vasilenkov <indigo@yandex-team.ru>  Fri, 28 Nov 2014 19:11:13 +0300

mastermind (2.12.1) lucid; urgency=low

  * Group restore job implemented
  * Cmd restore deprecated
  * Optimized statistics updating

 -- Andrey Vasilenkov <indigo@yandex-team.ru>  Fri, 28 Nov 2014 16:11:45 +0300

mastermind (2.11.4) lucid; urgency=low

  * Temporary increased mastermind startup time to 120 sec

 -- Andrey Vasilenkov <indigo@yandex-team.ru>  Thu, 27 Nov 2014 16:25:53 +0300

mastermind (2.11.3) lucid; urgency=low

  * Fix for couple build mastermind utils

 -- Andrey Vasilenkov <indigo@yandex-team.ru>  Fri, 21 Nov 2014 19:09:02 +0300

mastermind (2.11.2) lucid; urgency=low

  * Fix for default locking sync manager

 -- Andrey Vasilenkov <indigo@yandex-team.ru>  Fri, 21 Nov 2014 18:47:46 +0300

mastermind (2.11.1) lucid; urgency=low

  * New couple builder

 -- Andrey Vasilenkov <indigo@yandex-team.ru>  Fri, 21 Nov 2014 16:55:14 +0300

mastermind (2.10.2) lucid; urgency=low

  * Do not use integer size for weights dictionary for json-compatibility

 -- Andrey Vasilenkov <indigo@yandex-team.ru>  Thu, 13 Nov 2014 19:08:42 +0300

mastermind (2.10.1) lucid; urgency=low

  * Ns setup: removed signature port option
  * Additional verbose couple status
  * Config option for forbidding namespaces without settings - couples of such namespaces will be considered BROKEN
  * get_namespaces_states handle that combines all namespace state as one dict
  * Ns setup: removed storage-location option
  * Fix for uniform auth-keys format

 -- Andrey Vasilenkov <indigo@yandex-team.ru>  Mon, 10 Nov 2014 19:08:16 +0300

mastermind (2.9.92) lucid; urgency=low

  * Temporary removed additional node stale checking in balancer itself

 -- Andrey Vasilenkov <indigo@yandex-team.ru>  Thu, 13 Nov 2014 00:28:04 +0300

mastermind (2.9.91) lucid; urgency=low

  * Statistics stale status is checked only when statistics is updated
  * get_namespaces_states handle that combines all namespace state as one dict
  * Ns setup: removed storage-location option
  * Fix for uniform auth-keys format
  * Ns setup: storage-location is a boolean flag now

 -- Andrey Vasilenkov <indigo@yandex-team.ru>  Wed, 12 Nov 2014 20:04:23 +0300

mastermind (2.9.90) lucid; urgency=low

  * Job status handle

 -- Andrey Vasilenkov <indigo@yandex-team.ru>  Fri, 07 Nov 2014 18:36:41 +0300

mastermind (2.9.89) lucid; urgency=low

  * Distinct BROKEN status for couples and groups that have forbidden configuration
  * Config flags for forbidding dht and dc sharing among groups
  * Dependencies updated

 -- Andrey Vasilenkov <indigo@yandex-team.ru>  Thu, 06 Nov 2014 18:04:45 +0300

mastermind (2.9.88) lucid; urgency=low

  * Cmd restore: reconfiguring elliptics before starting node backend

 -- Andrey Vasilenkov <indigo@yandex-team.ru>  Wed, 05 Nov 2014 17:05:35 +0300

mastermind (2.9.87) lucid; urgency=low

  * Cluster global lock and update before changing its state (couple build and couple break)

 -- Andrey Vasilenkov <indigo@yandex-team.ru>  Tue, 04 Nov 2014 20:15:41 +0300

mastermind (2.9.86) lucid; urgency=low

  * Namespace settings using tagged indexes

 -- Andrey Vasilenkov <indigo@yandex-team.ru>  Sat, 01 Nov 2014 15:28:56 +0300

mastermind (2.9.85) lucid; urgency=low

  * Fixed broken couples status update in case of coupled groups having different namespaces
  * Configurable node backend stat stale timeout

 -- Andrey Vasilenkov <indigo@yandex-team.ru>  Fri, 31 Oct 2014 16:15:48 +0300

mastermind (2.9.84) lucid; urgency=low

  * Fix for free effective space info handle

 -- Andrey Vasilenkov <indigo@yandex-team.ru>  Wed, 29 Oct 2014 19:28:39 +0300

mastermind (2.9.83) lucid; urgency=low

  * Fix for namespace-aware handlers that can fail because of the broken couples
  * Cocaine framework dependencies

 -- Andrey Vasilenkov <indigo@yandex-team.ru>  Wed, 29 Oct 2014 18:51:52 +0300

mastermind (2.9.82) lucid; urgency=low

  * Mastermind util reconnects automatically on DisconnectionError of cocaine Service
  * Minions status fetching configurable timeout
  * Workaround for minions state update
  * Indexes uses batched read latest requests insted of a bulk read

 -- Andrey Vasilenkov <indigo@yandex-team.ru>  Wed, 29 Oct 2014 17:41:05 +0300

mastermind (2.9.81) lucid; urgency=low

  * Reserved space option for namespaces

 -- Andrey Vasilenkov <indigo@yandex-team.ru>  Tue, 28 Oct 2014 17:28:45 +0300

mastermind (2.9.80) lucid; urgency=low

  * Added alive and removed records counters

 -- Andrey Vasilenkov <indigo@yandex-team.ru>  Mon, 27 Oct 2014 18:03:18 +0300

mastermind (2.9.79) lucid; urgency=low

  * Rearranged locks acquiring

 -- Andrey Vasilenkov <indigo@yandex-team.ru>  Fri, 24 Oct 2014 16:33:44 +0400

mastermind (2.9.78) lucid; urgency=low

  * Do not share locks among different threads, this can cause unwanted sideeffects
  * Recover dc task: decreased number of threads by one to leave one group in couple available for data reads and writes

 -- Andrey Vasilenkov <indigo@yandex-team.ru>  Fri, 24 Oct 2014 15:44:26 +0400

mastermind (2.9.77) lucid; urgency=low

  * One more zero-weight couple fix

 -- Andrey Vasilenkov <indigo@yandex-team.ru>  Wed, 22 Oct 2014 15:10:53 +0400

mastermind (2.9.76) lucid; urgency=low

  * Ultimate fix for zero-weight couples

 -- Andrey Vasilenkov <indigo@yandex-team.ru>  Wed, 22 Oct 2014 14:07:49 +0400

mastermind (2.9.75) lucid; urgency=low

  * Fix for minions ready state

 -- Andrey Vasilenkov <indigo@yandex-team.ru>  Tue, 21 Oct 2014 19:02:16 +0400

mastermind (2.9.74) lucid; urgency=low

  * Misprints

 -- Andrey Vasilenkov <indigo@yandex-team.ru>  Tue, 21 Oct 2014 18:16:11 +0400

mastermind (2.9.73) lucid; urgency=low

  * Fix for blob max size stats

 -- Andrey Vasilenkov <indigo@yandex-team.ru>  Tue, 21 Oct 2014 16:12:16 +0400

mastermind (2.9.72) lucid; urgency=low

  * Do not create defrag jobs if not enough free space on any node backend
  * Max blob size as node backend statistics parameter
  * Couple defrag check timeout increased to 2 days
  * Using dstat error from elliptics monitor stat

 -- Andrey Vasilenkov <indigo@yandex-team.ru>  Tue, 21 Oct 2014 14:56:02 +0400

mastermind (2.9.71) lucid; urgency=low

  * Redirect namespace options
  * Json output for group search-by-path handle

 -- Andrey Vasilenkov <indigo@yandex-team.ru>  Mon, 20 Oct 2014 18:08:18 +0400

mastermind (2.9.70) lucid; urgency=low

  * Minions gzip turned on

 -- Andrey Vasilenkov <indigo@yandex-team.ru>  Mon, 20 Oct 2014 16:16:41 +0400

mastermind (2.9.69) lucid; urgency=low

  * Couple defrag planner uses records removed size to select couples to defrag

 -- Andrey Vasilenkov <indigo@yandex-team.ru>  Fri, 17 Oct 2014 18:51:02 +0400

mastermind (2.9.68) lucid; urgency=low

  * Couple defragmentation planner

 -- Andrey Vasilenkov <indigo@yandex-team.ru>  Fri, 17 Oct 2014 15:17:52 +0400

mastermind (2.9.67) lucid; urgency=low

   * Couple defragmentation job

 -- Andrey Vasilenkov <indigo@yandex-team.ru>  Thu, 16 Oct 2014 16:24:57 +0400

mastermind (2.9.66) lucid; urgency=low

  * Misprints

 -- Andrey Vasilenkov <indigo@yandex-team.ru>  Wed, 15 Oct 2014 19:37:55 +0400

mastermind (2.9.65) lucid; urgency=low

  * Jobs locks are performed on job creation
  * Fix for tree map generation for flowmastermind

 -- Andrey Vasilenkov <indigo@yandex-team.ru>  Wed, 15 Oct 2014 16:35:09 +0400

mastermind (2.9.64) lucid; urgency=low

  * Move jobs: check src couple status before stopping node backend
  * Fix for move jobs tasks order
  * Check for last error to prevent lock acquire errors duplication
  * Defrag tasks for recover dc jobs added

 -- Andrey Vasilenkov <indigo@yandex-team.ru>  Tue, 14 Oct 2014 16:22:36 +0400

mastermind (2.9.63) lucid; urgency=low

  * Added features to namespace settings with two options: multipart-content-length-threshold and select-couple-to-upload
  * Fix for zookeeper lock release when failed to process job

 -- Andrey Vasilenkov <indigo@yandex-team.ru>  Mon, 13 Oct 2014 18:37:41 +0400

mastermind (2.9.62) lucid; urgency=low

  * Fix for couple repair

 -- Andrey Vasilenkov <indigo@yandex-team.ru>  Sun, 12 Oct 2014 23:06:15 +0400

mastermind (2.9.61) lucid; urgency=low

  * Minions status fetch fixed

 -- Andrey Vasilenkov <indigo@yandex-team.ru>  Sun, 12 Oct 2014 14:48:02 +0400

mastermind (2.9.60) lucid; urgency=low

  * Removed minions ready percentage, 100% minion response is required

 -- Andrey Vasilenkov <indigo@yandex-team.ru>  Fri, 10 Oct 2014 13:33:18 +0400

mastermind (2.9.59) lucid; urgency=low

  * Profile name fix in mastermind deployment script
  * Fix for max group number inconsistency

 -- Andrey Vasilenkov <indigo@yandex-team.ru>  Thu, 09 Oct 2014 17:46:00 +0400

mastermind (2.9.58) lucid; urgency=low

  * Detaching node backend from uncoupled group on move job completion

 -- Andrey Vasilenkov <indigo@yandex-team.ru>  Thu, 09 Oct 2014 16:30:33 +0400

mastermind (2.9.57) lucid; urgency=low

  * Separate max executing jobs counters per job type
  * Json output fix for mastermind util

 -- Andrey Vasilenkov <indigo@yandex-team.ru>  Thu, 09 Oct 2014 15:06:32 +0400

mastermind (2.9.56) lucid; urgency=low

  * Fix for flowmastermind statistics

 -- Andrey Vasilenkov <indigo@yandex-team.ru>  Wed, 08 Oct 2014 21:01:03 +0400

mastermind (2.9.55) lucid; urgency=low

  * Fix for flowmastermind statistics

 -- Andrey Vasilenkov <indigo@yandex-team.ru>  Wed, 08 Oct 2014 20:44:54 +0400

mastermind (2.9.54) lucid; urgency=low

  * Additional checking for busy hosts

 -- Andrey Vasilenkov <indigo@yandex-team.ru>  Wed, 08 Oct 2014 19:18:04 +0400

mastermind (2.9.53) lucid; urgency=low

  * Misprint fixed

 -- Andrey Vasilenkov <indigo@yandex-team.ru>  Wed, 08 Oct 2014 18:39:51 +0400

mastermind (2.9.52) lucid; urgency=low

  * Misprint fixed

 -- Andrey Vasilenkov <indigo@yandex-team.ru>  Wed, 08 Oct 2014 18:29:59 +0400

mastermind (2.9.51) lucid; urgency=low

  * Fix for job move planning

 -- Andrey Vasilenkov <indigo@yandex-team.ru>  Wed, 08 Oct 2014 18:08:14 +0400

mastermind (2.9.50) lucid; urgency=low

  * Jobs tagging optimized

 -- Andrey Vasilenkov <indigo@yandex-team.ru>  Wed, 08 Oct 2014 17:47:41 +0400

mastermind (2.9.49) lucid; urgency=low

  * Usage of tag secondary indexes

 -- Andrey Vasilenkov <indigo@yandex-team.ru>  Tue, 07 Oct 2014 20:01:43 +0400

mastermind (2.9.48) lucid; urgency=low

  * Fix for zk lock acquirings

 -- Andrey Vasilenkov <indigo@yandex-team.ru>  Mon, 06 Oct 2014 18:54:14 +0400

mastermind (2.9.47) lucid; urgency=low

  * Fix for zk lock acquirings

 -- Andrey Vasilenkov <indigo@yandex-team.ru>  Mon, 06 Oct 2014 18:43:01 +0400

mastermind (2.9.46) lucid; urgency=low

  * Fix for zk lock acquirings

 -- Andrey Vasilenkov <indigo@yandex-team.ru>  Mon, 06 Oct 2014 18:32:22 +0400

mastermind (2.9.45) lucid; urgency=low

  * Fix for zk lock acquirings

 -- Andrey Vasilenkov <indigo@yandex-team.ru>  Mon, 06 Oct 2014 17:58:13 +0400

mastermind (2.9.44) lucid; urgency=low

  * Fix for zk lock acquirings

 -- Andrey Vasilenkov <indigo@yandex-team.ru>  Mon, 06 Oct 2014 17:44:54 +0400

mastermind (2.9.43) lucid; urgency=low

  * Minor bugs fixed

 -- Andrey Vasilenkov <indigo@yandex-team.ru>  Thu, 02 Oct 2014 08:59:09 +0400

mastermind (2.9.42) lucid; urgency=low

  * Remove path and migrate dst dir for move jobs

 -- Andrey Vasilenkov <indigo@yandex-team.ru>  Wed, 01 Oct 2014 19:04:04 +0400

mastermind (2.9.41) lucid; urgency=low

  * Fix for namespace statistics fetching

 -- Andrey Vasilenkov <indigo@yandex-team.ru>  Wed, 01 Oct 2014 17:29:12 +0400

mastermind (2.9.40) lucid; urgency=low

  * Wait timeout for dnet_client minion commands

 -- Andrey Vasilenkov <indigo@yandex-team.ru>  Tue, 30 Sep 2014 19:57:17 +0400

mastermind (2.9.39) lucid; urgency=low

  * Use timeout for zookeeper locks

 -- Andrey Vasilenkov <indigo@yandex-team.ru>  Tue, 30 Sep 2014 14:26:28 +0400

mastermind (2.9.38) lucid; urgency=low

  * Move jobs planner: take lost space instead of moved data size into consideration

 -- Andrey Vasilenkov <indigo@yandex-team.ru>  Mon, 29 Sep 2014 15:14:44 +0400

mastermind (2.9.37) lucid; urgency=low

  * Create maximum one move job per host
  * Do not process jobs till minions status is fetched

 -- Andrey Vasilenkov <indigo@yandex-team.ru>  Fri, 26 Sep 2014 13:04:21 +0400

mastermind (2.9.36) lucid; urgency=low

  * Minor fixes

 -- Andrey Vasilenkov <indigo@yandex-team.ru>  Thu, 25 Sep 2014 14:46:47 +0400

mastermind (2.9.35) lucid; urgency=low

  * Fix for selecting src and dst datacenters for move jobs

 -- Andrey Vasilenkov <indigo@yandex-team.ru>  Thu, 25 Sep 2014 14:06:45 +0400

mastermind (2.9.34) lucid; urgency=low

  * More logging

 -- Andrey Vasilenkov <indigo@yandex-team.ru>  Thu, 25 Sep 2014 12:49:21 +0400

mastermind (2.9.33) lucid; urgency=low

  * temporary proxy fix to prevent bad response caching

 -- Andrey Vasilenkov <indigo@yandex-team.ru>  Wed, 24 Sep 2014 18:54:46 +0400

mastermind (2.9.32) lucid; urgency=low

  * New algorithm for move jobs generation
  * Minor bug fixes

 -- Andrey Vasilenkov <indigo@yandex-team.ru>  Wed, 24 Sep 2014 17:51:09 +0400

mastermind (2.9.31) lucid; urgency=low

  * create_group_ids uses new service name

 -- Andrey Vasilenkov <indigo@yandex-team.ru>  Wed, 24 Sep 2014 14:28:17 +0400

mastermind (2.9.30) lucid; urgency=low

  * cmd restore should now work with old history records

 -- Andrey Vasilenkov <indigo@yandex-team.ru>  Wed, 24 Sep 2014 12:11:26 +0400

mastermind (2.9.29) lucid; urgency=low

  * Fix for zookeeper lock ensuring path

 -- Andrey Vasilenkov <indigo@yandex-team.ru>  Tue, 23 Sep 2014 13:53:35 +0400

mastermind (2.9.28) lucid; urgency=low

  * Failover in case of bad monitor_stat for node and/or node_backend

 -- Andrey Vasilenkov <indigo@yandex-team.ru>  Mon, 22 Sep 2014 15:28:25 +0400

mastermind (2.9.27) lucid; urgency=low

  * Less logs

 -- Andrey Vasilenkov <indigo@yandex-team.ru>  Thu, 18 Sep 2014 17:56:02 +0400

mastermind (2.9.26) lucid; urgency=low

  * More logs

 -- Andrey Vasilenkov <indigo@yandex-team.ru>  Thu, 18 Sep 2014 17:30:44 +0400

mastermind (2.9.25) lucid; urgency=low

  * Log fix

 -- Andrey Vasilenkov <indigo@yandex-team.ru>  Thu, 18 Sep 2014 17:18:15 +0400

mastermind (2.9.24) lucid; urgency=low

  * Logging invalid backend statistics

 -- Andrey Vasilenkov <indigo@yandex-team.ru>  Thu, 18 Sep 2014 17:05:59 +0400

mastermind (2.9.23) lucid; urgency=low

  * Search group by hostname and path

 -- Andrey Vasilenkov <indigo@yandex-team.ru>  Wed, 17 Sep 2014 21:16:14 +0400

mastermind (2.9.22) lucid; urgency=low

  * Namespace couple weights are considered valid only if there is more than min_units of writeable couples
  * Namespace settings for min-units number

 -- Andrey Vasilenkov <indigo@yandex-team.ru>  Tue, 16 Sep 2014 19:30:54 +0400

mastermind (2.9.21) lucid; urgency=low

  * Storage location option for namespace setup
  * Required parameters for couple build command: namespace and initial state

 -- Andrey Vasilenkov <indigo@yandex-team.ru>  Mon, 15 Sep 2014 15:31:32 +0400

mastermind (2.9.20) lucid; urgency=low

  * Groups key count for recovery jobs

 -- Andrey Vasilenkov <indigo@yandex-team.ru>  Fri, 12 Sep 2014 15:30:24 +0400

mastermind (2.9.19) lucid; urgency=low

  * Minor fix

 -- Andrey Vasilenkov <indigo@yandex-team.ru>  Fri, 12 Sep 2014 13:48:22 +0400

mastermind (2.9.18) lucid; urgency=low

  * Additional option of processes number for recovery job

 -- Andrey Vasilenkov <indigo@yandex-team.ru>  Fri, 12 Sep 2014 13:17:16 +0400

mastermind (2.9.17) lucid; urgency=low

  * Minor fix

 -- Andrey Vasilenkov <indigo@yandex-team.ru>  Thu, 11 Sep 2014 16:58:42 +0400

mastermind (2.9.16) lucid; urgency=low

  * Additional parameters for recovery dc

 -- Andrey Vasilenkov <indigo@yandex-team.ru>  Thu, 11 Sep 2014 16:51:51 +0400

mastermind (2.9.15) lucid; urgency=low

  * Fix for setting task start time

 -- Andrey Vasilenkov <indigo@yandex-team.ru>  Mon, 08 Sep 2014 14:50:13 +0400

mastermind (2.9.14) lucid; urgency=low

  * Use all remotes when creating recovery dc jobs

 -- Andrey Vasilenkov <indigo@yandex-team.ru>  Fri, 05 Sep 2014 18:13:46 +0400

mastermind (2.9.13) lucid; urgency=low

  * Minor fix

 -- Andrey Vasilenkov <indigo@yandex-team.ru>  Fri, 05 Sep 2014 15:43:36 +0400

mastermind (2.9.12) lucid; urgency=low

  * Implemented recover dc jobs

 -- Andrey Vasilenkov <indigo@yandex-team.ru>  Fri, 05 Sep 2014 15:31:40 +0400

mastermind (2.9.11) lucid; urgency=low

  * Compatible fetching eblob path from config

 -- Andrey Vasilenkov <indigo@yandex-team.ru>  Thu, 04 Sep 2014 12:42:34 +0400

mastermind (2.9.10) lucid; urgency=low

  * Fix for fetching the list of all namespaces when there are broken couples
  * Support of new elliptics 26 monitor stat format

 -- Andrey Vasilenkov <indigo@yandex-team.ru>  Wed, 03 Sep 2014 17:32:57 +0400

mastermind (2.9.9) lucid; urgency=low

  * Tasks fixes

 -- Andrey Vasilenkov <indigo@yandex-team.ru>  Thu, 28 Aug 2014 13:55:09 +0400

mastermind (2.9.8) lucid; urgency=low

  * Jobs fixes

 -- Andrey Vasilenkov <indigo@yandex-team.ru>  Thu, 28 Aug 2014 11:53:23 +0400

mastermind (2.9.7) lucid; urgency=low

  * Fix for jobs processor logs messages

 -- Andrey Vasilenkov <indigo@yandex-team.ru>  Tue, 26 Aug 2014 19:40:37 +0400

mastermind (2.9.6) lucid; urgency=low

  * Manual move job creation: checking uncoupled group dc
  * Fix for application name parameter for console util

 -- Andrey Vasilenkov <indigo@yandex-team.ru>  Tue, 26 Aug 2014 16:39:27 +0400

mastermind (2.9.5) lucid; urgency=low

  * Tasks parameters for minions updated to using node backends

 -- Andrey Vasilenkov <indigo@yandex-team.ru>  Mon, 25 Aug 2014 16:28:27 +0400

mastermind (2.9.4) lucid; urgency=low

  * Cache handlers turned back on
  * Using only necessary monitor stat categories

 -- Andrey Vasilenkov <indigo@yandex-team.ru>  Mon, 25 Aug 2014 11:01:18 +0400

mastermind (2.9.3) lucid; urgency=low

  * Fix for mixing old and new history records

 -- Andrey Vasilenkov <indigo@yandex-team.ru>  Fri, 22 Aug 2014 17:11:34 +0400

mastermind (2.9.2) lucid; urgency=low

  * Fix for deployment script

 -- Andrey Vasilenkov <indigo@yandex-team.ru>  Fri, 22 Aug 2014 13:43:32 +0400

mastermind (2.9.1) lucid; urgency=low

  * Optional mastermind app name for mastermind util

 -- Andrey Vasilenkov <indigo@yandex-team.ru>  Fri, 22 Aug 2014 12:37:16 +0400

mastermind (2.9.0) lucid; urgency=low

  * Support for elliptics26

 -- Andrey Vasilenkov <indigo@yandex-team.ru>  Thu, 21 Aug 2014 18:57:53 +0400

mastermind (2.8.49) lucid; urgency=low

  * Storage location option for namespace setup
  * Required parameters for couple build command: namespace and initial state

 -- Andrey Vasilenkov <indigo@yandex-team.ru>  Mon, 15 Sep 2014 15:28:50 +0400

mastermind (2.8.48) lucid; urgency=low

  * Group weights handler accepts namespace as optional parameter

 -- Andrey Vasilenkov <indigo@yandex-team.ru>  Fri, 12 Sep 2014 17:32:30 +0400

mastermind (2.8.47) lucid; urgency=low

  * Fix for minion nc http fetcher

 -- Andrey Vasilenkov <indigo@yandex-team.ru>  Wed, 10 Sep 2014 18:08:33 +0400

mastermind (2.8.46) lucid; urgency=low

  * Fix for empty couples namespace

 -- Andrey Vasilenkov <indigo@yandex-team.ru>  Tue, 09 Sep 2014 16:52:50 +0400

mastermind (2.8.45) lucid; urgency=low

  * Added optional move task for move jobs
  * Fix for applying smoother plan simultaneously from several workers
  * Handler for elliptics remote nodes list

 -- Andrey Vasilenkov <indigo@yandex-team.ru>  Wed, 20 Aug 2014 17:38:25 +0400

mastermind (2.8.44) lucid; urgency=low

  * Additional checkings for move jobs: number of keys of uncoupled group

 -- Andrey Vasilenkov <indigo@yandex-team.ru>  Thu, 14 Aug 2014 12:47:09 +0400

mastermind (2.8.43) lucid; urgency=low

  * Fix for couple build with all n groups are mandatory

 -- Andrey Vasilenkov <indigo@yandex-team.ru>  Wed, 13 Aug 2014 16:27:13 +0400

mastermind (2.8.42) lucid; urgency=low

  * Fix for couple info namespace key

 -- Andrey Vasilenkov <indigo@yandex-team.ru>  Tue, 12 Aug 2014 17:19:45 +0400

mastermind (2.8.41) lucid; urgency=low

  * Explicit family for elliptics nodes

 -- Andrey Vasilenkov <indigo@yandex-team.ru>  Tue, 12 Aug 2014 16:34:29 +0400

mastermind (2.8.40) lucid; urgency=low

  * Fix for couple broken namespace checking
  * Implemented broken jobs and dedicated node stop tasks for enhanced checking

 -- Andrey Vasilenkov <indigo@yandex-team.ru>  Tue, 12 Aug 2014 15:53:54 +0400
mastermind (2.8.39) lucid; urgency=low

  * Jobs logging changed
  * Syncing infrastructure state before updating

 -- Andrey Vasilenkov <indigo@yandex-team.ru>  Mon, 11 Aug 2014 16:25:39 +0400

mastermind (2.8.38) lucid; urgency=low

  * Creation of +N nonoverlapping couples if dcs are available

 -- Andrey Vasilenkov <indigo@yandex-team.ru>  Fri, 08 Aug 2014 19:43:38 +0400

mastermind (2.8.37) lucid; urgency=low

  * Update namespaces settings by default, overwrite is optional
  * Prefer using group with the most alive keys number for restoration
  * Creation of +N nonoverlapping couples if dcs are available
  * Independent timeout for elliptics nodes and elliptics meta nodes

 -- Andrey Vasilenkov <indigo@yandex-team.ru>  Thu, 07 Aug 2014 16:10:57 +0400

mastermind (2.8.36) lucid; urgency=low

  * Filtering groups by total space for building couples
  * All space counters of namespaces statistics as integers (bytes)
  * Additional parameter for move jobs: group file path for removal

 -- Andrey Vasilenkov <indigo@yandex-team.ru>  Tue, 05 Aug 2014 17:58:56 +0400

mastermind (2.8.35) lucid; urgency=low

  * Fix for minions commands status processing

 -- Andrey Vasilenkov <indigo@yandex-team.ru>  Mon, 04 Aug 2014 15:18:24 +0400

mastermind (2.8.34) lucid; urgency=low

  * Namespaces statistics handle
  * Creating groups move tasks is disabled by default
  * Minor fixes

 -- Andrey Vasilenkov <indigo@yandex-team.ru>  Fri, 01 Aug 2014 14:40:33 +0400

mastermind (2.8.33) lucid; urgency=low

  * Fix for cocaine app deployment

 -- Andrey Vasilenkov <indigo@yandex-team.ru>  Thu, 31 Jul 2014 12:57:17 +0400

mastermind (2.8.32) lucid; urgency=low

  * Jobs processing turned on
  * Treemap filtering
  * Outages statistics

 -- Andrey Vasilenkov <indigo@yandex-team.ru>  Wed, 30 Jul 2014 19:02:53 +0400

mastermind (2.8.31) lucid; urgency=low

  * Fix for namespace balancer couple weights

 -- Andrey Vasilenkov <indigo@yandex-team.ru>  Fri, 18 Jul 2014 14:49:14 +0400

mastermind (2.8.30) lucid; urgency=low

  * Fix for cmd restore status fetching, added retries
  * Content length threshold namespace settings
  * Fix for statistics of groups with no nodes

 -- Andrey Vasilenkov <indigo@yandex-team.ru>  Wed, 16 Jul 2014 15:55:46 +0400

mastermind (2.8.29) lucid; urgency=low

  * Group restore updated: checking for DHT rings and starting node up after restoration

 -- Andrey Vasilenkov <indigo@yandex-team.ru>  Thu, 10 Jul 2014 17:23:03 +0400

mastermind (2.8.28) lucid; urgency=low

  * Temporary disabled new modules

 -- Andrey Vasilenkov <indigo@yandex-team.ru>  Wed, 09 Jul 2014 19:34:45 +0400

mastermind (2.8.27) lucid; urgency=low

  * Fix for elliptics id transforming

 -- Andrey Vasilenkov <indigo@yandex-team.ru>  Wed, 09 Jul 2014 19:29:19 +0400

mastermind (2.8.26) lucid; urgency=low

  * Fix for metakey parallel read

 -- Andrey Vasilenkov <indigo@yandex-team.ru>  Wed, 09 Jul 2014 19:22:11 +0400

mastermind (2.8.25) lucid; urgency=low

  * Fix for ns settings fetching from elliptics indexes

 -- Andrey Vasilenkov <indigo@yandex-team.ru>  Wed, 09 Jul 2014 12:26:24 +0400

mastermind (2.8.24) lucid; urgency=low

  * Settings for elliptics client pools in mastermind config

 -- Andrey Vasilenkov <indigo@yandex-team.ru>  Thu, 03 Jul 2014 17:34:51 +0400

mastermind (2.8.23) lucid; urgency=low

  * Fix for cocaine crashlog content

 -- Andrey Vasilenkov <indigo@yandex-team.ru>  Tue, 24 Jun 2014 16:55:28 +0400

mastermind (2.8.22) lucid; urgency=low

  * Multipurpose authkey namespace settings

 -- Andrey Vasilenkov <indigo@yandex-team.ru>  Fri, 20 Jun 2014 19:22:04 +0400

mastermind (2.8.21) lucid; urgency=low

  * Fix for couple namespace processing

 -- Andrey Vasilenkov <indigo@yandex-team.ru>  Fri, 25 Apr 2014 19:36:56 +0400

mastermind (2.8.20) lucid; urgency=low

  * Keys statistics and fragmentation tree map

 -- Andrey Vasilenkov <indigo@yandex-team.ru>  Wed, 23 Apr 2014 18:46:24 +0400

mastermind (2.8.19) lucid; urgency=low

  * Minor change in couple statistics format

 -- Andrey Vasilenkov <indigo@yandex-team.ru>  Mon, 14 Apr 2014 14:50:00 +0400

mastermind (2.8.18) lucid; urgency=low

  * Fix for python 2.6.5 logging handlers

 -- Andrey Vasilenkov <indigo@yandex-team.ru>  Thu, 10 Apr 2014 17:02:44 +0400

mastermind (2.8.17) lucid; urgency=low

  * By-state formatter for couples list
  * Fix for couple breaking (couple metadata is also being removed)
  * Logging refactored

 -- Andrey Vasilenkov <indigo@yandex-team.ru>  Thu, 10 Apr 2014 16:34:44 +0400

mastermind (2.8.16) lucid; urgency=low

  * Used space stats for couples

 -- Andrey Vasilenkov <indigo@yandex-team.ru>  Thu, 03 Apr 2014 17:44:41 +0400

mastermind (2.8.15) lucid; urgency=low

  * Do not start if elliptics nodes and/or metanodes are unavailable

 -- Andrey Vasilenkov <indigo@yandex-team.ru>  Thu, 03 Apr 2014 17:08:35 +0400

mastermind (2.8.14) lucid; urgency=low

  * Network map for namespaces

 -- Andrey Vasilenkov <indigo@yandex-team.ru>  Thu, 03 Apr 2014 15:09:28 +0400

mastermind (2.8.13) lucid; urgency=low

  * Couple statistics for flowmastermind
  * Namespace signature settings added

 -- Andrey Vasilenkov <indigo@yandex-team.ru>  Tue, 01 Apr 2014 16:39:16 +0400

mastermind (2.8.12) lucid; urgency=low

  * Json output for couples list command

 -- Andrey Vasilenkov <indigo@yandex-team.ru>  Thu, 27 Mar 2014 14:46:04 +0400

mastermind (2.8.11) lucid; urgency=low

  * Fix for fetching closed couples info
  * Mastermind-utils handle for fetching metadata and any arbitrary key from group
  * Used space returned along with free space for group info
  * Bash completion for command options
  * Universal couple list handle unifying all list-xxx handles
  * Fix for minions tasks status fetching
  * Admin actions log

 -- Andrey Vasilenkov <indigo@yandex-team.ru>  Thu, 27 Mar 2014 13:16:45 +0400

mastermind (2.8.10) lucid; urgency=low

  * Fix: fix for detaching inexistent nodes

 -- Andrey Vasilenkov <indigo@yandex-team.ru>  Tue, 18 Mar 2014 18:55:06 +0400

mastermind (2.8.9) lucid; urgency=low

  * Fix: closed couples added to treemap

 -- Andrey Vasilenkov <indigo@yandex-team.ru>  Fri, 14 Mar 2014 19:03:39 +0400

mastermind (2.8.8) lucid; urgency=low

  * Fix: closed couples added to treemap

 -- Andrey Vasilenkov <indigo@yandex-team.ru>  Fri, 14 Mar 2014 18:49:30 +0400

mastermind (2.8.7) lucid; urgency=low

  * Fix: flowmastermind statistics fix

 -- Andrey Vasilenkov <indigo@yandex-team.ru>  Thu, 13 Mar 2014 18:38:51 +0400

mastermind (2.8.6) lucid; urgency=low

  * Feature: treemap groups statistics for flowmastermind

 -- Andrey Vasilenkov <indigo@yandex-team.ru>  Thu, 13 Mar 2014 13:38:12 +0400

mastermind (2.8.5) lucid; urgency=low

  * Fix: removing manifest for safe deploy to cocaine v11 cloud

 -- Andrey Vasilenkov <indigo@yandex-team.ru>  Mon, 24 Feb 2014 17:40:12 +0400

mastermind (2.8.4) lucid; urgency=low

  * Feature: handle for forcing nodes stats update
  * Feature: handles for namespace setup

 -- Andrey Vasilenkov <indigo@yandex-team.ru>  Mon, 24 Feb 2014 12:26:51 +0400

mastermind (2.8.3) lucid; urgency=low

  * Feature: added couple free size to get_group_weights handle

 -- Andrey Vasilenkov <indigo@yandex-team.ru>  Wed, 19 Feb 2014 15:21:58 +0400

mastermind (2.8.2) lucid; urgency=low

  * Fix: configurable minion port

 -- Andrey Vasilenkov <indigo@yandex-team.ru>  Wed, 19 Feb 2014 12:48:38 +0400

mastermind (2.8.1) lucid; urgency=low

  * Feature: using minion for remote command execution
  * Feature: minion commands history for flowmastermind

 -- Andrey Vasilenkov <indigo@yandex-team.ru>  Tue, 18 Feb 2014 16:34:34 +0400

mastermind (2.7.18) lucid; urgency=low

  * Feature: configurable wait_timeout for elliptics sessions
  * Fix: sleep on startup to wait for elliptics nodes to collect data

 -- Andrey Vasilenkov <indigo@yandex-team.ru>  Tue, 28 Jan 2014 17:17:24 +0400

mastermind (2.7.17) lucid; urgency=low

  * Feature: closed and bad couples statistics for flowmastermind
  * Feature: couple info handler added
  * Feature: command for detaching node from group
  * Fix: synchronous node info update on worker start

 -- Andrey Vasilenkov <indigo@yandex-team.ru>  Mon, 27 Jan 2014 15:31:00 +0400

mastermind (2.7.16) lucid; urgency=low

  * Fix: couple break handler

 -- Andrey Vasilenkov <indigo@yandex-team.ru>  Wed, 25 Dec 2013 19:53:28 +0400

mastermind (2.7.15) lucid; urgency=low

  * Feature: data memory availability feature for flowmastermind

 -- Andrey Vasilenkov <indigo@yandex-team.ru>  Wed, 25 Dec 2013 18:47:50 +0400

mastermind (2.7.14) lucid; urgency=low

  * Feature: added per namespace statistics for flowmastermind
  * Feature: closed couple marker for group info request
  * Fix: inventory queries logging

 -- Andrey Vasilenkov <indigo@yandex-team.ru>  Tue, 24 Dec 2013 20:30:13 +0400

mastermind (2.7.13) lucid; urgency=low

  * Fix: flowmastermind total counters fix

 -- Andrey Vasilenkov <indigo@yandex-team.ru>  Fri, 20 Dec 2013 17:10:37 +0400

mastermind (2.7.12) lucid; urgency=low

  * Fix: dc data cache in metastorage for inventory failovers
  * Feature: flowmastermind statistics export handler
  * Feature: configurable cocaine worker disown timeout

 -- Andrey Vasilenkov <indigo@yandex-team.ru>  Fri, 20 Dec 2013 14:45:47 +0400

mastermind (2.7.11) lucid; urgency=low

  * node info updater delayed

 -- Andrey Vasilenkov <indigo@yandex-team.ru>  Wed, 11 Dec 2013 02:18:07 +0400

mastermind (2.7.10) lucid; urgency=low

  * Disabled inventory (temp)

 -- Andrey Vasilenkov <indigo@yandex-team.ru>  Wed, 11 Dec 2013 02:05:53 +0400

mastermind (2.7.9) lucid; urgency=low

  * Removed node info updating on start

 -- Andrey Vasilenkov <indigo@yandex-team.ru>  Wed, 11 Dec 2013 01:57:03 +0400

mastermind (2.7.8) lucid; urgency=low

  * Feature: elliptics statistics compatibility (2.24.14.30)
  * Feature: bash completion

 -- Andrey Vasilenkov <indigo@yandex-team.ru>  Tue, 03 Dec 2013 17:45:47 +0400

mastermind (2.7.7) lucid; urgency=low

  * Feature: elliptics async api compatibility (2.24.14.29)

 -- Andrey Vasilenkov <indigo@yandex-team.ru>  Thu, 28 Nov 2013 19:07:56 +0400

mastermind (2.7.6) lucid; urgency=low

  * Fix: removed lower threshold of 100 IOPS for maximum node performance

 -- Andrey Vasilenkov <indigo@yandex-team.ru>  Tue, 26 Nov 2013 13:15:22 +0400

mastermind (2.7.5) lucid; urgency=low

  * Feature: removed cached state usage
  * Fix: balancer load average counter
  * Fix: do not unlink nodes from group automatically

 -- Andrey Vasilenkov <indigo@yandex-team.ru>  Mon, 25 Nov 2013 16:55:21 +0400

mastermind (2.7.4) lucid; urgency=low

  * Feature: async node statistics requests
  * Fix: do not create couples from bad groups

 -- Andrey Vasilenkov <indigo@yandex-team.ru>  Fri, 22 Nov 2013 16:32:28 +0400

mastermind (2.7.3) lucid; urgency=low

  * Feature: degradational requests frequency for nodes with constant timeout experiences

 -- Andrey Vasilenkov <indigo@yandex-team.ru>  Tue, 19 Nov 2013 20:27:20 +0400

mastermind (2.7.2) lucid; urgency=low

  * Fix: couple creation using groups with empty nodes list
  * Fix: unnecessary infrastructure state update removed

 -- Andrey Vasilenkov <indigo@yandex-team.ru>  Mon, 18 Nov 2013 19:15:12 +0400

mastermind (2.7.1) lucid; urgency=low

  * Feature: history of group nodes
  * Feature: group restoration command generation and execution

 -- Andrey Vasilenkov <indigo@yandex-team.ru>  Wed, 13 Nov 2013 19:18:41 +0400

mastermind (2.6.5) lucid; urgency=low

  * Feature: list of couple namespaces

 -- Andrey Vasilenkov <indigo@yandex-team.ru>  Fri, 08 Nov 2013 16:01:26 +0400

mastermind (2.6.4+2elliptics2.20) lucid; urgency=low

  * Fix: inventory import

 -- Andrey Vasilenkov <indigo@yandex-team.ru>  Wed, 13 Nov 2013 14:03:47 +0400

mastermind (2.6.4+1elliptics2.20) lucid; urgency=low

  * Feature: compatibility with elliptics 2.20

 -- Andrey Vasilenkov <indigo@yandex-team.ru>  Wed, 30 Oct 2013 13:24:30 +0400

mastermind (2.6.4) lucid; urgency=low

  * Feature: storage cached state via cocaine cache storage

 -- Andrey Vasilenkov <indigo@yandex-team.ru>  Wed, 30 Oct 2013 13:23:20 +0400

mastermind (2.6.3) lucid; urgency=low

  * List of balancer closed groups feature

 -- Andrey Vasilenkov <indigo@yandex-team.ru>  Thu, 24 Oct 2013 18:39:54 +0400

mastermind (2.6.2) lucid; urgency=low

  * Fix for zero bandwidth bug

 -- Andrey Vasilenkov <indigo@yandex-team.ru>  Wed, 16 Oct 2013 16:33:44 +0400

mastermind (2.6.1) lucid; urgency=low

  * Fix for couple weights with different couple sizes

 -- Andrey Vasilenkov <indigo@yandex-team.ru>  Mon, 14 Oct 2013 18:55:46 +0400

mastermind (2.6.0) lucid; urgency=low

  * Cache using gatlinggun

 -- Andrey Vasilenkov <indigo@yandex-team.ru>  Fri, 11 Oct 2013 19:58:40 +0400

mastermind (2.5) lucid; urgency=low

  * New feature: frozen couples

 -- Andrey Vasilenkov <indigo@yandex-team.ru>  Tue, 08 Oct 2013 18:10:01 +0400

mastermind (2.4) lucid; urgency=low

  * Compatibility with cocaine 0.10.6 

 -- Andrey Vasilenkov <indigo@yandex-team.ru>  Mon, 07 Oct 2013 13:19:17 +0400

mastermind (2.3) lucid; urgency=low

  * Namespaces implemented
  * mastermind util updated

 -- Andrey Vasilenkov <indigo@yandex-team.ru>  Tue, 10 Sep 2013 15:26:33 +0400

mastermind (2.2) lucid; urgency=low

  * Updated create_group_ids to work with new mastermind
  * Updated deploy scripts

 -- Anton Kortunov <toshik@yandex-team.ru>  Thu, 15 Aug 2013 17:41:25 +0400

mastermind (2.1) lucid; urgency=low

  * mastermind_deploy.sh updated to work with cocaine v10
  * Added debian/*.install files

 -- Anton Kortunov <toshik@yandex-team.ru>  Mon, 05 Aug 2013 20:50:00 +0400

mastermind (2.0) lucid; urgency=low

  * New storage model
  * Cocaine v10 support

 -- Anton Kortunov <toshik@yandex-team.ru>  Mon, 05 Aug 2013 20:15:08 +0400

mastermind (1.9) lucid; urgency=low

  * Fixed get-group-weight

 -- Anton Kortunov <toshik@yandex-team.ru>  Mon, 27 May 2013 21:13:42 +0400

mastermind (1.8) lucid; urgency=low

  * Show couples in bad groups

 -- Anton Kortunov <toshik@yandex-team.ru>  Mon, 27 May 2013 20:52:31 +0400

mastermind (1.7) lucid; urgency=low

  * Fixed damon flag in collection thread
  * Set pool-limit to 10 in manifest

 -- Anton Kortunov <toshik@yandex-team.ru>  Thu, 23 May 2013 14:50:21 +0400

mastermind (1.6) lucid; urgency=low

  * Set collecting thread as daemon for normal shutdown

 -- Anton Kortunov <toshik@yandex-team.ru>  Wed, 22 May 2013 21:26:02 +0400

mastermind (1.5) lucid; urgency=low

  * Fixed statistics expiration time

 -- Anton Kortunov <toshik@yandex-team.ru>  Thu, 04 Apr 2013 15:00:39 +0400

mastermind (1.4) lucid; urgency=low

  * Improved statistics collection

 -- Anton Kortunov <toshik@yandex-team.ru>  Thu, 21 Mar 2013 14:51:25 +0400

mastermind (1.3) lucid; urgency=low

  * ver++ 

 -- Andrey Godin <agodin@yandex-team.ru>  Wed, 26 Dec 2012 16:23:11 +0400

mastermind (1.2) lucid; urgency=low

  * change path to config mastermind; 

 -- Andrey Godin <agodin@yandex-team.ru>  Wed, 26 Dec 2012 16:11:58 +0400

mastermind (1.1) lucid; urgency=low

  * Fixed signature mismatch

 -- Anton Kortunov <toshik@yandex-team.ru>  Mon, 24 Dec 2012 16:44:32 +0400

mastermind (1.0) lucid; urgency=low

  * Use balancelogic

 -- Anton Kortunov <toshik@yandex-team.ru>  Fri, 21 Dec 2012 13:58:12 +0400

mastermind (0.11) lucid; urgency=low

  * Fixed lookup_addr function call

 -- Anton Kortunov <toshik@yandex-team.ru>  Fri, 21 Dec 2012 13:35:58 +0400

mastermind (0.10) lucid; urgency=low

  * fixed reading metabalancer key

 -- Anton Kortunov <toshik@yandex-team.ru>  Mon, 17 Dec 2012 15:03:22 +0400

mastermind (0.9) lucid; urgency=low

  * chow logging dir 

 -- Andrey Godin <agodin@yandex-team.ru>  Fri, 14 Dec 2012 14:26:15 +0400

mastermind (0.8) lucid; urgency=low

  * Removed unnecessary return in couple_groups

 -- toshik <toshik@elisto22f.dev.yandex.net>  Mon, 10 Dec 2012 13:06:43 +0400

mastermind (0.7) unstable; urgency=low

  * Raise correct exception
    

 -- Andrey Godin <agodin@yandex-team.ru>  Fri, 07 Dec 2012 19:31:07 +0400

mastermind (0.6) unstable; urgency=low

  * add support inventory; 
  * add create group by suggest;	

 -- Andrey Godin <agodin@yandex-team.ru>  Fri, 07 Dec 2012 16:21:05 +0400

mastermind (0.5) unstable; urgency=low

  * fix remove bad-groups
  * add dev version invetory.py 

 -- Andrey Godin <agodin@yandex-team.ru>  Thu, 06 Dec 2012 17:35:58 +0400

mastermind (0.4) unstable; urgency=low

  * Call collect() from timer event, not from aggregate() 

 -- Andrey Godin <agodin@yandex-team.ru>  Thu, 06 Dec 2012 13:09:34 +0400

mastermind (0.1) unstable; urgency=low

  * Initial Release.

 -- Andrey Godin <agodin@yandex-team.ru>  Tue, 13 Nov 2012 10:58:14 +0400<|MERGE_RESOLUTION|>--- conflicted
+++ resolved
@@ -1,14 +1,10 @@
-<<<<<<< HEAD
+mastermind (2.28.114) trusty; urgency=medium
+
+  * Restore: remove backend
+
+ -- Andrey Vasilenkov <indigo@yandex-team.ru>  Mon, 12 Dec 2016 17:05:09 +0300
+
 mastermind (2.28.113) trusty; urgency=medium
-=======
-mastermind-cocainev11 (2.28.114) trusty; urgency=medium
-
-  * Restore: remove backend
-
- -- Andrey Vasilenkov <indigo@yandex-team.ru>  Mon, 12 Dec 2016 17:05:09 +0300
-
-mastermind-cocainev11 (2.28.113) trusty; urgency=medium
->>>>>>> c185bbba
 
   * Restore-path: fix
 
