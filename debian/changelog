--- conflicted
+++ resolved
@@ -1,14 +1,10 @@
-<<<<<<< HEAD
+mastermind (2.28.117) trusty; urgency=medium
+
+  * Update eblob want_defrag value interpretation
+
+ -- Andrey Vasilenkov <indigo@yandex-team.ru>  Sat, 17 Dec 2016 22:40:17 +0300
+
 mastermind (2.28.116) trusty; urgency=medium
-=======
-mastermind-cocainev11 (2.28.117) trusty; urgency=medium
-
-  * Update eblob want_defrag value interpretation
-
- -- Andrey Vasilenkov <indigo@yandex-team.ru>  Sat, 17 Dec 2016 22:40:17 +0300
-
-mastermind-cocainev11 (2.28.116) trusty; urgency=medium
->>>>>>> bcd4e4c8
 
   * Restore job: make RO group.backend
   * Refactor job processing
