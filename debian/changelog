--- conflicted
+++ resolved
@@ -1,14 +1,10 @@
-<<<<<<< HEAD
+mastermind (2.28.104) trusty; urgency=medium
+
+  * Extend is_external_storage_ready function
+
+ -- Andrey Vasilenkov <indigo@yandex-team.ru>  Tue, 06 Dec 2016 01:04:16 +0300
+
 mastermind (2.28.103) trusty; urgency=medium
-=======
-mastermind-cocainev11 (2.28.104) trusty; urgency=medium
-
-  * Extend is_external_storage_ready function
-
- -- Andrey Vasilenkov <indigo@yandex-team.ru>  Tue, 06 Dec 2016 01:04:16 +0300
-
-mastermind-cocainev11 (2.28.103) trusty; urgency=medium
->>>>>>> 8b79d9fc
 
   * Fix unknown couple settings update
   * Add configurable profiles for mastermind cocaine applications
