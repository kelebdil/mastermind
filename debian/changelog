<<<<<<< HEAD
mastermind (2.28.98-1) trusty; urgency=medium

  * Fix cocaine handlers

 -- Andrey Vasilenkov <indigo@yandex-team.ru>  Thu, 24 Nov 2016 18:16:08 +0300

mastermind (2.28.98) trusty; urgency=medium
=======
mastermind-cocainev11 (2.28.99) trusty; urgency=medium

  * Fix lrc converting for external storage with empty data
  * Restore-path: create backend lock file

 -- Andrey Vasilenkov <indigo@yandex-team.ru>  Thu, 24 Nov 2016 18:29:27 +0300

mastermind-cocainev11 (2.28.98) trusty; urgency=medium
>>>>>>> af662855

  * Fix inventory function usage

 -- Andrey Vasilenkov <indigo@yandex-team.ru>  Thu, 24 Nov 2016 14:57:37 +0300

mastermind (2.28.97) trusty; urgency=medium

  * Add optional inventory function to check if external storage is ready to
    be converted
  * Use convert items priority when constructing convert jobs

 -- Andrey Vasilenkov <indigo@yandex-team.ru>  Wed, 23 Nov 2016 19:29:53 +0300

mastermind (2.28.96) trusty; urgency=medium

  * Version bump

 -- Andrey Vasilenkov <indigo@yandex-team.ru>  Mon, 21 Nov 2016 17:46:21 +0300

mastermind (2.28.95) trusty; urgency=medium

  * Update workers to run on cocaine v12

 -- Andrey Vasilenkov <indigo@yandex-team.ru>  Mon, 21 Nov 2016 16:33:29 +0300

mastermind (2.28.91) trusty; urgency=medium

  * Add support of determine_data_size convert queue parameter

 -- Andrey Vasilenkov <indigo@yandex-team.ru>  Sun, 20 Nov 2016 17:25:56 +0300

mastermind (2.28.90) trusty; urgency=medium

  * Implement external storage converting planner
  * Remove unsupported symlink parameter value description

 -- Andrey Vasilenkov <indigo@yandex-team.ru>  Thu, 17 Nov 2016 19:03:49 +0300

mastermind (2.28.89) trusty; urgency=medium

  * Add symlink namespace setting

 -- Andrey Vasilenkov <indigo@yandex-team.ru>  Mon, 14 Nov 2016 11:47:32 +0300

mastermind (2.28.88) trusty; urgency=medium

  * Update group type properly if metakey was removed

 -- Andrey Vasilenkov <indigo@yandex-team.ru>  Fri, 11 Nov 2016 20:55:32 +0300

mastermind (2.28.87) trusty; urgency=medium

  * Minor fix

 -- Andrey Vasilenkov <indigo@yandex-team.ru>  Wed, 09 Nov 2016 18:42:30 +0300

mastermind (2.28.86) trusty; urgency=medium

  * Add job processor enable config flag

 -- Andrey Vasilenkov <indigo@yandex-team.ru>  Wed, 09 Nov 2016 14:57:13 +0300

mastermind (2.28.85) trusty; urgency=medium

  * Claim net resources on weight calcaltion for a namespace

 -- Andrey Vasilenkov <indigo@yandex-team.ru>  Tue, 08 Nov 2016 18:41:28 +0300

mastermind (2.28.84) trusty; urgency=medium

  * Claim net resources during single namespace weights calculation

 -- Andrey Vasilenkov <indigo@yandex-team.ru>  Tue, 08 Nov 2016 16:49:34 +0300

mastermind (2.28.83) trusty; urgency=medium

  * Tweak resource accounting for running move jobs

 -- Andrey Vasilenkov <indigo@yandex-team.ru>  Thu, 03 Nov 2016 00:44:15 +0300

mastermind (2.28.82) trusty; urgency=medium

  * Fix for total space accounting in move planner

 -- Andrey Vasilenkov <indigo@yandex-team.ru>  Wed, 02 Nov 2016 14:17:21 +0300

mastermind (2.28.81) trusty; urgency=medium

  * Fix uncoupled space min limit accounting in move planner

 -- Andrey Vasilenkov <indigo@yandex-team.ru>  Tue, 01 Nov 2016 22:40:28 +0300

mastermind (2.28.80) trusty; urgency=medium

  * Fix resource accounting in move planner

 -- Andrey Vasilenkov <indigo@yandex-team.ru>  Tue, 01 Nov 2016 20:16:06 +0300

mastermind (2.28.79) trusty; urgency=medium

  * Refactor move planner
  * Allow cooperative running of low priority jobs

 -- Andrey Vasilenkov <indigo@yandex-team.ru>  Tue, 01 Nov 2016 15:54:27 +0300

mastermind (2.28.78) trusty; urgency=medium

  * Add separate minion API request to fetch command output

 -- Andrey Vasilenkov <indigo@yandex-team.ru>  Mon, 24 Oct 2016 17:22:59 +0300

mastermind (2.28.77) trusty; urgency=medium

  * * Add separate minion API request to fetch command output

 -- Andrey Vasilenkov <indigo@yandex-team.ru>  Mon, 24 Oct 2016 16:53:11 +0300

mastermind (2.28.76) trusty; urgency=medium

  * Skip static couple validation when skip_validation option is applied

 -- Andrey Vasilenkov <indigo@yandex-team.ru>  Mon, 24 Oct 2016 13:03:13 +0300

mastermind (2.28.75) trusty; urgency=medium

  * Skip claiming net resources when calculating couple weights

 -- Andrey Vasilenkov <indigo@yandex-team.ru>  Mon, 24 Oct 2016 12:23:45 +0300

mastermind (2.28.74) trusty; urgency=medium

  * Minor fixes

 -- Andrey Vasilenkov <indigo@yandex-team.ru>  Fri, 21 Oct 2016 14:51:42 +0300

mastermind (2.28.73) trusty; urgency=medium

  * Misprint fix

 -- Andrey Vasilenkov <indigo@yandex-team.ru>  Thu, 20 Oct 2016 19:04:20 +0300

mastermind (2.28.72) trusty; urgency=medium

  * Fix return of storage_keys_diff

 -- Andrey Vasilenkov <indigo@yandex-team.ru>  Thu, 20 Oct 2016 18:48:26 +0300

mastermind (2.28.71) trusty; urgency=medium

  * Fix minions monitor's request execution

 -- Andrey Vasilenkov <indigo@yandex-team.ru>  Thu, 20 Oct 2016 18:39:12 +0300

mastermind (2.28.70) trusty; urgency=medium

  * Get rid of elliptics meta database
  * Implement max group manager to store storage max group id in mongo

 -- Andrey Vasilenkov <indigo@yandex-team.ru>  Thu, 20 Oct 2016 15:37:30 +0300

mastermind (2.28.69) trusty; urgency=medium

  * Remove obsolete elliptics indexes wrappers
  * Store inventory cache on a file system instead of metaelliptics

 -- Andrey Vasilenkov <indigo@yandex-team.ru>  Fri, 14 Oct 2016 18:32:28 +0300

mastermind (2.28.68) trusty; urgency=medium

  * Force updating minion command when command is completed

 -- Andrey Vasilenkov <indigo@yandex-team.ru>  Fri, 14 Oct 2016 16:55:26 +0300

mastermind (2.28.67) trusty; urgency=medium

  * Fix cache worker namespaces usage

 -- Andrey Vasilenkov <indigo@yandex-team.ru>  Fri, 14 Oct 2016 13:59:41 +0300

mastermind (2.28.66) trusty; urgency=medium

  * Fix for job list options passing

 -- Andrey Vasilenkov <indigo@yandex-team.ru>  Thu, 13 Oct 2016 23:39:27 +0300

mastermind (2.28.65) trusty; urgency=medium

  * Initialize http client after making thread ioloop

 -- Andrey Vasilenkov <indigo@yandex-team.ru>  Thu, 13 Oct 2016 18:32:10 +0300

mastermind (2.28.64) trusty; urgency=medium

  * Remove run_sync timeout from ioloop
  * Added jobs list in cli

 -- Andrey Vasilenkov <indigo@yandex-team.ru>  Thu, 13 Oct 2016 17:37:50 +0300

mastermind (2.28.63) trusty; urgency=medium

  * Store and use minion commands from mongo

 -- Andrey Vasilenkov <indigo@yandex-team.ru>  Wed, 12 Oct 2016 13:57:55 +0300

mastermind (2.28.62) trusty; urgency=medium

  * Fix move group planner misprint

 -- Andrey Vasilenkov <indigo@yandex-team.ru>  Tue, 11 Oct 2016 17:57:57 +0300

mastermind (2.28.61) trusty; urgency=medium

  * Fix namespace setup parameter types

 -- Andrey Vasilenkov <indigo@yandex-team.ru>  Tue, 11 Oct 2016 12:23:40 +0300

mastermind (2.28.60) trusty; urgency=medium

  * Fix cache worker

 -- Andrey Vasilenkov <indigo@yandex-team.ru>  Thu, 06 Oct 2016 17:56:24 +0300

mastermind (2.28.59) trusty; urgency=medium

  * Fix cache worker

 -- Andrey Vasilenkov <indigo@yandex-team.ru>  Thu, 06 Oct 2016 17:02:27 +0300

mastermind (2.28.58) trusty; urgency=medium

  * Skip hosts without known dc for dc host view
  * Restore-path: ask for help if restore pending

 -- Andrey Vasilenkov <indigo@yandex-team.ru>  Thu, 06 Oct 2016 16:47:37 +0300

mastermind (2.28.57) trusty; urgency=medium

  * Change min finish time when fetching states from minions

 -- Andrey Vasilenkov <indigo@yandex-team.ru>  Thu, 06 Oct 2016 15:17:47 +0300

mastermind (2.28.56) trusty; urgency=medium

  * Fix delete service key name

 -- Andrey Vasilenkov <indigo@yandex-team.ru>  Wed, 05 Oct 2016 13:50:49 +0300

mastermind (2.28.55) trusty; urgency=medium

  * Implement uncoupled group selector for group selection problems
    investigating

 -- Andrey Vasilenkov <indigo@yandex-team.ru>  Wed, 05 Oct 2016 11:50:57 +0300

mastermind (2.28.54) trusty; urgency=medium

  * Fix reserved space percentage setting

 -- Andrey Vasilenkov <indigo@yandex-team.ru>  Tue, 04 Oct 2016 18:04:27 +0300

mastermind (2.28.53) trusty; urgency=medium

  * Change priority for BACKEND_MANAGER_JOB

 -- Andrey Vasilenkov <indigo@yandex-team.ru>  Tue, 04 Oct 2016 14:28:45 +0300

mastermind (2.28.52) trusty; urgency=medium

  * Support internal storage_cache namespace

 -- Andrey Vasilenkov <indigo@yandex-team.ru>  Tue, 04 Oct 2016 12:07:17 +0300

mastermind (2.28.51) trusty; urgency=medium

  * Move to using namespaces settings from mongo

 -- Andrey Vasilenkov <indigo@yandex-team.ru>  Mon, 03 Oct 2016 12:32:16 +0300

mastermind (2.28.50) trusty; urgency=medium

  * Tolerate unknown command errors when failed to fetch from metadb

 -- Andrey Vasilenkov <indigo@yandex-team.ru>  Wed, 28 Sep 2016 13:38:01 +0300

mastermind (2.28.49) trusty; urgency=medium

  * Tolerate unknown command errors when failed to fetch from metadb

 -- Andrey Vasilenkov <indigo@yandex-team.ru>  Wed, 28 Sep 2016 11:56:42 +0300

mastermind (2.28.48) trusty; urgency=medium

  * Improve finding jobs for path restoring

 -- Andrey Vasilenkov <indigo@yandex-team.ru>  Tue, 27 Sep 2016 16:38:42 +0300

mastermind (2.28.47) trusty; urgency=medium

  * Sample move source groups by neighbouring dcs along with total space
  * Skip -2 and -77 statuses when parsing recover dc command results

 -- Andrey Vasilenkov <indigo@yandex-team.ru>  Tue, 27 Sep 2016 15:21:40 +0300

mastermind (2.28.46) trusty; urgency=medium

  * Replace 'group_ids' with empty list when replicas groupset is not
    available

 -- Andrey Vasilenkov <indigo@yandex-team.ru>  Wed, 21 Sep 2016 18:26:14 +0300

mastermind (2.28.45) trusty; urgency=medium

  * Add couple settings viewer command
  * Do not provide a list of fake groups if replicas groupset is not used

 -- Andrey Vasilenkov <indigo@yandex-team.ru>  Wed, 21 Sep 2016 15:13:09 +0300

mastermind (2.28.44) trusty; urgency=medium

  * Ignore checks for uncoupled groups in node stop task

 -- Andrey Vasilenkov <indigo@yandex-team.ru>  Tue, 20 Sep 2016 18:18:18 +0300

mastermind (2.28.43) trusty; urgency=medium

  * Fix backend cleanup tasks creating

 -- Andrey Vasilenkov <indigo@yandex-team.ru>  Mon, 19 Sep 2016 20:29:37 +0300

mastermind (2.28.42) trusty; urgency=medium

  * Fix jobs status filtering on jobs scheduling

 -- Andrey Vasilenkov <indigo@yandex-team.ru>  Mon, 19 Sep 2016 20:18:07 +0300

mastermind (2.28.41) trusty; urgency=medium

  * Use backend cleanup and backend manager jobs when restoring path

 -- Andrey Vasilenkov <indigo@yandex-team.ru>  Mon, 19 Sep 2016 18:17:13 +0300

mastermind (2.28.40) trusty; urgency=medium

  * Add tskv option support for mds_cleanup
  * Skip uncoupled groups with alive keys
  * Add couple and namespace to ttl cleanup job attributes

 -- Andrey Vasilenkov <indigo@yandex-team.ru>  Fri, 16 Sep 2016 18:14:42 +0300

mastermind (2.28.39) trusty; urgency=medium

  * Separate replicas and lrc groupset primary/secondary hosts

 -- Andrey Vasilenkov <indigo@yandex-team.ru>  Thu, 15 Sep 2016 14:10:45 +0300

mastermind (2.28.38) trusty; urgency=medium

  * Set primary and secondary hosts when lrc groupset is used

 -- Andrey Vasilenkov <indigo@yandex-team.ru>  Wed, 14 Sep 2016 17:52:59 +0300

mastermind (2.28.37) trusty; urgency=medium

  * Add new job to remove records with expired ttl

 -- Andrey Vasilenkov <indigo@yandex-team.ru>  Mon, 12 Sep 2016 19:17:54 +0300

mastermind (2.28.36) trusty; urgency=medium

  * Fix mastermind2.26-cache worker start

 -- Andrey Vasilenkov <indigo@yandex-team.ru>  Thu, 08 Sep 2016 13:49:20 +0300

mastermind (2.28.35) trusty; urgency=medium

  * Restore-path: fix cancel_job

 -- Andrey Vasilenkov <indigo@yandex-team.ru>  Mon, 05 Sep 2016 14:07:27 +0300

mastermind (2.28.34) trusty; urgency=medium

  * Restore-path: cancel jobs

 -- Andrey Vasilenkov <indigo@yandex-team.ru>  Fri, 02 Sep 2016 17:59:25 +0300

mastermind (2.28.33) trusty; urgency=medium

  * Optimize history record search mongo queries

 -- Andrey Vasilenkov <indigo@yandex-team.ru>  Thu, 01 Sep 2016 23:04:06 +0300

mastermind (2.28.32) trusty; urgency=medium

  * Limit couple defrag jobs number per host

 -- Andrey Vasilenkov <indigo@yandex-team.ru>  Thu, 01 Sep 2016 20:56:39 +0300

mastermind (2.28.31) trusty; urgency=medium

  * Convert to lrc groupset minor fix

 -- Andrey Vasilenkov <indigo@yandex-team.ru>  Wed, 31 Aug 2016 14:06:12 +0300

mastermind (2.28.30) trusty; urgency=medium

  * Restore path: option to automatically approve jobs

 -- Andrey Vasilenkov <indigo@yandex-team.ru>  Wed, 31 Aug 2016 12:17:57 +0300

mastermind (2.28.29) trusty; urgency=medium

  * Fix group restore by path handle

 -- Andrey Vasilenkov <indigo@yandex-team.ru>  Thu, 25 Aug 2016 18:51:43 +0300

mastermind (2.28.28) trusty; urgency=medium

  * Fix restore group src_group parameter

 -- Andrey Vasilenkov <indigo@yandex-team.ru>  Thu, 25 Aug 2016 13:58:34 +0300

mastermind (2.28.27) trusty; urgency=medium

  * Add job for restore groups from path

 -- Andrey Vasilenkov <indigo@yandex-team.ru>  Wed, 24 Aug 2016 18:38:33 +0300

mastermind (2.28.26) trusty; urgency=medium

  * Add group base path to recover dc command

 -- Andrey Vasilenkov <indigo@yandex-team.ru>  Wed, 24 Aug 2016 15:09:04 +0300

mastermind (2.28.25) trusty; urgency=medium

  * Consider want_defrag worth when > 3

 -- Andrey Vasilenkov <indigo@yandex-team.ru>  Tue, 23 Aug 2016 14:18:50 +0300

mastermind (2.28.24) trusty; urgency=medium

  * Implement external storage mapping for external storage convertion
  * Use task to determine external storage total size and alter convert job accordingly
  * Add ExternalStorageDataSizeTask for fetching data size of external storage
  * Add multi groupsets to mastermind-cli groupset convert command
  * Add make_external_storage_data_size_command inventory command

 -- Andrey Vasilenkov <indigo@yandex-team.ru>  Thu, 11 Aug 2016 17:02:57 +0300

mastermind (2.28.23) trusty; urgency=medium

  * Consider WRITE_NEW commands as write operations

 -- Andrey Vasilenkov <indigo@yandex-team.ru>  Mon, 08 Aug 2016 14:25:37 +0300

mastermind (2.28.22) trusty; urgency=medium

  * Forbid moving cache groups via move jobs

 -- Andrey Vasilenkov <indigo@yandex-team.ru>  Fri, 29 Jul 2016 00:57:11 +0300

mastermind (2.28.21) trusty; urgency=medium

  * Refactor move planner candidates generating
  * Filter destination groups in unsuitable dcs when moving groups via move planner

 -- Andrey Vasilenkov <indigo@yandex-team.ru>  Wed, 27 Jul 2016 15:16:18 +0300

mastermind (2.28.20) trusty; urgency=medium

  * Optimize group move planner algorithm

 -- Andrey Vasilenkov <indigo@yandex-team.ru>  Tue, 26 Jul 2016 18:21:02 +0300

mastermind (2.28.19) trusty; urgency=medium

  * Read metakey with nolock flag

 -- Andrey Vasilenkov <indigo@yandex-team.ru>  Tue, 12 Jul 2016 13:21:40 +0300

mastermind (2.28.18) trusty; urgency=medium

  * Change convert job priority

 -- Andrey Vasilenkov <indigo@yandex-team.ru>  Thu, 30 Jun 2016 01:13:03 +0300

mastermind (2.28.17) trusty; urgency=medium

  * Add convert to lrc groupset from external source job

 -- Andrey Vasilenkov <indigo@yandex-team.ru>  Wed, 29 Jun 2016 23:44:03 +0300

mastermind (2.28.16) trusty; urgency=medium

  * Fix group's effective_free_space calculation

 -- Andrey Vasilenkov <indigo@yandex-team.ru>  Mon, 20 Jun 2016 17:29:52 +0300

mastermind (2.28.15) trusty; urgency=medium

  * Add data_flow_rate and wait_timeout parameters for lrc-* commands

 -- Andrey Vasilenkov <indigo@yandex-team.ru>  Fri, 17 Jun 2016 13:20:46 +0300

mastermind (2.28.14) trusty; urgency=medium

  * Fix couple status text for non-coupled couples

 -- Andrey Vasilenkov <indigo@yandex-team.ru>  Tue, 14 Jun 2016 15:05:13 +0300

mastermind (2.28.13) trusty; urgency=medium

  * Fix StorageState excessive dcs list construction

 -- Andrey Vasilenkov <indigo@yandex-team.ru>  Sat, 11 Jun 2016 19:32:30 +0300

mastermind (2.28.12) trusty; urgency=medium

  * Run lrc_* commands with all nodes as remotes

 -- Andrey Vasilenkov <indigo@yandex-team.ru>  Fri, 10 Jun 2016 20:18:55 +0300

mastermind (2.28.11) trusty; urgency=medium

  * Fix StorageState excessive dcs list construction

 -- Andrey Vasilenkov <indigo@yandex-team.ru>  Fri, 10 Jun 2016 15:45:04 +0300

mastermind (2.28.10) trusty; urgency=medium

  * Add lrc groupset statuses for couple list handle

 -- Andrey Vasilenkov <indigo@yandex-team.ru>  Thu, 09 Jun 2016 19:07:47 +0300

mastermind (2.28.9) trusty; urgency=medium

  * Add histories query object for fetching group histories

 -- Andrey Vasilenkov <indigo@yandex-team.ru>  Wed, 08 Jun 2016 18:51:52 +0300

mastermind (2.28.8) trusty; urgency=medium

  * Add remove backend task to prepare lrc groups job

 -- Andrey Vasilenkov <indigo@yandex-team.ru>  Mon, 06 Jun 2016 12:02:49 +0300

mastermind (2.28.7) trusty; urgency=medium

  * Increase lrc groupset job priority

 -- Andrey Vasilenkov <indigo@yandex-team.ru>  Tue, 31 May 2016 15:45:40 +0300

mastermind (2.28.6) trusty; urgency=medium

  * Check task status after its execution is started

 -- Andrey Vasilenkov <indigo@yandex-team.ru>  Tue, 31 May 2016 01:14:51 +0300

mastermind (2.28.5) trusty; urgency=medium

  * Skip checking if all replicas groups are read-only
  * Fix logging of couple status change

 -- Andrey Vasilenkov <indigo@yandex-team.ru>  Tue, 31 May 2016 00:33:45 +0300

mastermind (2.28.4) trusty; urgency=medium

  * Add ttl attribute namespace settings

 -- Andrey Vasilenkov <indigo@yandex-team.ru>  Tue, 24 May 2016 18:16:09 +0300

mastermind (2.28.3) trusty; urgency=medium

  * Disable dnet_recovery safe mode

 -- Andrey Vasilenkov <indigo@yandex-team.ru>  Thu, 19 May 2016 17:34:15 +0300

mastermind (2.28.2) trusty; urgency=medium

  * Add prepare-new-groups cmd handle

 -- Andrey Vasilenkov <indigo@yandex-team.ru>  Thu, 19 May 2016 17:21:33 +0300

mastermind (2.28.1) trusty; urgency=medium

  * Add mastermind-util add-groupset command
  * Add 'add_groupset_to_couple' API handle
  * Add job that creates new groupset for a couple

 -- Andrey Vasilenkov <indigo@yandex-team.ru>  Thu, 19 May 2016 12:51:03 +0300

mastermind (2.27.18) trusty; urgency=medium

  * Fix constructing jobs' involved groups list

 -- Andrey Vasilenkov <indigo@yandex-team.ru>  Wed, 04 May 2016 14:47:17 +0300

mastermind (2.27.17) trusty; urgency=medium

  * Add weight coefficient for outgoing traffic
  * Not perform rollback on couple repair

 -- Andrey Vasilenkov <indigo@yandex-team.ru>  Fri, 29 Apr 2016 03:59:48 +0300

mastermind (2.27.16) trusty; urgency=medium

  * Use family when detaching node backend from group

 -- Andrey Vasilenkov <indigo@yandex-team.ru>  Mon, 11 Apr 2016 16:25:30 +0300

mastermind (2.27.15) trusty; urgency=medium

  * Add defrag startup timeout

 -- Andrey Vasilenkov <indigo@yandex-team.ru>  Mon, 11 Apr 2016 13:09:36 +0300

mastermind (2.27.14) trusty; urgency=medium

  * Add backward compatibility of NodeBackend binding object

 -- Andrey Vasilenkov <indigo@yandex-team.ru>  Sun, 10 Apr 2016 14:25:51 +0300

mastermind (2.27.13) trusty; urgency=medium

  * Add NodeBackend binding object

 -- Andrey Vasilenkov <indigo@yandex-team.ru>  Sun, 10 Apr 2016 14:15:13 +0300

mastermind (2.27.12) trusty; urgency=medium

  * Add new BAD_* statuses for LRC Groupset

 -- Andrey Vasilenkov <indigo@yandex-team.ru>  Fri, 08 Apr 2016 16:54:16 +0300

mastermind (2.27.11) trusty; urgency=medium

  * Fix couple freeze meta compose

 -- Andrey Vasilenkov <indigo@yandex-team.ru>  Tue, 05 Apr 2016 19:20:08 +0300

mastermind (2.27.10) trusty; urgency=medium

  * Fix 'couple settings' in for mastermind-cli
  * Format log messages

 -- Andrey Vasilenkov <indigo@yandex-team.ru>  Thu, 31 Mar 2016 18:04:19 +0300

mastermind (2.27.9) trusty; urgency=medium

  * Fix couple groupset attachment

 -- Andrey Vasilenkov <indigo@yandex-team.ru>  Thu, 31 Mar 2016 14:12:23 +0300

mastermind (2.27.8) trusty; urgency=medium

  * Add 'attach_groupset_to_couple' handle
  * Make groupsets responsible for generating its metakey
  * Skip uncoupled lrc groups meta processing

 -- Andrey Vasilenkov <indigo@yandex-team.ru>  Wed, 30 Mar 2016 16:35:07 +0300

mastermind (2.27.7) trusty; urgency=medium

  * Add couple settings

 -- Andrey Vasilenkov <indigo@yandex-team.ru>  Tue, 29 Mar 2016 15:39:09 +0300

mastermind (2.27.6) trusty; urgency=medium

  * Fix couple build parameters

 -- Andrey Vasilenkov <indigo@yandex-team.ru>  Mon, 28 Mar 2016 18:38:14 +0300

mastermind (2.27.5) trusty; urgency=medium

  * Add 'couple' attribute to binding Groupset object
  * Account new cache key distribute tasks
  * Add various binding features

 -- Andrey Vasilenkov <indigo@yandex-team.ru>  Sun, 27 Mar 2016 21:11:22 +0300

mastermind (2.27.4) trusty; urgency=medium

  * Add support of groupsets in couple build method of mastermind client
  * Add 'groupsets' property to couple object

 -- Andrey Vasilenkov <indigo@yandex-team.ru>  Fri, 25 Mar 2016 22:20:34 +0300

mastermind (2.27.3) trusty; urgency=medium

  * Skip internatl namespaces in client APIs

 -- Andrey Vasilenkov <indigo@yandex-team.ru>  Fri, 25 Mar 2016 13:00:34 +0300

mastermind (2.27.2) trusty; urgency=medium

  * Add python-requests dependency

 -- Andrey Vasilenkov <indigo@yandex-team.ru>  Thu, 24 Mar 2016 20:19:40 +0300

mastermind (2.27.1) trusty; urgency=medium

  * Add lrc commands to mastermind-cli
  * Add group filtering by 'type'
  * Add LRC builder to select groups for future LRC groupsets
  * Add lrc groupsets representation object
  * Add make lrc group job type
  * Divide groupsets by different types

 -- Andrey Vasilenkov <indigo@yandex-team.ru>  Thu, 24 Mar 2016 15:11:28 +0300

mastermind (2.26.6) trusty; urgency=medium

  * Increase defrag check timeout to 14 days

 -- Andrey Vasilenkov <indigo@yandex-team.ru>  Mon, 21 Mar 2016 14:20:39 +0300

mastermind (2.26.5) trusty; urgency=medium

  * Make recover planner coefficients configurable

 -- Andrey Vasilenkov <indigo@yandex-team.ru>  Thu, 10 Mar 2016 14:51:27 +0300

mastermind (2.26.4) trusty; urgency=medium

  * Fix group type detection

 -- Andrey Vasilenkov <indigo@yandex-team.ru>  Sat, 05 Mar 2016 05:26:33 +0300

mastermind (2.26.3) trusty; urgency=medium

  * Remove attributes capacity namespace setting
  * Add support for completion of unambiguous prefix commands

 -- Andrey Vasilenkov <indigo@yandex-team.ru>  Thu, 03 Mar 2016 18:01:54 +0300

mastermind (2.26.2) trusty; urgency=medium

  * Add namespace attribute setitngs

 -- Andrey Vasilenkov <indigo@yandex-team.ru>  Wed, 02 Mar 2016 17:34:12 +0300

mastermind (2.26.1) trusty; urgency=medium

  * Fix max net write setting for weight manager
  * Add explicit runtime error for cases when failed to release locks

 -- Andrey Vasilenkov <indigo@yandex-team.ru>  Wed, 02 Mar 2016 12:36:24 +0300

mastermind (2.25.120) trusty; urgency=medium

  * Enable dnet_recovery safe mode

 -- Andrey Vasilenkov <indigo@yandex-team.ru>  Sun, 28 Feb 2016 00:08:51 +0300

mastermind (2.25.119) trusty; urgency=medium

  * Fix bug for dc hosts view
  * Add logging for monitor stats update
  * Fix error fs and dstat update

 -- Andrey Vasilenkov <indigo@yandex-team.ru>  Tue, 23 Feb 2016 13:04:56 +0300

mastermind (2.25.118) trusty; urgency=medium

  * Increase startup timeouts

 -- Andrey Vasilenkov <indigo@yandex-team.ru>  Wed, 17 Feb 2016 23:31:26 +0300

mastermind (2.25.117) trusty; urgency=medium

  * Increase cache worker startup timeout

 -- Andrey Vasilenkov <indigo@yandex-team.ru>  Wed, 17 Feb 2016 14:37:28 +0300

mastermind (2.25.116) trusty; urgency=medium

  * Fix for cache lock acquiring

 -- Andrey Vasilenkov <indigo@yandex-team.ru>  Wed, 17 Feb 2016 12:25:22 +0300

mastermind (2.25.115) trusty; urgency=medium

  * Add 'update_cache_key_status' handle
  * Implement cached key upload queue
  * Fix cache couples list with no 'state' option
  * Fix couple list filtering
  * Add trace id to dnet_recovery command
  * Use blob_size_limit as total space unconditionally

 -- Andrey Vasilenkov <indigo@yandex-team.ru>  Tue, 16 Feb 2016 23:46:35 +0300

mastermind (2.25.114) trusty; urgency=medium

  * Change effective data size accounting
  * Add 'cache couples-list' handle

 -- Andrey Vasilenkov <indigo@yandex-team.ru>  Wed, 06 Jan 2016 22:10:41 +0300

mastermind (2.25.113) trusty; urgency=medium

  * Fix misprint

 -- Andrey Vasilenkov <indigo@yandex-team.ru>  Mon, 28 Dec 2015 16:48:00 +0300

mastermind (2.25.112) trusty; urgency=medium

  * Fix import dependency

 -- Andrey Vasilenkov <indigo@yandex-team.ru>  Mon, 28 Dec 2015 16:20:04 +0300

mastermind (2.25.111) trusty; urgency=medium

  * Fix frozen couple check

 -- Andrey Vasilenkov <indigo@yandex-team.ru>  Mon, 28 Dec 2015 15:45:49 +0300

mastermind (2.25.110) trusty; urgency=medium

  * Skip cache groups on hosts that already have a cache key copy
  * Fix dc selection on distributing cache keys

 -- Andrey Vasilenkov <indigo@yandex-team.ru>  Mon, 28 Dec 2015 14:31:00 +0300

mastermind (2.25.109) trusty; urgency=medium

  * Remove old app manifest during installation

 -- Andrey Vasilenkov <indigo@yandex-team.ru>  Thu, 24 Dec 2015 12:59:06 +0300

mastermind (2.25.108) trusty; urgency=medium

  * Remove old weight balancer traits
  * Fix for updating node backends set on history updates
  * Update couple namespace handle to use new weight manager

 -- Andrey Vasilenkov <indigo@yandex-team.ru>  Wed, 23 Dec 2015 17:58:38 +0300

mastermind (2.25.107) trusty; urgency=medium

  * Account disk defragmentation when calculating couple weights

 -- Andrey Vasilenkov <indigo@yandex-team.ru>  Wed, 16 Dec 2015 11:58:31 +0300

mastermind (2.25.106) trusty; urgency=medium

  * Fix defragmentation jobs for cache couples

 -- Andrey Vasilenkov <indigo@yandex-team.ru>  Fri, 11 Dec 2015 19:02:32 +0300

mastermind (2.25.105) trusty; urgency=medium

  * Fix misprint

 -- Andrey Vasilenkov <indigo@yandex-team.ru>  Fri, 11 Dec 2015 15:52:49 +0300

mastermind (2.25.104) trusty; urgency=medium

  * Fix for new msgpack version

 -- Andrey Vasilenkov <indigo@yandex-team.ru>  Fri, 11 Dec 2015 15:16:45 +0300

mastermind (2.25.103) trusty; urgency=medium

  * Update cache distributor groups list on cache cleaning

 -- Andrey Vasilenkov <indigo@yandex-team.ru>  Fri, 11 Dec 2015 14:54:55 +0300

mastermind (2.25.102) trusty; urgency=medium

  * Fix for defragmentation job of cache groups

 -- Andrey Vasilenkov <indigo@yandex-team.ru>  Fri, 11 Dec 2015 14:08:43 +0300

mastermind (2.25.101) trusty; urgency=medium

  * Cache get_namespaces_states response using CachedGzipResponse
  * Cache get_cached_keys response using CachedGzipResponse

 -- Andrey Vasilenkov <indigo@yandex-team.ru>  Tue, 08 Dec 2015 17:21:04 +0300

mastermind (2.25.100) trusty; urgency=medium

  * Fix for newly built couple status calculation
  * Fix misprint in mastermind client

 -- Andrey Vasilenkov <indigo@yandex-team.ru>  Tue, 01 Dec 2015 16:48:01 +0300

mastermind (2.25.99) trusty; urgency=medium

  * Fix for running cached data update handlers

 -- Andrey Vasilenkov <indigo@yandex-team.ru>  Wed, 25 Nov 2015 19:29:24 +0300

mastermind (2.25.98) trusty; urgency=medium

  * Fix cocaine handlers registering

 -- Andrey Vasilenkov <indigo@yandex-team.ru>  Wed, 25 Nov 2015 14:58:59 +0300

mastermind (2.25.97) trusty; urgency=medium

  * Temporarily fix cocaine service usage from sync thread

 -- Andrey Vasilenkov <indigo@yandex-team.ru>  Tue, 24 Nov 2015 17:02:59 +0300

mastermind (2.25.96) trusty; urgency=medium

  * Optimize get_config_remotes handle

 -- Andrey Vasilenkov <indigo@yandex-team.ru>  Tue, 24 Nov 2015 11:56:08 +0300

mastermind (2.25.95) trusty; urgency=medium

  * Fix frequent weight and load data updating
  * Optimize history records fetching from mongo
  * Add exception-safe backend stats processing

 -- Andrey Vasilenkov <indigo@yandex-team.ru>  Mon, 23 Nov 2015 15:00:58 +0300

mastermind (2.25.94) trusty; urgency=medium

  * Fix defrag complete decision based on stalled stats

 -- Andrey Vasilenkov <indigo@yandex-team.ru>  Fri, 20 Nov 2015 17:52:35 +0300

mastermind (2.25.93) trusty; urgency=medium

    * Add orig path query arg settings
    * Fix select couple to upload namespace setting
    * Add redirect query args support

 -- Andrey Vasilenkov <indigo@yandex-team.ru>  Thu, 19 Nov 2015 19:13:34 +0300

mastermind (2.25.92) trusty; urgency=medium

  * Fix cocaine worker termination

 -- Andrey Vasilenkov <indigo@yandex-team.ru>  Thu, 19 Nov 2015 14:44:39 +0300

mastermind (2.25.91) trusty; urgency=medium

  * Split planner config section into several sections
  * Cache flow stats
  * Use cache to handle get_cache_keys

 -- Andrey Vasilenkov <indigo@yandex-team.ru>  Wed, 18 Nov 2015 21:45:31 +0300

mastermind (2.25.90) trusty; urgency=medium

  * Fix cache worker startup script

 -- Andrey Vasilenkov <indigo@yandex-team.ru>  Tue, 17 Nov 2015 22:47:31 +0300

mastermind (2.25.89) trusty; urgency=medium

  * Set python-tornado dependency (>= 4.0)

 -- Andrey Vasilenkov <indigo@yandex-team.ru>  Tue, 17 Nov 2015 16:04:13 +0300

mastermind (2.25.88) trusty; urgency=medium

  * Decreased cocaine workers' pool limit to 5

 -- Andrey Vasilenkov <indigo@yandex-team.ru>  Tue, 17 Nov 2015 14:31:24 +0300

mastermind (2.25.87) trusty; urgency=medium

  * Use simplejson for faster parsing
  * Using monitor pool to fetch monitor stats from elliptics nodes
  * Inventory worker implementation
  * Fix build tests running

 -- Andrey Vasilenkov <indigo@yandex-team.ru>  Tue, 17 Nov 2015 13:59:44 +0300

mastermind (2.25.86-hotfix1) trusty; urgency=medium

  * Optimize get_config_remotes handle

 -- Andrey Vasilenkov <indigo@yandex-team.ru>  Wed, 18 Nov 2015 17:05:55 +0300

mastermind (2.25.86) trusty; urgency=medium

  * Fix mastermind build

 -- Andrey Vasilenkov <indigo@yandex-team.ru>  Fri, 13 Nov 2015 15:37:00 +0300

mastermind (2.25.85) trusty; urgency=medium

  * Fix mastermind build

 -- Andrey Vasilenkov <indigo@yandex-team.ru>  Fri, 13 Nov 2015 15:08:21 +0300

mastermind (2.25.84) trusty; urgency=medium

  * Add free reserved space to couple statistics

 -- Andrey Vasilenkov <indigo@yandex-team.ru>  Fri, 13 Nov 2015 14:19:41 +0300

mastermind (2.25.83) trusty; urgency=medium

  * Increase startup-timeout for mastermind-cache worker

 -- Andrey Vasilenkov <indigo@yandex-team.ru>  Mon, 02 Nov 2015 12:26:18 +0300

mastermind (2.25.82) trusty; urgency=medium

  * Fix for searching for uncoupled group to restore backend without history

 -- Andrey Vasilenkov <indigo@yandex-team.ru>  Wed, 28 Oct 2015 11:37:03 +0300

mastermind (2.25.81) trusty; urgency=medium

  * Fix for searching for uncoupled group to restore backend without history

 -- Andrey Vasilenkov <indigo@yandex-team.ru>  Tue, 27 Oct 2015 23:47:59 +0300

mastermind (2.25.80) trusty; urgency=medium

  * Fix for searching for uncoupled group to restore backend without history

 -- Andrey Vasilenkov <indigo@yandex-team.ru>  Tue, 27 Oct 2015 21:23:43 +0300

mastermind (2.25.79) trusty; urgency=medium

  * Fix wrong node backend check on group restoring job
  * Fix accounting job for a couple status when group is down

 -- Andrey Vasilenkov <indigo@yandex-team.ru>  Tue, 27 Oct 2015 19:30:12 +0300

mastermind (2.25.78) trusty; urgency=medium

  * Add proper pymongo and bson dependencies (<< 3)

 -- Andrey Vasilenkov <indigo@yandex-team.ru>  Mon, 26 Oct 2015 21:08:02 +0300

mastermind (2.25.77) trusty; urgency=medium

  * Fix mastermind2.26-cache worker initialization

 -- Andrey Vasilenkov <indigo@yandex-team.ru>  Fri, 23 Oct 2015 14:25:00 +0300

mastermind (2.25.76) trusty; urgency=medium

  * Add handler for fetching couple free effective space monitor samples
  * Change monitor statistics collection settings

 -- Andrey Vasilenkov <indigo@yandex-team.ru>  Fri, 23 Oct 2015 14:03:28 +0300

mastermind (2.25.75) trusty; urgency=medium

  * Fix group detach node task during restore job

 -- Andrey Vasilenkov <indigo@yandex-team.ru>  Mon, 19 Oct 2015 14:52:49 +0300

mastermind (2.25.74) trusty; urgency=medium

  * Fix group detach node task during restore job

 -- Andrey Vasilenkov <indigo@yandex-team.ru>  Mon, 19 Oct 2015 14:26:10 +0300

mastermind (2.25.73) trusty; urgency=medium

  * Fix group detach node task during restore job

 -- Andrey Vasilenkov <indigo@yandex-team.ru>  Mon, 19 Oct 2015 12:57:02 +0300

mastermind (2.25.72) trusty; urgency=medium

  * Check uncoupled groups right before settings metakey
  * Prevent statistics calculation failing

 -- Andrey Vasilenkov <indigo@yandex-team.ru>  Tue, 13 Oct 2015 18:41:32 +0300

mastermind (2.25.71) trusty; urgency=medium

  * Fix exception type for non-blocking locks (when acquiring failed)
  * Fix group history update task scheduling

 -- Andrey Vasilenkov <indigo@yandex-team.ru>  Mon, 12 Oct 2015 14:16:06 +0300

mastermind (2.25.70) trusty; urgency=medium

  * Add ability to run worker without history collection

 -- Andrey Vasilenkov <indigo@yandex-team.ru>  Fri, 09 Oct 2015 19:29:22 +0300

mastermind (2.25.69) trusty; urgency=medium

  * Accept generators to GroupNodeBackendsSet

 -- Andrey Vasilenkov <indigo@yandex-team.ru>  Fri, 09 Oct 2015 18:15:17 +0300

mastermind (2.25.68) trusty; urgency=medium

  * Store group history in mongo instead of meta elliptics

 -- Andrey Vasilenkov <indigo@yandex-team.ru>  Fri, 09 Oct 2015 12:03:04 +0300

mastermind (2.25.66) trusty; urgency=medium

  * Fix settings comparison with basic python types

 -- Andrey Vasilenkov <indigo@yandex-team.ru>  Thu, 08 Oct 2015 12:55:36 +0300

mastermind (2.25.58) trusty; urgency=medium

  * Add couple primary and fallback hosts to namespaces states

 -- Andrey Vasilenkov <indigo@yandex-team.ru>  Sun, 13 Sep 2015 21:13:48 +0300

mastermind (2.25.57) trusty; urgency=medium

  * Fix effective free space calculcation when disk contains irrelevant data

 -- Andrey Vasilenkov <indigo@yandex-team.ru>  Thu, 10 Sep 2015 14:08:30 +0300

mastermind (2.25.56) trusty; urgency=medium

  * Fix effective free space calculcation when disk contains irrelevant data

 -- Andrey Vasilenkov <indigo@yandex-team.ru>  Thu, 10 Sep 2015 14:00:47 +0300

mastermind (2.25.55) trusty; urgency=medium

  * Set nolock flag for metakey read queries

 -- Andrey Vasilenkov <indigo@yandex-team.ru>  Mon, 07 Sep 2015 20:21:47 +0300

mastermind (2.25.54) trusty; urgency=medium

  * Increase startup timeout for mastermind worker

 -- Andrey Vasilenkov <indigo@yandex-team.ru>  Fri, 28 Aug 2015 18:44:52 +0300

mastermind (2.25.53) trusty; urgency=medium

  * Use read_latest call to get storage max group id

 -- Andrey Vasilenkov <indigo@yandex-team.ru>  Fri, 28 Aug 2015 17:59:31 +0300

mastermind (2.25.52) trusty; urgency=medium

  * Add draft on namespaces state query handler

 -- Andrey Vasilenkov <indigo@yandex-team.ru>  Fri, 28 Aug 2015 15:22:37 +0300

mastermind (2.25.51) trusty; urgency=medium

  * Add forced namespaces states update handler

 -- Andrey Vasilenkov <indigo@yandex-team.ru>  Fri, 28 Aug 2015 13:33:52 +0300

mastermind (2.25.50) trusty; urgency=medium

  * Take down the lock on src backend during move job final stage

 -- Andrey Vasilenkov <indigo@yandex-team.ru>  Fri, 28 Aug 2015 11:51:06 +0300

mastermind (2.25.49) trusty; urgency=medium

  * Add status_text of bad group to status_text of couple

 -- Andrey Vasilenkov <indigo@yandex-team.ru>  Fri, 21 Aug 2015 16:30:16 +0300

mastermind (2.25.48) trusty; urgency=medium

  * Add removed records size to group info

 -- Andrey Vasilenkov <indigo@yandex-team.ru>  Fri, 21 Aug 2015 11:29:43 +0300

mastermind (2.25.47) trusty; urgency=medium

  * Consider effective_free_space when deciding on couple status
  * Fix for node backend defrag task retrying

 -- Andrey Vasilenkov <indigo@yandex-team.ru>  Thu, 20 Aug 2015 13:17:28 +0300

mastermind (2.25.46) trusty; urgency=medium

  * Correct build

 -- Andrey Vasilenkov <indigo@yandex-team.ru>  Wed, 19 Aug 2015 16:59:32 +0300

mastermind (2.25.45) trusty; urgency=medium

  * Add autoapprove setting for move planner jobs

 -- Andrey Vasilenkov <indigo@yandex-team.ru>  Wed, 19 Aug 2015 16:52:30 +0300

mastermind (2.25.44) trusty; urgency=medium

  * Fix minor misprints

 -- Andrey Vasilenkov <indigo@yandex-team.ru>  Wed, 19 Aug 2015 12:18:16 +0300

mastermind (2.25.43) trusty; urgency=medium

  * Fix destination group selection for move planner

 -- Andrey Vasilenkov <indigo@yandex-team.ru>  Wed, 19 Aug 2015 01:49:13 +0300

mastermind (2.25.42) trusty; urgency=medium

  * Mastermind node info updater: couple status should be set to FULL if group
    is not filled but hdd has no more space available
  * Jobs processor: do not fail couple defrag job if couple lost its OK
    status

 -- Andrey Vasilenkov <indigo@yandex-team.ru>  Thu, 06 Aug 2015 15:27:26 +0300

mastermind (2.25.41) trusty; urgency=medium

  * Fetch elliptics backends' io stats

 -- Andrey Vasilenkov <indigo@yandex-team.ru>  Tue, 04 Aug 2015 19:42:51 +0300

mastermind (2.25.40) trusty; urgency=medium

  * Planner: take lock to prevent simultaneous move jobs planning on several
    workers

 -- Andrey Vasilenkov <indigo@yandex-team.ru>  Tue, 04 Aug 2015 19:15:40 +0300

mastermind (2.25.39) trusty; urgency=medium

  * mastermind fake sync: persistent locks removal fixed

 -- Andrey Vasilenkov <indigo@yandex-team.ru>  Mon, 03 Aug 2015 15:30:40 +0300

mastermind (2.25.38) trusty; urgency=medium

  * Mastermind lib: couple build result is wrapped into result object
    to be able to filter only successfully created couples
    (or, on the other side, only exceptions)
  * Passing dstat errors (can happen on virtual hosts)
  * Fix for fake sync manager persistent lock acquiring
  * Mastermind lib: fix for __contains__ method in namespaces queries
  * Fix for frequent node statistics update
  * Mastermind lib: node backends list as a property

 -- Andrey Vasilenkov <indigo@yandex-team.ru>  Tue, 28 Jul 2015 18:16:20 +0300

mastermind (2.25.37) trusty; urgency=medium

  * Obsolete prechecking of active jobs when moving groups from host

 -- Andrey Vasilenkov <indigo@yandex-team.ru>  Fri, 17 Jul 2015 13:52:24 +0300

mastermind (2.25.36) trusty; urgency=medium

  * Do not update whole cluster state on couple break

 -- Andrey Vasilenkov <indigo@yandex-team.ru>  Thu, 16 Jul 2015 20:07:31 +0300

mastermind (2.25.35) trusty; urgency=medium

  * Remove obsolete dstat_error_code usage

 -- Andrey Vasilenkov <indigo@yandex-team.ru>  Thu, 16 Jul 2015 18:39:04 +0300

mastermind (2.25.34) trusty; urgency=medium

  * Frequent node stat update bug fixed

 -- Andrey Vasilenkov <indigo@yandex-team.ru>  Wed, 15 Jul 2015 18:14:31 +0300

mastermind (2.25.33) trusty; urgency=medium

  * Restore job can stop non-started move job on force request
  * Do not acquire global jobs lock on jobs creation
  * Lock uncoupled groups during couple build so no jobs could use it

 -- Andrey Vasilenkov <indigo@yandex-team.ru>  Wed, 15 Jul 2015 17:51:12 +0300

mastermind (2.25.32) trusty; urgency=medium

  * get_dc_by_host inventory function should accept hostname, not ip

 -- Andrey Vasilenkov <indigo@yandex-team.ru>  Wed, 15 Jul 2015 15:09:27 +0300

mastermind (2.25.31) trusty; urgency=medium

  * Fix for couple defrag group representation

 -- Andrey Vasilenkov <indigo@yandex-team.ru>  Tue, 14 Jul 2015 14:52:13 +0300

mastermind (2.25.30) trusty; urgency=medium

  * Fix for group active job setting

 -- Andrey Vasilenkov <indigo@yandex-team.ru>  Tue, 14 Jul 2015 13:45:46 +0300

mastermind (2.25.29) trusty; urgency=medium

  * Mastermind util error wrapping

 -- Andrey Vasilenkov <indigo@yandex-team.ru>  Tue, 14 Jul 2015 12:38:07 +0300

mastermind (2.25.28) trusty; urgency=medium

  * Any type of job is now set as an active_job for a couple
  * get_namespaces_states now can accept namespaces list
  * Fix for storage_keys_diff handler when there are backends without fetched stats

 -- Andrey Vasilenkov <indigo@yandex-team.ru>  Mon, 13 Jul 2015 15:44:19 +0300

mastermind (2.25.27) trusty; urgency=medium

  * Misprint fixed

 -- Andrey Vasilenkov <indigo@yandex-team.ru>  Fri, 10 Jul 2015 18:10:17 +0300

mastermind (2.25.26) trusty; urgency=medium

  * Mark group as bad if migrating job id from meta does not match active job
    id

 -- Andrey Vasilenkov <indigo@yandex-team.ru>  Fri, 10 Jul 2015 14:08:06 +0300

mastermind (2.25.25) trusty; urgency=medium

  * Read-only node backend status check fixed
  * Using common mastermind queue for gatlinggun tasks
  * Mastermind returns empty cache keys when cache worker is not set up
  * Backward compatibility for ns setup mastermind util command (credits go to shindo@)
  * Checking group couple on move job start

 -- Andrey Vasilenkov <indigo@yandex-team.ru>  Thu, 09 Jul 2015 18:42:09 +0300

mastermind (2.25.24) trusty; urgency=medium

  * Checking if couple is participating in job before trying to move it from
    host

 -- Andrey Vasilenkov <indigo@yandex-team.ru>  Fri, 03 Jul 2015 18:46:44 +0300

mastermind (2.25.23) trusty; urgency=medium

  * Checking node backends count on group move
  * Handler to restart job if failed on start

 -- Andrey Vasilenkov <indigo@yandex-team.ru>  Fri, 03 Jul 2015 17:38:18 +0300

mastermind (2.25.22) trusty; urgency=medium

  * Removed obsolete stat_file_error usage, moved stat_commit error logic to node backend stat object
  * Fix for namespace creation workflow

 -- Andrey Vasilenkov <indigo@yandex-team.ru>  Thu, 02 Jul 2015 17:40:30 +0300

mastermind (2.25.21) trusty; urgency=medium

  * fix to trusty++;

 -- Andrey Vasilenkov <indigo@yandex-team.ru>  Wed, 01 Jul 2015 19:01:17 +0300

mastermind (2.25.20) trusty; urgency=medium

  * debian/rules fixed for trusty

 -- Andrey Vasilenkov <indigo@yandex-team.ru>  Wed, 01 Jul 2015 18:39:16 +0300

mastermind (2.25.19) trusty; urgency=medium

  * Use elliptics stats for decision on backend writability
  * Fragmentation in mm util is now formatted with fixed precision

 -- Andrey Vasilenkov <indigo@yandex-team.ru>  Wed, 01 Jul 2015 18:16:14 +0300

mastermind (2.25.18) precise; urgency=low

  * Checking backends on restore group creation

 -- Andrey Vasilenkov <indigo@yandex-team.ru>  Tue, 30 Jun 2015 17:23:42 +0300

mastermind (2.25.17) precise; urgency=low

  * Mastermind client implemented
  * Python package dependencies fixed
  * Statistics should not fail if uncoupled groups list cannot be composed
  * Defrag planner uses vfs free space to see if a couple can be defragged
  * Minor changes: pepify and obsolete code removed

 -- Andrey Vasilenkov <indigo@yandex-team.ru>  Tue, 30 Jun 2015 13:12:47 +0300

mastermind (2.25.16) precise; urgency=low

  * Do not store old namespaces states if failed to construct a new one

 -- Andrey Vasilenkov <indigo@yandex-team.ru>  Thu, 18 Jun 2015 16:54:36 +0300

mastermind (2.25.15) precise; urgency=low

  * Caching of namespaces states

 -- Andrey Vasilenkov <indigo@yandex-team.ru>  Thu, 18 Jun 2015 15:11:28 +0300

mastermind (2.25.14) precise; urgency=low

  * Job execution fixed
  * Separate register handler wrapper for handlers with native cocaine exceptions support

 -- Andrey Vasilenkov <indigo@yandex-team.ru>  Wed, 17 Jun 2015 13:03:30 +0300

mastermind (2.25.13) precise; urgency=low

  * Reconnectable service should log detailed information on unexpected errors

 -- Andrey Vasilenkov <indigo@yandex-team.ru>  Tue, 16 Jun 2015 14:45:41 +0300

mastermind (2.25.12) precise; urgency=low

  * Binary version dependency

 -- Andrey Vasilenkov <indigo@yandex-team.ru>  Tue, 16 Jun 2015 13:19:15 +0300

mastermind (2.25.11) precise; urgency=low

  * Python-mastermind common dependency
  * Logging added

 -- Andrey Vasilenkov <indigo@yandex-team.ru>  Tue, 16 Jun 2015 13:00:54 +0300

mastermind (2.25.10) precise; urgency=low

  * Common mastermind utils in a separate python package
  * Unnecessary locking of jobs global lock on couple defragmentation planning

 -- Andrey Vasilenkov <indigo@yandex-team.ru>  Mon, 15 Jun 2015 20:11:18 +0300

mastermind (2.25.9) precise; urgency=low

  * Resources accounting fixed

 -- Andrey Vasilenkov <indigo@yandex-team.ru>  Thu, 11 Jun 2015 17:48:09 +0300

mastermind (2.25.8) precise; urgency=low

  * Logging added

 -- Andrey Vasilenkov <indigo@yandex-team.ru>  Thu, 11 Jun 2015 17:21:36 +0300

mastermind (2.25.7) precise; urgency=low

  * Misprint fixed

 -- Andrey Vasilenkov <indigo@yandex-team.ru>  Thu, 11 Jun 2015 16:43:04 +0300

mastermind (2.25.6) precise; urgency=low

  * Misprint fixed

 -- Andrey Vasilenkov <indigo@yandex-team.ru>  Thu, 11 Jun 2015 16:22:53 +0300

mastermind (2.25.5) precise; urgency=low

  * Jobs: fix for resource unfolding

 -- Andrey Vasilenkov <indigo@yandex-team.ru>  Thu, 11 Jun 2015 15:48:11 +0300

mastermind (2.25.4) precise; urgency=low

  * Minor bug fix

 -- Andrey Vasilenkov <indigo@yandex-team.ru>  Thu, 11 Jun 2015 15:32:10 +0300

mastermind (2.25.3) precise; urgency=low

  * Minor bug fix

 -- Andrey Vasilenkov <indigo@yandex-team.ru>  Thu, 11 Jun 2015 13:28:07 +0300

mastermind (2.25.2) precise; urgency=low

  * Job processing tweaks

 -- Andrey Vasilenkov <indigo@yandex-team.ru>  Thu, 11 Jun 2015 12:40:16 +0300

mastermind (2.25.1) precise; urgency=low

  * Cached keys handler should be tolerant to cocaine connection errors
  * Do not take global jobs lock on moving all groups from host
  * Planner tasks should not take jobs lock unless they are actually creating jobs

 -- Andrey Vasilenkov <indigo@yandex-team.ru>  Wed, 10 Jun 2015 17:10:47 +0300

mastermind (2.24.45) precise; urgency=low

  * Config parameter name fixed

 -- Andrey Vasilenkov <indigo@yandex-team.ru>  Wed, 10 Jun 2015 13:52:06 +0300

mastermind (2.24.44) precise; urgency=low

  * Ids file for rsync tasks

 -- Andrey Vasilenkov <indigo@yandex-team.ru>  Tue, 09 Jun 2015 17:55:04 +0300

mastermind (2.24.43) precise; urgency=low

  * Add-units settings for namespace implemented

 -- Andrey Vasilenkov <indigo@yandex-team.ru>  Fri, 05 Jun 2015 17:23:11 +0300

mastermind (2.24.42) precise; urgency=low

  * get_cached_key handler proxied to mastermind2.26-cache (no retries for now)

 -- Andrey Vasilenkov <indigo@yandex-team.ru>  Thu, 04 Jun 2015 19:58:11 +0300

mastermind (2.24.41) precise; urgency=low

  * get_cached_keys handler updated
  * Namespace statistics fixed, is_full flag added
  * Ns settings updating fixed - __service key could have been omited on update

 -- Andrey Vasilenkov <indigo@yandex-team.ru>  Wed, 03 Jun 2015 19:58:59 +0300

mastermind (2.24.40) precise; urgency=low

  * Infrastructure: empty group set for tree nodes that has no groups in child
    nodes

 -- Andrey Vasilenkov <indigo@yandex-team.ru>  Tue, 02 Jun 2015 12:49:29 +0300

mastermind (2.24.39) precise; urgency=low

  * Added mastermind2.26-cache application to cocaine runlist

 -- Andrey Vasilenkov <indigo@yandex-team.ru>  Mon, 01 Jun 2015 16:21:11 +0300

mastermind (2.24.38) precise; urgency=low

  * Top update period is set via periodic timer
  * Lock on cache distribution task

 -- Andrey Vasilenkov <indigo@yandex-team.ru>  Mon, 01 Jun 2015 15:12:04 +0300

mastermind (2.24.37) precise; urgency=low

  * Fix for existing cache key update

 -- Andrey Vasilenkov <indigo@yandex-team.ru>  Fri, 29 May 2015 16:01:53 +0300

mastermind (2.24.36) precise; urgency=low

  * Cache worker: cache groups selection refactored

 -- Andrey Vasilenkov <indigo@yandex-team.ru>  Fri, 29 May 2015 15:16:56 +0300

mastermind (2.24.35) precise; urgency=low

  * Do not account service storage_cache namespace in namespace states

 -- Andrey Vasilenkov <indigo@yandex-team.ru>  Thu, 28 May 2015 14:10:12 +0300

mastermind (2.24.34) precise; urgency=low

  * Cache group defragmentation job creation

 -- Andrey Vasilenkov <indigo@yandex-team.ru>  Tue, 26 May 2015 23:45:25 +0300

mastermind (2.24.33) precise; urgency=low

  * Fix for app start without mongo set up

 -- Andrey Vasilenkov <indigo@yandex-team.ru>  Tue, 26 May 2015 12:15:55 +0300

mastermind (2.24.32) precise; urgency=low

  * Cache clean handler added

 -- Andrey Vasilenkov <indigo@yandex-team.ru>  Mon, 25 May 2015 19:56:32 +0300

mastermind (2.24.31) precise; urgency=low

  * Group type checking should be executed after backend state checking

 -- Andrey Vasilenkov <indigo@yandex-team.ru>  Mon, 25 May 2015 13:17:54 +0300

mastermind (2.24.30) precise; urgency=low

  * Misprint fixed

 -- Andrey Vasilenkov <indigo@yandex-team.ru>  Sun, 24 May 2015 20:33:13 +0300

mastermind (2.24.29) precise; urgency=low

  * Misprints fixed and more logging added

 -- Andrey Vasilenkov <indigo@yandex-team.ru>  Fri, 22 May 2015 23:00:10 +0300

mastermind (2.24.28) precise; urgency=low

  * Some logging added

 -- Andrey Vasilenkov <indigo@yandex-team.ru>  Fri, 22 May 2015 20:43:44 +0300

mastermind (2.24.27) precise; urgency=low

  * Misprint fixed

 -- Andrey Vasilenkov <indigo@yandex-team.ru>  Fri, 22 May 2015 17:57:55 +0300

mastermind (2.24.26) precise; urgency=low

  * Misprint fixed

 -- Andrey Vasilenkov <indigo@yandex-team.ru>  Fri, 22 May 2015 17:29:05 +0300

mastermind (2.24.25) precise; urgency=low

  * Misprints fixed

 -- Andrey Vasilenkov <indigo@yandex-team.ru>  Fri, 22 May 2015 17:13:30 +0300

mastermind (2.24.24) precise; urgency=low

  * Cache cleaner implemented
  * Added static/non-static flag to log record for broken namespaces

 -- Andrey Vasilenkov <indigo@yandex-team.ru>  Fri, 22 May 2015 16:49:00 +0300

mastermind (2.24.23) precise; urgency=low

  * Fix for key updated in mongodb: couple is used as a part of primary key
  * Minor refactoring

 -- Andrey Vasilenkov <indigo@yandex-team.ru>  Thu, 21 May 2015 12:59:49 +0300

mastermind (2.24.22) precise; urgency=low

  * Fixed new keys processing

 -- Andrey Vasilenkov <indigo@yandex-team.ru>  Thu, 21 May 2015 00:00:29 +0300

mastermind (2.24.21) precise; urgency=low

  * Do not remove unpopular keys on distribution stage

 -- Andrey Vasilenkov <indigo@yandex-team.ru>  Wed, 20 May 2015 23:34:15 +0300

mastermind (2.24.20) precise; urgency=low

  * Misprint fixed

 -- Andrey Vasilenkov <indigo@yandex-team.ru>  Wed, 20 May 2015 23:07:51 +0300

mastermind (2.24.19) precise; urgency=low

  * Top stats aggregation fix: cache groups statistics are accounted properly

 -- Andrey Vasilenkov <indigo@yandex-team.ru>  Wed, 20 May 2015 16:10:22 +0300

mastermind (2.24.18) precise; urgency=low

  * Aggregate keys by (key_id, couple) pair

 -- Andrey Vasilenkov <indigo@yandex-team.ru>  Tue, 19 May 2015 16:42:11 +0300

mastermind (2.24.17) precise; urgency=low

  * Do not use cache module in the main worker

 -- Andrey Vasilenkov <indigo@yandex-team.ru>  Mon, 18 May 2015 18:52:56 +0300

mastermind (2.24.16) precise; urgency=low

  * Couple defragmentation should start only when want_defrag > 1
  * Move job tweaks: -114 processing when node backend is being disabled, STALLED status for node backend stop task is considered ok
  * Removed unnecessary locks on task retry and skip
  * Couple defrag: if dnet_client returns -114 on defrag command, consider task successfully completed

 -- Andrey Vasilenkov <indigo@yandex-team.ru>  Mon, 18 May 2015 18:32:07 +0300

mastermind (2.24.15) precise; urgency=low

  * Refactored infrastructure data usage and correspondent cache workflow

 -- Andrey Vasilenkov <indigo@yandex-team.ru>  Sun, 17 May 2015 18:18:41 +0300

mastermind (2.24.14) precise; urgency=low

  * Uncoupled group checker changed

 -- Andrey Vasilenkov <indigo@yandex-team.ru>  Fri, 15 May 2015 17:31:44 +0300

mastermind (2.24.13) precise; urgency=low

  * Good uncoupled groups selector moved to infrastructure

 -- Andrey Vasilenkov <indigo@yandex-team.ru>  Fri, 15 May 2015 16:45:05 +0300

mastermind (2.24.12) precise; urgency=low

  * Cache worker initialization fixed

 -- Andrey Vasilenkov <indigo@yandex-team.ru>  Fri, 15 May 2015 15:35:13 +0300

mastermind (2.24.11) precise; urgency=low

  * Mark group as migrating right away when job is created
  * Job mark group minor workflow updates
  * Service statuses for couples with active jobs

 -- Andrey Vasilenkov <indigo@yandex-team.ru>  Wed, 13 May 2015 18:19:10 +0300

mastermind (2.24.10) precise; urgency=low

  * Fix for increasing cache key copies number

 -- Andrey Vasilenkov <indigo@yandex-team.ru>  Mon, 27 Apr 2015 20:24:00 +0300

mastermind (2.24.9) lucid; urgency=low

  * Fallback to default cocaine logging service if mm_cache_logging service is not set up in cocaine

 -- Andrey Vasilenkov <indigo@yandex-team.ru>  Mon, 27 Apr 2015 19:49:32 +0300

mastermind (2.24.8) lucid; urgency=low

  * Do not use not marked uncoupled groups located at cache groups paths as data uncoupled groups

 -- Andrey Vasilenkov <indigo@yandex-team.ru>  Mon, 27 Apr 2015 16:23:24 +0300

mastermind (2.24.7) lucid; urgency=low

  * Removed obsolete tornado version dependency

 -- Andrey Vasilenkov <indigo@yandex-team.ru>  Wed, 22 Apr 2015 23:01:00 +0300

mastermind (2.24.6) lucid; urgency=low

  * Misprint fixed

 -- Andrey Vasilenkov <indigo@yandex-team.ru>  Wed, 22 Apr 2015 18:50:12 +0300

mastermind (2.24.5) lucid; urgency=low

  * Removed obsolete cache manager usage

 -- Andrey Vasilenkov <indigo@yandex-team.ru>  Wed, 22 Apr 2015 18:45:04 +0300

mastermind (2.24.4) lucid; urgency=low

  * Fix for make_tree script

 -- Andrey Vasilenkov <indigo@yandex-team.ru>  Wed, 22 Apr 2015 18:01:23 +0300

mastermind (2.24.3) lucid; urgency=low

  * Misprint in postinst fixed

 -- Andrey Vasilenkov <indigo@yandex-team.ru>  Wed, 22 Apr 2015 17:47:11 +0300

mastermind (2.24.2) lucid; urgency=low

  * Misprint in postinst fixed

 -- Andrey Vasilenkov <indigo@yandex-team.ru>  Wed, 22 Apr 2015 17:28:27 +0300

mastermind (2.24.1) lucid; urgency=low

  * Distributed cache manager (for gatlinggun)

 -- Andrey Vasilenkov <indigo@yandex-team.ru>  Wed, 22 Apr 2015 17:04:56 +0300

mastermind (2.23.15) lucid; urgency=low

  * Added explicit couple text status to couple status change message
  * Returned back the lost check for groups move planner

 -- Andrey Vasilenkov <indigo@yandex-team.ru>  Thu, 07 May 2015 19:13:51 +0300

mastermind (2.23.14) lucid; urgency=low

  * Misprint fixed

 -- Andrey Vasilenkov <indigo@yandex-team.ru>  Thu, 07 May 2015 17:49:04 +0300

mastermind (2.23.13) lucid; urgency=low

  * Misprint fixed

 -- Andrey Vasilenkov <indigo@yandex-team.ru>  Thu, 07 May 2015 17:12:36 +0300

mastermind (2.23.12) lucid; urgency=low

  * Misprint fixed

 -- Andrey Vasilenkov <indigo@yandex-team.ru>  Thu, 07 May 2015 15:56:33 +0300

mastermind (2.23.11) lucid; urgency=low

  * Uncoupled group should be considered broken if it has more than one backend and DHT check is enabled
  * In-service check for uncoupled group fetching

 -- Andrey Vasilenkov <indigo@yandex-team.ru>  Thu, 07 May 2015 13:07:37 +0300

mastermind (2.23.10) lucid; urgency=low

  * Fix for restore group job creation when history record is unavailable

 -- Andrey Vasilenkov <indigo@yandex-team.ru>  Wed, 06 May 2015 20:14:19 +0300

mastermind (2.23.9) lucid; urgency=low

  * If no backends are found in history, planner restores group according to namespace distribution (same as for move group)

 -- Andrey Vasilenkov <indigo@yandex-team.ru>  Wed, 06 May 2015 19:39:27 +0300

mastermind (2.23.8) lucid; urgency=low

  * Move planner should use default uncoupled groups select function

 -- Andrey Vasilenkov <indigo@yandex-team.ru>  Wed, 29 Apr 2015 15:22:16 +0300

mastermind (2.23.7) lucid; urgency=low

  * Comparing source and destination DCs when planning move jobs

 -- Andrey Vasilenkov <indigo@yandex-team.ru>  Wed, 29 Apr 2015 09:29:29 +0300

mastermind (2.23.6) lucid; urgency=low

  * Misprints fixed

 -- Andrey Vasilenkov <indigo@yandex-team.ru>  Tue, 28 Apr 2015 18:17:11 +0300

mastermind (2.23.5) lucid; urgency=low

  * Busy hosts accounting fixed

 -- Andrey Vasilenkov <indigo@yandex-team.ru>  Tue, 28 Apr 2015 17:49:02 +0300

mastermind (2.23.4) lucid; urgency=low

  * Using groups merging on move jobs planning

 -- Andrey Vasilenkov <indigo@yandex-team.ru>  Tue, 28 Apr 2015 17:35:20 +0300

mastermind (2.23.3) lucid; urgency=low

  * Misprint fixed

 -- Andrey Vasilenkov <indigo@yandex-team.ru>  Mon, 20 Apr 2015 23:41:56 +0300

mastermind (2.23.2) lucid; urgency=low

  * Properly job slots checking in planner for couple defrag jobs

 -- Andrey Vasilenkov <indigo@yandex-team.ru>  Mon, 20 Apr 2015 23:25:43 +0300

mastermind (2.23.1) lucid; urgency=low

  * Config option for autoapproving defrag jobs

 -- Andrey Vasilenkov <indigo@yandex-team.ru>  Fri, 17 Apr 2015 17:39:54 +0300

mastermind (2.21.24) lucid; urgency=low

  * Misprint fixed

 -- Andrey Vasilenkov <indigo@yandex-team.ru>  Tue, 07 Apr 2015 17:05:41 +0300

mastermind (2.21.23) lucid; urgency=low

  * Planner will try to create job if there is less than max_executing_jobs running

 -- Andrey Vasilenkov <indigo@yandex-team.ru>  Mon, 06 Apr 2015 15:32:26 +0300

mastermind (2.21.22) lucid; urgency=low

  * Force update fixed

 -- Andrey Vasilenkov <indigo@yandex-team.ru>  Mon, 06 Apr 2015 14:32:10 +0300

mastermind (2.21.21) lucid; urgency=low

  * Fix for restore group job when executed on old node backend

 -- Andrey Vasilenkov <indigo@yandex-team.ru>  Mon, 30 Mar 2015 19:36:51 +0300

mastermind (2.21.20) lucid; urgency=low

  * Minor fixed

 -- Andrey Vasilenkov <indigo@yandex-team.ru>  Mon, 30 Mar 2015 19:13:53 +0300

mastermind (2.21.19) lucid; urgency=low

  * Success codes for minion are encoded as a sequence

 -- Andrey Vasilenkov <indigo@yandex-team.ru>  Mon, 30 Mar 2015 18:43:09 +0300

mastermind (2.21.18) lucid; urgency=low

  * Update metadb synchronously on executing minion cmd

 -- Andrey Vasilenkov <indigo@yandex-team.ru>  Fri, 27 Mar 2015 21:06:55 +0300

mastermind (2.21.17) lucid; urgency=low

  * Several minor fixes

 -- Andrey Vasilenkov <indigo@yandex-team.ru>  Fri, 27 Mar 2015 20:20:06 +0300

mastermind (2.21.16-1) lucid; urgency=low

  * Configurable autoapprove for recovery jobs

 -- Andrey Vasilenkov <indigo@yandex-team.ru>  Sat, 04 Apr 2015 12:33:17 +0300

mastermind (2.21.16) lucid; urgency=low

  * Do not crash if failed to resolve some infrastructure host
  * Do not crash when any of elliptics hostnames from config cannot be resolved

 -- Andrey Vasilenkov <indigo@yandex-team.ru>  Fri, 27 Mar 2015 18:01:57 +0300

mastermind (2.21.15) lucid; urgency=low

  * Fix for detaching node backend from group: based on group_id, not object of type storage.Group

 -- Andrey Vasilenkov <indigo@yandex-team.ru>  Tue, 24 Mar 2015 19:27:46 +0300

mastermind (2.21.14) lucid; urgency=low

  * Fix for detaching node backend from group: based on group_id, not object of type storage.Group

 -- Andrey Vasilenkov <indigo@yandex-team.ru>  Tue, 24 Mar 2015 19:00:33 +0300

mastermind (2.21.13) lucid; urgency=low

  * Do not fail job when elliptics request request for command status update was unsuccessful

 -- Andrey Vasilenkov <indigo@yandex-team.ru>  Tue, 24 Mar 2015 15:39:18 +0300

mastermind (2.21.12) lucid; urgency=low

  * Fix for busy uncoupled list groups fetching

 -- Andrey Vasilenkov <indigo@yandex-team.ru>  Tue, 24 Mar 2015 13:13:21 +0300

mastermind (2.21.11) lucid; urgency=low

  * Version bump for release-2.20 hotfix

 -- Andrey Vasilenkov <indigo@yandex-team.ru>  Mon, 23 Mar 2015 14:39:59 +0300

mastermind (2.21.10) lucid; urgency=low

  * Do not stop job execution when mark/unmark groups failed

 -- Andrey Vasilenkov <indigo@yandex-team.ru>  Fri, 20 Mar 2015 19:17:47 +0300

mastermind (2.21.9) lucid; urgency=low

  * Jobs processor uses periodic timer
  * Periodic timer implementation for timed queue

 -- Andrey Vasilenkov <indigo@yandex-team.ru>  Fri, 20 Mar 2015 16:52:58 +0300

mastermind (2.21.8) lucid; urgency=low

  * If job fails exception is saved to error messages list of job
  * Jobs index cleaning script
  * Removed jobs data from metadb's secondary indexes
  * Renamed mastermind util 'couple list-namespaces' handle to 'ns list'
  * Configurable minion request timeout

 -- Andrey Vasilenkov <indigo@yandex-team.ru>  Thu, 19 Mar 2015 16:42:05 +0300

mastermind (2.21.7) lucid; urgency=low

  * Resetting attempts counter on task manual retry

 -- Andrey Vasilenkov <indigo@yandex-team.ru>  Tue, 17 Mar 2015 17:11:18 +0300

mastermind (2.21.6) lucid; urgency=low

  * Misprint

 -- Andrey Vasilenkov <indigo@yandex-team.ru>  Tue, 17 Mar 2015 16:54:52 +0300

mastermind (2.21.5) lucid; urgency=low

  * Misprint

 -- Andrey Vasilenkov <indigo@yandex-team.ru>  Tue, 17 Mar 2015 16:45:53 +0300

mastermind (2.21.4) lucid; urgency=low

  * Fix for planner recovery job creation (a batch of applicable couple is empty)

 -- Andrey Vasilenkov <indigo@yandex-team.ru>  Tue, 17 Mar 2015 15:51:18 +0300

mastermind (2.21.3) lucid; urgency=low

  * tornado < 4.1 does not support raise_error option, fallback to async request with error checking

 -- Andrey Vasilenkov <indigo@yandex-team.ru>  Tue, 17 Mar 2015 15:07:02 +0300

mastermind (2.21.2) lucid; urgency=low

  * Fix for jobs rendering

 -- Andrey Vasilenkov <indigo@yandex-team.ru>  Mon, 16 Mar 2015 19:43:50 +0300

mastermind (2.21.1) lucid; urgency=low

  * Minion requests retry on http errors

 -- Andrey Vasilenkov <indigo@yandex-team.ru>  Mon, 16 Mar 2015 19:33:46 +0300

mastermind (2.20.6) lucid; urgency=low

  * Move job: fix for unmarking group that is down at the moment

 -- Andrey Vasilenkov <indigo@yandex-team.ru>  Mon, 23 Mar 2015 13:24:25 +0300

mastermind (2.20.5) lucid; urgency=low

  * Node backend statistics time is extracted from elliptics async result
  * Couple defragmentation by partitions

 -- Andrey Vasilenkov <indigo@yandex-team.ru>  Tue, 17 Mar 2015 20:01:35 +0300

mastermind (2.20.4) lucid; urgency=low

  * Jobs handler: move all groups from host
  * Moved src backend status check to move job start phase instead of creation phase

 -- Andrey Vasilenkov <indigo@yandex-team.ru>  Fri, 13 Mar 2015 20:41:18 +0300

mastermind (2.20.3) lucid; urgency=low

  * Fix for search-by-path using ipv6 ip addrs

 -- Andrey Vasilenkov <indigo@yandex-team.ru>  Wed, 11 Mar 2015 20:11:59 +0300

mastermind (2.20.2) lucid; urgency=low

  * Group history unified

 -- Andrey Vasilenkov <indigo@yandex-team.ru>  Wed, 11 Mar 2015 19:39:12 +0300

mastermind (2.20.1) lucid; urgency=low

  * Restore job: make src backend readonly if possible to prevent blob truncation

 -- Andrey Vasilenkov <indigo@yandex-team.ru>  Wed, 11 Mar 2015 17:06:15 +0300

mastermind (2.19.6) lucid; urgency=low

  * Fix for removing node backend from group

 -- Andrey Vasilenkov <indigo@yandex-team.ru>  Fri, 13 Mar 2015 12:35:54 +0300

mastermind (2.19.5) lucid; urgency=low

  * Manual locker commited

 -- Andrey Vasilenkov <indigo@yandex-team.ru>  Thu, 12 Mar 2015 15:49:31 +0300

mastermind (2.19.4) lucid; urgency=low

  * Fix for node history backend unlink

 -- Andrey Vasilenkov <indigo@yandex-team.ru>  Thu, 12 Mar 2015 14:55:52 +0300

mastermind (2.19.3) lucid; urgency=low

  * Recovery planner accounts locked couples

 -- Andrey Vasilenkov <indigo@yandex-team.ru>  Wed, 11 Mar 2015 15:30:51 +0300

mastermind (2.19.2) lucid; urgency=low

  * Planner does not operate without mongo db setup

 -- Andrey Vasilenkov <indigo@yandex-team.ru>  Thu, 05 Mar 2015 20:14:26 +0300

mastermind (2.19.1) lucid; urgency=low

  * Recover dc queue is replaced by dynamic weighting of couples using last recovery timestamp and keys difference
  * Couples can be indexed by unicode str
  * Workaround for hosts that cannot be resolved
  * Do not compare couple groups' metadata version numbers
  * Added namespace settings custom expiration time feature

 -- Andrey Vasilenkov <indigo@yandex-team.ru>  Thu, 05 Mar 2015 19:15:45 +0300

mastermind (2.18.15) lucid; urgency=low

  * Logging for move group planner improved
  * Refactored job accounting: now it should properly account destination hdds of existing jobs
  * Fix for lock release on error during groups' marking

 -- Andrey Vasilenkov <indigo@yandex-team.ru>  Wed, 11 Mar 2015 14:45:53 +0300

mastermind (2.18.14) lucid; urgency=low

  * Logging requests and test handler for ns_current_state logging

 -- Andrey Vasilenkov <indigo@yandex-team.ru>  Tue, 10 Mar 2015 12:53:16 +0300

mastermind (2.18.13) lucid; urgency=low

  * Effective space statistics fix

 -- Andrey Vasilenkov <indigo@yandex-team.ru>  Wed, 04 Mar 2015 14:49:07 +0300

mastermind (2.18.12) lucid; urgency=low

  * Fix for total effective_free_space count

 -- Andrey Vasilenkov <indigo@yandex-team.ru>  Tue, 03 Mar 2015 20:51:44 +0300

mastermind (2.18.11) lucid; urgency=low

  * Ensure path before checking locked hosts
  * Planner job creation fixed

 -- Andrey Vasilenkov <indigo@yandex-team.ru>  Tue, 03 Mar 2015 20:05:17 +0300

mastermind (2.18.10) lucid; urgency=low

  * Fix for group move handler --force option

 -- Andrey Vasilenkov <indigo@yandex-team.ru>  Mon, 02 Mar 2015 12:40:49 +0300

mastermind (2.18.9) lucid; urgency=low

  * Misprint fixed

 -- Andrey Vasilenkov <indigo@yandex-team.ru>  Fri, 27 Feb 2015 20:43:37 +0300

mastermind (2.18.8) lucid; urgency=low

  * Fix for mongo queries

 -- Andrey Vasilenkov <indigo@yandex-team.ru>  Fri, 27 Feb 2015 20:29:15 +0300

mastermind (2.18.7) lucid; urgency=low

  * Downtimes for both src_host and dst_host during rsync task execution
  * Use hostname in net downtimes
  * Rsync node task is now used for move job instead of common MinionCmdTask

 -- Andrey Vasilenkov <indigo@yandex-team.ru>  Fri, 27 Feb 2015 19:39:16 +0300

mastermind (2.18.6) lucid; urgency=low

  * IPv6 for tornado clients turned on

 -- Andrey Vasilenkov <indigo@yandex-team.ru>  Fri, 27 Feb 2015 16:18:09 +0300

mastermind (2.18.5) lucid; urgency=low

  * Implementation of net monitoring usage during rsync tasks executing

 -- Andrey Vasilenkov <indigo@yandex-team.ru>  Fri, 27 Feb 2015 15:05:11 +0300

mastermind (2.18.4) lucid; urgency=low

  * Fake sync manager get_children_locks implemented

 -- Andrey Vasilenkov <indigo@yandex-team.ru>  Wed, 25 Feb 2015 17:40:38 +0300

mastermind (2.18.3) lucid; urgency=low

  * Minor job processing refactoring fixes

 -- Andrey Vasilenkov <indigo@yandex-team.ru>  Tue, 24 Feb 2015 16:47:07 +0300

mastermind (2.18.2) lucid; urgency=low

  * Effective free space statistics calculation fixed
  * Minor job processor refactoring

 -- Andrey Vasilenkov <indigo@yandex-team.ru>  Fri, 20 Feb 2015 18:23:06 +0300

mastermind (2.18.1) lucid; urgency=low

  * Host lock implemented, prevents active operations on selected host

 -- Andrey Vasilenkov <indigo@yandex-team.ru>  Wed, 18 Feb 2015 17:28:31 +0300

mastermind (2.17.13) lucid; urgency=low

  * Logging

 -- Andrey Vasilenkov <indigo@yandex-team.ru>  Mon, 16 Feb 2015 18:39:50 +0300

mastermind (2.17.12) lucid; urgency=low

  * Fix for check-for-update settings checking

 -- Andrey Vasilenkov <indigo@yandex-team.ru>  Mon, 16 Feb 2015 17:37:23 +0300

mastermind (2.17.11) lucid; urgency=low

  * Logging

 -- Andrey Vasilenkov <indigo@yandex-team.ru>  Mon, 16 Feb 2015 17:23:52 +0300

mastermind (2.17.10) lucid; urgency=low

  * Mongo db is made optional (job processor and planner are disabled)

 -- Andrey Vasilenkov <indigo@yandex-team.ru>  Fri, 13 Feb 2015 18:59:33 +0300

mastermind (2.17.9) lucid; urgency=low

  * Return error code 1 if failed to create couple
  * Mongo db is made optional (job processor and planner are disabled)

 -- Andrey Vasilenkov <indigo@yandex-team.ru>  Fri, 13 Feb 2015 16:00:56 +0300

mastermind (2.17.8) lucid; urgency=low

  * Update groups status befire applying jobs

 -- Andrey Vasilenkov <indigo@yandex-team.ru>  Thu, 12 Feb 2015 18:23:58 +0300

mastermind (2.17.7) lucid; urgency=low

  * Fix for determing group space requirements on restore

 -- Andrey Vasilenkov <indigo@yandex-team.ru>  Tue, 10 Feb 2015 22:02:10 +0300

mastermind (2.17.6) lucid; urgency=low

  * Fix for determing group space requirements on restore

 -- Andrey Vasilenkov <indigo@yandex-team.ru>  Tue, 10 Feb 2015 21:50:42 +0300

mastermind (2.17.5) lucid; urgency=low

  * Fix for determing group space requirements on restore

 -- Andrey Vasilenkov <indigo@yandex-team.ru>  Tue, 10 Feb 2015 21:37:28 +0300

mastermind (2.17.4) lucid; urgency=low

  * Fix for restore candidates selection

 -- Andrey Vasilenkov <indigo@yandex-team.ru>  Tue, 10 Feb 2015 21:22:19 +0300

mastermind (2.17.3) lucid; urgency=low

  * Fix for couple status update on unlinking node backend from group

 -- Andrey Vasilenkov <indigo@yandex-team.ru>  Tue, 10 Feb 2015 18:46:56 +0300

mastermind (2.17.2) lucid; urgency=low

  * Fix for zookeeper lock release
  * Fix for updating couple status when all the groups did not respond during checking

 -- Andrey Vasilenkov <indigo@yandex-team.ru>  Mon, 09 Feb 2015 12:46:04 +0300

mastermind (2.17.1) lucid; urgency=low

  * Check-for-update option for namespace setup
  * Storage total keys diff handler
  * Reconnect timeout for mastermind-util is decreased to 3 sec
  * cocaine-runtime dependency added

 -- Andrey Vasilenkov <indigo@yandex-team.ru>  Fri, 06 Feb 2015 18:00:27 +0300

mastermind (2.16.10) lucid; urgency=low

  * Fix for rsync group node backend checking

 -- Andrey Vasilenkov <indigo@yandex-team.ru>  Fri, 06 Feb 2015 17:41:47 +0300

mastermind (2.16.9) lucid; urgency=low

  * Removed constraints on node backend status during restore group job

 -- Andrey Vasilenkov <indigo@yandex-team.ru>  Thu, 05 Feb 2015 20:17:43 +0300

mastermind (2.16.8) lucid; urgency=low

  * Restore group job can now accept source group as a parameter

 -- Andrey Vasilenkov <indigo@yandex-team.ru>  Thu, 05 Feb 2015 19:10:06 +0300

mastermind (2.16.7) lucid; urgency=low

  * Removed obsolete checking if tasks where successfully fetched from minions

 -- Andrey Vasilenkov <indigo@yandex-team.ru>  Thu, 05 Feb 2015 15:07:56 +0300

mastermind (2.16.6) lucid; urgency=low

  * Fix for job accounting of groups with broken namespace settings

 -- Andrey Vasilenkov <indigo@yandex-team.ru>  Thu, 05 Feb 2015 12:35:26 +0300

mastermind (2.16.5) lucid; urgency=low

  * Couples taking part in new and executing jobs are taken in account when creating new move job
  * Group move --lucky option to automatically select uncoupled group to move source group to

 -- Andrey Vasilenkov <indigo@yandex-team.ru>  Wed, 04 Feb 2015 16:09:30 +0300

mastermind (2.16.4) lucid; urgency=low

  * Detecting stat file error from monitor stats

 -- Andrey Vasilenkov <indigo@yandex-team.ru>  Mon, 02 Feb 2015 12:41:27 +0300

mastermind (2.16.3) lucid; urgency=low

  * Group move has 'force' parameter, which will try to cancel unimportant jobs

 -- Andrey Vasilenkov <indigo@yandex-team.ru>  Thu, 29 Jan 2015 18:13:03 +0300

mastermind (2.16.2) lucid; urgency=low

  * More informative error message when trying to restore uncoupled group
  * Script for moving jobs from elliptics to mongodb
  * Removed obsolete syslog-ng restart command from postinst
  * Fix for logging elliptics request nano-seconds

 -- Andrey Vasilenkov <indigo@yandex-team.ru>  Tue, 27 Jan 2015 19:33:03 +0300

mastermind (2.16.1) lucid; urgency=low

  * Optional unimportant jobs cancellation on creating restore job

 -- Andrey Vasilenkov <indigo@yandex-team.ru>  Mon, 26 Jan 2015 18:48:18 +0300

mastermind (2.15.34) lucid; urgency=low

  * Read preferences for mongo forced to PRIMARY_PREFFERED

 -- Andrey Vasilenkov <indigo@yandex-team.ru>  Mon, 26 Jan 2015 14:38:02 +0300

mastermind (2.15.33) lucid; urgency=low

  * Read preferences for mongo forced to PRIMARY_PREFFERED

 -- Andrey Vasilenkov <indigo@yandex-team.ru>  Mon, 26 Jan 2015 14:16:57 +0300

mastermind (2.15.32) lucid; urgency=low

  * Misprint fixed

 -- Andrey Vasilenkov <indigo@yandex-team.ru>  Fri, 23 Jan 2015 16:49:10 +0300

mastermind (2.15.31) lucid; urgency=low

  * Fix for marking jobs fetched from db as non-dirty

 -- Andrey Vasilenkov <indigo@yandex-team.ru>  Fri, 23 Jan 2015 13:34:35 +0300

mastermind (2.15.30) lucid; urgency=low

  * Fixed bug with jobs creation

 -- Andrey Vasilenkov <indigo@yandex-team.ru>  Fri, 23 Jan 2015 13:11:49 +0300

mastermind (2.15.29) lucid; urgency=low

  * Misprint fixed

 -- Andrey Vasilenkov <indigo@yandex-team.ru>  Thu, 22 Jan 2015 22:23:46 +0300

mastermind (2.15.28) lucid; urgency=low

  * Forced jobs ts convertion to int

 -- Andrey Vasilenkov <indigo@yandex-team.ru>  Thu, 22 Jan 2015 21:33:56 +0300

mastermind (2.15.27) lucid; urgency=low

  * Dependencies updated

 -- Andrey Vasilenkov <indigo@yandex-team.ru>  Thu, 22 Jan 2015 19:56:03 +0300

mastermind (2.15.26) lucid; urgency=low

  * Misprint fixed

 -- Andrey Vasilenkov <indigo@yandex-team.ru>  Thu, 22 Jan 2015 19:39:47 +0300

mastermind (2.15.25) lucid; urgency=low

  * Mongo working draft for testing

 -- Andrey Vasilenkov <indigo@yandex-team.ru>  Thu, 22 Jan 2015 17:09:56 +0300

mastermind (2.15.24) lucid; urgency=low

  * Fix for minions command execution

 -- Andrey Vasilenkov <indigo@yandex-team.ru>  Wed, 21 Jan 2015 16:53:22 +0300

mastermind (2.15.23) lucid; urgency=low

  * Misprint fixed

 -- Andrey Vasilenkov <indigo@yandex-team.ru>  Wed, 21 Jan 2015 13:37:07 +0300

mastermind (2.15.22) lucid; urgency=low

  * Fix for minion cmd command execution

 -- Andrey Vasilenkov <indigo@yandex-team.ru>  Wed, 21 Jan 2015 13:10:30 +0300

mastermind (2.15.21) lucid; urgency=low

  * General concurrent handler implemented, wraps all API handlers
  * Misprint fixes

 -- Andrey Vasilenkov <indigo@yandex-team.ru>  Mon, 19 Jan 2015 15:01:06 +0300

mastermind (2.15.20) lucid; urgency=low

  * Changed dependencies (cocaine-tools << 0.12, cocaine-framework-python << 0.12)

 -- Andrey Vasilenkov <indigo@yandex-team.ru>  Fri, 16 Jan 2015 14:17:35 +0300

mastermind (2.15.19) lucid; urgency=low

  * Changed dependencies (python-tornado << 4)

 -- Andrey Vasilenkov <indigo@yandex-team.ru>  Fri, 16 Jan 2015 14:04:29 +0300

mastermind (2.15.18) lucid; urgency=low

  * Fix for manual handlers for defrag and recover-dc jobs creation
  * Fix for cocaine worker timeouts on job creation
  * Refactored minion states update process

 -- Andrey Vasilenkov <indigo@yandex-team.ru>  Wed, 14 Jan 2015 16:44:18 +0300

mastermind (2.15.17) lucid; urgency=low

  * Increased cocaine worker pool-limit to 7

 -- Andrey Vasilenkov <indigo@yandex-team.ru>  Tue, 13 Jan 2015 20:43:40 +0300

mastermind (2.15.16) lucid; urgency=low

  * Increased worker heartbeat timeout to 240s

 -- Andrey Vasilenkov <indigo@yandex-team.ru>  Tue, 13 Jan 2015 18:27:19 +0300

mastermind (2.15.15) lucid; urgency=low

  * Temporary decreased jobs prefetch time span

 -- Andrey Vasilenkov <indigo@yandex-team.ru>  Tue, 13 Jan 2015 14:55:54 +0300

mastermind (2.15.14) lucid; urgency=low

  * Minor logging cleaning

 -- Andrey Vasilenkov <indigo@yandex-team.ru>  Tue, 13 Jan 2015 12:53:16 +0300

mastermind (2.15.13) lucid; urgency=low

  * Decreased cocaine pool-limit to 3

 -- Andrey Vasilenkov <indigo@yandex-team.ru>  Mon, 12 Jan 2015 20:34:19 +0300

mastermind (2.15.12) lucid; urgency=low

  * Job processing can be started as soon as minions states has been fetched from all hosts with executing minion tasks according to job processor data
  * Fix for invalid checking of minions history records

 -- Andrey Vasilenkov <indigo@yandex-team.ru>  Mon, 12 Jan 2015 20:07:54 +0300

mastermind (2.15.11) lucid; urgency=low

  * Start task threads after cocaine worker has been initialized

 -- Andrey Vasilenkov <indigo@yandex-team.ru>  Fri, 09 Jan 2015 19:18:53 +0300

mastermind (2.15.10) lucid; urgency=low

  * Infrastructure procedures logging improved

 -- Andrey Vasilenkov <indigo@yandex-team.ru>  Fri, 09 Jan 2015 18:26:10 +0300

mastermind (2.15.9) lucid; urgency=low

  * Startup timeout temporarily increased
  * Excessive logging removed

 -- Andrey Vasilenkov <indigo@yandex-team.ru>  Fri, 02 Jan 2015 02:44:08 +0300

mastermind (2.15.8) lucid; urgency=low

  * Added handler execution time to logs

 -- Andrey Vasilenkov <indigo@yandex-team.ru>  Wed, 24 Dec 2014 15:48:54 +0300

mastermind (2.15.7) lucid; urgency=low

  * Fix for recovery jobs queue fill

 -- Andrey Vasilenkov <indigo@yandex-team.ru>  Tue, 23 Dec 2014 16:05:36 +0300

mastermind (2.15.6) lucid; urgency=low

  * Fix for indexes batch reader

 -- Andrey Vasilenkov <indigo@yandex-team.ru>  Tue, 23 Dec 2014 14:28:14 +0300

mastermind (2.15.5) lucid; urgency=low

  * Misprint fixed

 -- Andrey Vasilenkov <indigo@yandex-team.ru>  Mon, 22 Dec 2014 18:49:02 +0300

mastermind (2.15.4) lucid; urgency=low

  * Misprint fixed

 -- Andrey Vasilenkov <indigo@yandex-team.ru>  Mon, 22 Dec 2014 18:47:00 +0300

mastermind (2.15.3) lucid; urgency=low

  * Fix for recovery jobs refactoring

 -- Andrey Vasilenkov <indigo@yandex-team.ru>  Mon, 22 Dec 2014 18:39:23 +0300

mastermind (2.15.2) lucid; urgency=low

  * Recover dc planner refactored a little bit
  * Do not take jobs global lock on job cancelling

 -- Andrey Vasilenkov <indigo@yandex-team.ru>  Mon, 22 Dec 2014 17:47:55 +0300

mastermind (2.15.1) lucid; urgency=low

  * Added optional flag for considering namespace broken when its' groups has unequal total space

 -- Andrey Vasilenkov <indigo@yandex-team.ru>  Fri, 19 Dec 2014 14:31:33 +0300

mastermind (2.14.17) lucid; urgency=low

  * Logging for tagged records

 -- Andrey Vasilenkov <indigo@yandex-team.ru>  Thu, 18 Dec 2014 19:47:14 +0300

mastermind (2.14.16) lucid; urgency=low

  * Job handler for getting jobs by job ids

 -- Andrey Vasilenkov <indigo@yandex-team.ru>  Thu, 18 Dec 2014 15:22:30 +0300

mastermind (2.14.15) lucid; urgency=low

  * Use max executing recover dc jobs limit in planner

 -- Andrey Vasilenkov <indigo@yandex-team.ru>  Mon, 15 Dec 2014 19:57:10 +0300

mastermind (2.14.14) lucid; urgency=low

  * Recover dc: limited job creation

 -- Andrey Vasilenkov <indigo@yandex-team.ru>  Mon, 15 Dec 2014 19:44:06 +0300

mastermind (2.14.13) lucid; urgency=low

  * No approving for recovery jobs

 -- Andrey Vasilenkov <indigo@yandex-team.ru>  Mon, 15 Dec 2014 19:22:40 +0300

mastermind (2.14.12) lucid; urgency=low

  * Do not take global jobs lock on jobs' approving

 -- Andrey Vasilenkov <indigo@yandex-team.ru>  Mon, 15 Dec 2014 18:45:43 +0300

mastermind (2.14.11) lucid; urgency=low

  * Minor misprint

 -- Andrey Vasilenkov <indigo@yandex-team.ru>  Sat, 13 Dec 2014 20:20:52 +0300

mastermind (2.14.10) lucid; urgency=low

  * Minor misprint

 -- Andrey Vasilenkov <indigo@yandex-team.ru>  Fri, 12 Dec 2014 19:22:17 +0300

mastermind (2.14.9) lucid; urgency=low

  * Checking move jobs for dc sharing prevention before starting

 -- Andrey Vasilenkov <indigo@yandex-team.ru>  Fri, 12 Dec 2014 19:09:16 +0300

mastermind (2.14.8) lucid; urgency=low

  * Misprint fixed

 -- Andrey Vasilenkov <indigo@yandex-team.ru>  Thu, 11 Dec 2014 18:42:25 +0300

mastermind (2.14.7) lucid; urgency=low

  * Misprint fixed

 -- Andrey Vasilenkov <indigo@yandex-team.ru>  Thu, 11 Dec 2014 18:33:41 +0300

mastermind (2.14.6) lucid; urgency=low

  * Cluster lock and couple data updating before deleting namespace

 -- Andrey Vasilenkov <indigo@yandex-team.ru>  Thu, 11 Dec 2014 18:29:02 +0300

mastermind (2.14.5) lucid; urgency=low

  * Namespace settings service flags and options implemented

 -- Andrey Vasilenkov <indigo@yandex-team.ru>  Thu, 11 Dec 2014 17:36:02 +0300

mastermind (2.14.4) lucid; urgency=low

  * Read-only backends support and new move job workflow with making source group read-only instead of disabling

 -- Andrey Vasilenkov <indigo@yandex-team.ru>  Thu, 11 Dec 2014 15:08:43 +0300

mastermind (2.14.3) lucid; urgency=low

  * Checking busy uncoupled groups before selecting uncouple group for group restoring

 -- Andrey Vasilenkov <indigo@yandex-team.ru>  Mon, 08 Dec 2014 19:46:01 +0300

mastermind (2.14.2) lucid; urgency=low

  * Optional parameter for search-by-path for search only within the last history record

 -- Andrey Vasilenkov <indigo@yandex-team.ru>  Mon, 08 Dec 2014 18:03:20 +0300

mastermind (2.14.1) lucid; urgency=low

  * Support for search-by-path * syntax

 -- Andrey Vasilenkov <indigo@yandex-team.ru>  Mon, 08 Dec 2014 16:56:51 +0300

mastermind (2.13.5) lucid; urgency=low

  * Recover job: do not perform defrag tasks before actual recovery starts
  * Added -M and -L options to recover dc task

 -- Andrey Vasilenkov <indigo@yandex-team.ru>  Wed, 10 Dec 2014 14:56:25 +0300

mastermind (2.13.4) lucid; urgency=low

  * Fix for statistics updating

 -- Andrey Vasilenkov <indigo@yandex-team.ru>  Tue, 09 Dec 2014 17:06:09 +0300

mastermind (2.13.3) lucid; urgency=low

  * Restore group job can now select appropriate uncouple group and merge several into one if necessary

 -- Andrey Vasilenkov <indigo@yandex-team.ru>  Fri, 05 Dec 2014 16:55:10 +0300

mastermind (2.13.2) lucid; urgency=low

  * Updating namespace settings when building couples
  * Convert couple meta script updated

 -- Andrey Vasilenkov <indigo@yandex-team.ru>  Tue, 02 Dec 2014 16:14:20 +0300

mastermind (2.13.1) lucid; urgency=low

  * Moved 'frozen' setting from couple meta key to group meta key

 -- Andrey Vasilenkov <indigo@yandex-team.ru>  Mon, 01 Dec 2014 19:49:32 +0300

mastermind (2.12.2) lucid; urgency=low

  * Fix for couple build handler timeout

 -- Andrey Vasilenkov <indigo@yandex-team.ru>  Fri, 28 Nov 2014 19:11:13 +0300

mastermind (2.12.1) lucid; urgency=low

  * Group restore job implemented
  * Cmd restore deprecated
  * Optimized statistics updating

 -- Andrey Vasilenkov <indigo@yandex-team.ru>  Fri, 28 Nov 2014 16:11:45 +0300

mastermind (2.11.4) lucid; urgency=low

  * Temporary increased mastermind startup time to 120 sec

 -- Andrey Vasilenkov <indigo@yandex-team.ru>  Thu, 27 Nov 2014 16:25:53 +0300

mastermind (2.11.3) lucid; urgency=low

  * Fix for couple build mastermind utils

 -- Andrey Vasilenkov <indigo@yandex-team.ru>  Fri, 21 Nov 2014 19:09:02 +0300

mastermind (2.11.2) lucid; urgency=low

  * Fix for default locking sync manager

 -- Andrey Vasilenkov <indigo@yandex-team.ru>  Fri, 21 Nov 2014 18:47:46 +0300

mastermind (2.11.1) lucid; urgency=low

  * New couple builder

 -- Andrey Vasilenkov <indigo@yandex-team.ru>  Fri, 21 Nov 2014 16:55:14 +0300

mastermind (2.10.2) lucid; urgency=low

  * Do not use integer size for weights dictionary for json-compatibility

 -- Andrey Vasilenkov <indigo@yandex-team.ru>  Thu, 13 Nov 2014 19:08:42 +0300

mastermind (2.10.1) lucid; urgency=low

  * Ns setup: removed signature port option
  * Additional verbose couple status
  * Config option for forbidding namespaces without settings - couples of such namespaces will be considered BROKEN
  * get_namespaces_states handle that combines all namespace state as one dict
  * Ns setup: removed storage-location option
  * Fix for uniform auth-keys format

 -- Andrey Vasilenkov <indigo@yandex-team.ru>  Mon, 10 Nov 2014 19:08:16 +0300

mastermind (2.9.92) lucid; urgency=low

  * Temporary removed additional node stale checking in balancer itself

 -- Andrey Vasilenkov <indigo@yandex-team.ru>  Thu, 13 Nov 2014 00:28:04 +0300

mastermind (2.9.91) lucid; urgency=low

  * Statistics stale status is checked only when statistics is updated
  * get_namespaces_states handle that combines all namespace state as one dict
  * Ns setup: removed storage-location option
  * Fix for uniform auth-keys format
  * Ns setup: storage-location is a boolean flag now

 -- Andrey Vasilenkov <indigo@yandex-team.ru>  Wed, 12 Nov 2014 20:04:23 +0300

mastermind (2.9.90) lucid; urgency=low

  * Job status handle

 -- Andrey Vasilenkov <indigo@yandex-team.ru>  Fri, 07 Nov 2014 18:36:41 +0300

mastermind (2.9.89) lucid; urgency=low

  * Distinct BROKEN status for couples and groups that have forbidden configuration
  * Config flags for forbidding dht and dc sharing among groups
  * Dependencies updated

 -- Andrey Vasilenkov <indigo@yandex-team.ru>  Thu, 06 Nov 2014 18:04:45 +0300

mastermind (2.9.88) lucid; urgency=low

  * Cmd restore: reconfiguring elliptics before starting node backend

 -- Andrey Vasilenkov <indigo@yandex-team.ru>  Wed, 05 Nov 2014 17:05:35 +0300

mastermind (2.9.87) lucid; urgency=low

  * Cluster global lock and update before changing its state (couple build and couple break)

 -- Andrey Vasilenkov <indigo@yandex-team.ru>  Tue, 04 Nov 2014 20:15:41 +0300

mastermind (2.9.86) lucid; urgency=low

  * Namespace settings using tagged indexes

 -- Andrey Vasilenkov <indigo@yandex-team.ru>  Sat, 01 Nov 2014 15:28:56 +0300

mastermind (2.9.85) lucid; urgency=low

  * Fixed broken couples status update in case of coupled groups having different namespaces
  * Configurable node backend stat stale timeout

 -- Andrey Vasilenkov <indigo@yandex-team.ru>  Fri, 31 Oct 2014 16:15:48 +0300

mastermind (2.9.84) lucid; urgency=low

  * Fix for free effective space info handle

 -- Andrey Vasilenkov <indigo@yandex-team.ru>  Wed, 29 Oct 2014 19:28:39 +0300

mastermind (2.9.83) lucid; urgency=low

  * Fix for namespace-aware handlers that can fail because of the broken couples
  * Cocaine framework dependencies

 -- Andrey Vasilenkov <indigo@yandex-team.ru>  Wed, 29 Oct 2014 18:51:52 +0300

mastermind (2.9.82) lucid; urgency=low

  * Mastermind util reconnects automatically on DisconnectionError of cocaine Service
  * Minions status fetching configurable timeout
  * Workaround for minions state update
  * Indexes uses batched read latest requests insted of a bulk read

 -- Andrey Vasilenkov <indigo@yandex-team.ru>  Wed, 29 Oct 2014 17:41:05 +0300

mastermind (2.9.81) lucid; urgency=low

  * Reserved space option for namespaces

 -- Andrey Vasilenkov <indigo@yandex-team.ru>  Tue, 28 Oct 2014 17:28:45 +0300

mastermind (2.9.80) lucid; urgency=low

  * Added alive and removed records counters

 -- Andrey Vasilenkov <indigo@yandex-team.ru>  Mon, 27 Oct 2014 18:03:18 +0300

mastermind (2.9.79) lucid; urgency=low

  * Rearranged locks acquiring

 -- Andrey Vasilenkov <indigo@yandex-team.ru>  Fri, 24 Oct 2014 16:33:44 +0400

mastermind (2.9.78) lucid; urgency=low

  * Do not share locks among different threads, this can cause unwanted sideeffects
  * Recover dc task: decreased number of threads by one to leave one group in couple available for data reads and writes

 -- Andrey Vasilenkov <indigo@yandex-team.ru>  Fri, 24 Oct 2014 15:44:26 +0400

mastermind (2.9.77) lucid; urgency=low

  * One more zero-weight couple fix

 -- Andrey Vasilenkov <indigo@yandex-team.ru>  Wed, 22 Oct 2014 15:10:53 +0400

mastermind (2.9.76) lucid; urgency=low

  * Ultimate fix for zero-weight couples

 -- Andrey Vasilenkov <indigo@yandex-team.ru>  Wed, 22 Oct 2014 14:07:49 +0400

mastermind (2.9.75) lucid; urgency=low

  * Fix for minions ready state

 -- Andrey Vasilenkov <indigo@yandex-team.ru>  Tue, 21 Oct 2014 19:02:16 +0400

mastermind (2.9.74) lucid; urgency=low

  * Misprints

 -- Andrey Vasilenkov <indigo@yandex-team.ru>  Tue, 21 Oct 2014 18:16:11 +0400

mastermind (2.9.73) lucid; urgency=low

  * Fix for blob max size stats

 -- Andrey Vasilenkov <indigo@yandex-team.ru>  Tue, 21 Oct 2014 16:12:16 +0400

mastermind (2.9.72) lucid; urgency=low

  * Do not create defrag jobs if not enough free space on any node backend
  * Max blob size as node backend statistics parameter
  * Couple defrag check timeout increased to 2 days
  * Using dstat error from elliptics monitor stat

 -- Andrey Vasilenkov <indigo@yandex-team.ru>  Tue, 21 Oct 2014 14:56:02 +0400

mastermind (2.9.71) lucid; urgency=low

  * Redirect namespace options
  * Json output for group search-by-path handle

 -- Andrey Vasilenkov <indigo@yandex-team.ru>  Mon, 20 Oct 2014 18:08:18 +0400

mastermind (2.9.70) lucid; urgency=low

  * Minions gzip turned on

 -- Andrey Vasilenkov <indigo@yandex-team.ru>  Mon, 20 Oct 2014 16:16:41 +0400

mastermind (2.9.69) lucid; urgency=low

  * Couple defrag planner uses records removed size to select couples to defrag

 -- Andrey Vasilenkov <indigo@yandex-team.ru>  Fri, 17 Oct 2014 18:51:02 +0400

mastermind (2.9.68) lucid; urgency=low

  * Couple defragmentation planner

 -- Andrey Vasilenkov <indigo@yandex-team.ru>  Fri, 17 Oct 2014 15:17:52 +0400

mastermind (2.9.67) lucid; urgency=low

   * Couple defragmentation job

 -- Andrey Vasilenkov <indigo@yandex-team.ru>  Thu, 16 Oct 2014 16:24:57 +0400

mastermind (2.9.66) lucid; urgency=low

  * Misprints

 -- Andrey Vasilenkov <indigo@yandex-team.ru>  Wed, 15 Oct 2014 19:37:55 +0400

mastermind (2.9.65) lucid; urgency=low

  * Jobs locks are performed on job creation
  * Fix for tree map generation for flowmastermind

 -- Andrey Vasilenkov <indigo@yandex-team.ru>  Wed, 15 Oct 2014 16:35:09 +0400

mastermind (2.9.64) lucid; urgency=low

  * Move jobs: check src couple status before stopping node backend
  * Fix for move jobs tasks order
  * Check for last error to prevent lock acquire errors duplication
  * Defrag tasks for recover dc jobs added

 -- Andrey Vasilenkov <indigo@yandex-team.ru>  Tue, 14 Oct 2014 16:22:36 +0400

mastermind (2.9.63) lucid; urgency=low

  * Added features to namespace settings with two options: multipart-content-length-threshold and select-couple-to-upload
  * Fix for zookeeper lock release when failed to process job

 -- Andrey Vasilenkov <indigo@yandex-team.ru>  Mon, 13 Oct 2014 18:37:41 +0400

mastermind (2.9.62) lucid; urgency=low

  * Fix for couple repair

 -- Andrey Vasilenkov <indigo@yandex-team.ru>  Sun, 12 Oct 2014 23:06:15 +0400

mastermind (2.9.61) lucid; urgency=low

  * Minions status fetch fixed

 -- Andrey Vasilenkov <indigo@yandex-team.ru>  Sun, 12 Oct 2014 14:48:02 +0400

mastermind (2.9.60) lucid; urgency=low

  * Removed minions ready percentage, 100% minion response is required

 -- Andrey Vasilenkov <indigo@yandex-team.ru>  Fri, 10 Oct 2014 13:33:18 +0400

mastermind (2.9.59) lucid; urgency=low

  * Profile name fix in mastermind deployment script
  * Fix for max group number inconsistency

 -- Andrey Vasilenkov <indigo@yandex-team.ru>  Thu, 09 Oct 2014 17:46:00 +0400

mastermind (2.9.58) lucid; urgency=low

  * Detaching node backend from uncoupled group on move job completion

 -- Andrey Vasilenkov <indigo@yandex-team.ru>  Thu, 09 Oct 2014 16:30:33 +0400

mastermind (2.9.57) lucid; urgency=low

  * Separate max executing jobs counters per job type
  * Json output fix for mastermind util

 -- Andrey Vasilenkov <indigo@yandex-team.ru>  Thu, 09 Oct 2014 15:06:32 +0400

mastermind (2.9.56) lucid; urgency=low

  * Fix for flowmastermind statistics

 -- Andrey Vasilenkov <indigo@yandex-team.ru>  Wed, 08 Oct 2014 21:01:03 +0400

mastermind (2.9.55) lucid; urgency=low

  * Fix for flowmastermind statistics

 -- Andrey Vasilenkov <indigo@yandex-team.ru>  Wed, 08 Oct 2014 20:44:54 +0400

mastermind (2.9.54) lucid; urgency=low

  * Additional checking for busy hosts

 -- Andrey Vasilenkov <indigo@yandex-team.ru>  Wed, 08 Oct 2014 19:18:04 +0400

mastermind (2.9.53) lucid; urgency=low

  * Misprint fixed

 -- Andrey Vasilenkov <indigo@yandex-team.ru>  Wed, 08 Oct 2014 18:39:51 +0400

mastermind (2.9.52) lucid; urgency=low

  * Misprint fixed

 -- Andrey Vasilenkov <indigo@yandex-team.ru>  Wed, 08 Oct 2014 18:29:59 +0400

mastermind (2.9.51) lucid; urgency=low

  * Fix for job move planning

 -- Andrey Vasilenkov <indigo@yandex-team.ru>  Wed, 08 Oct 2014 18:08:14 +0400

mastermind (2.9.50) lucid; urgency=low

  * Jobs tagging optimized

 -- Andrey Vasilenkov <indigo@yandex-team.ru>  Wed, 08 Oct 2014 17:47:41 +0400

mastermind (2.9.49) lucid; urgency=low

  * Usage of tag secondary indexes

 -- Andrey Vasilenkov <indigo@yandex-team.ru>  Tue, 07 Oct 2014 20:01:43 +0400

mastermind (2.9.48) lucid; urgency=low

  * Fix for zk lock acquirings

 -- Andrey Vasilenkov <indigo@yandex-team.ru>  Mon, 06 Oct 2014 18:54:14 +0400

mastermind (2.9.47) lucid; urgency=low

  * Fix for zk lock acquirings

 -- Andrey Vasilenkov <indigo@yandex-team.ru>  Mon, 06 Oct 2014 18:43:01 +0400

mastermind (2.9.46) lucid; urgency=low

  * Fix for zk lock acquirings

 -- Andrey Vasilenkov <indigo@yandex-team.ru>  Mon, 06 Oct 2014 18:32:22 +0400

mastermind (2.9.45) lucid; urgency=low

  * Fix for zk lock acquirings

 -- Andrey Vasilenkov <indigo@yandex-team.ru>  Mon, 06 Oct 2014 17:58:13 +0400

mastermind (2.9.44) lucid; urgency=low

  * Fix for zk lock acquirings

 -- Andrey Vasilenkov <indigo@yandex-team.ru>  Mon, 06 Oct 2014 17:44:54 +0400

mastermind (2.9.43) lucid; urgency=low

  * Minor bugs fixed

 -- Andrey Vasilenkov <indigo@yandex-team.ru>  Thu, 02 Oct 2014 08:59:09 +0400

mastermind (2.9.42) lucid; urgency=low

  * Remove path and migrate dst dir for move jobs

 -- Andrey Vasilenkov <indigo@yandex-team.ru>  Wed, 01 Oct 2014 19:04:04 +0400

mastermind (2.9.41) lucid; urgency=low

  * Fix for namespace statistics fetching

 -- Andrey Vasilenkov <indigo@yandex-team.ru>  Wed, 01 Oct 2014 17:29:12 +0400

mastermind (2.9.40) lucid; urgency=low

  * Wait timeout for dnet_client minion commands

 -- Andrey Vasilenkov <indigo@yandex-team.ru>  Tue, 30 Sep 2014 19:57:17 +0400

mastermind (2.9.39) lucid; urgency=low

  * Use timeout for zookeeper locks

 -- Andrey Vasilenkov <indigo@yandex-team.ru>  Tue, 30 Sep 2014 14:26:28 +0400

mastermind (2.9.38) lucid; urgency=low

  * Move jobs planner: take lost space instead of moved data size into consideration

 -- Andrey Vasilenkov <indigo@yandex-team.ru>  Mon, 29 Sep 2014 15:14:44 +0400

mastermind (2.9.37) lucid; urgency=low

  * Create maximum one move job per host
  * Do not process jobs till minions status is fetched

 -- Andrey Vasilenkov <indigo@yandex-team.ru>  Fri, 26 Sep 2014 13:04:21 +0400

mastermind (2.9.36) lucid; urgency=low

  * Minor fixes

 -- Andrey Vasilenkov <indigo@yandex-team.ru>  Thu, 25 Sep 2014 14:46:47 +0400

mastermind (2.9.35) lucid; urgency=low

  * Fix for selecting src and dst datacenters for move jobs

 -- Andrey Vasilenkov <indigo@yandex-team.ru>  Thu, 25 Sep 2014 14:06:45 +0400

mastermind (2.9.34) lucid; urgency=low

  * More logging

 -- Andrey Vasilenkov <indigo@yandex-team.ru>  Thu, 25 Sep 2014 12:49:21 +0400

mastermind (2.9.33) lucid; urgency=low

  * temporary proxy fix to prevent bad response caching

 -- Andrey Vasilenkov <indigo@yandex-team.ru>  Wed, 24 Sep 2014 18:54:46 +0400

mastermind (2.9.32) lucid; urgency=low

  * New algorithm for move jobs generation
  * Minor bug fixes

 -- Andrey Vasilenkov <indigo@yandex-team.ru>  Wed, 24 Sep 2014 17:51:09 +0400

mastermind (2.9.31) lucid; urgency=low

  * create_group_ids uses new service name

 -- Andrey Vasilenkov <indigo@yandex-team.ru>  Wed, 24 Sep 2014 14:28:17 +0400

mastermind (2.9.30) lucid; urgency=low

  * cmd restore should now work with old history records

 -- Andrey Vasilenkov <indigo@yandex-team.ru>  Wed, 24 Sep 2014 12:11:26 +0400

mastermind (2.9.29) lucid; urgency=low

  * Fix for zookeeper lock ensuring path

 -- Andrey Vasilenkov <indigo@yandex-team.ru>  Tue, 23 Sep 2014 13:53:35 +0400

mastermind (2.9.28) lucid; urgency=low

  * Failover in case of bad monitor_stat for node and/or node_backend

 -- Andrey Vasilenkov <indigo@yandex-team.ru>  Mon, 22 Sep 2014 15:28:25 +0400

mastermind (2.9.27) lucid; urgency=low

  * Less logs

 -- Andrey Vasilenkov <indigo@yandex-team.ru>  Thu, 18 Sep 2014 17:56:02 +0400

mastermind (2.9.26) lucid; urgency=low

  * More logs

 -- Andrey Vasilenkov <indigo@yandex-team.ru>  Thu, 18 Sep 2014 17:30:44 +0400

mastermind (2.9.25) lucid; urgency=low

  * Log fix

 -- Andrey Vasilenkov <indigo@yandex-team.ru>  Thu, 18 Sep 2014 17:18:15 +0400

mastermind (2.9.24) lucid; urgency=low

  * Logging invalid backend statistics

 -- Andrey Vasilenkov <indigo@yandex-team.ru>  Thu, 18 Sep 2014 17:05:59 +0400

mastermind (2.9.23) lucid; urgency=low

  * Search group by hostname and path

 -- Andrey Vasilenkov <indigo@yandex-team.ru>  Wed, 17 Sep 2014 21:16:14 +0400

mastermind (2.9.22) lucid; urgency=low

  * Namespace couple weights are considered valid only if there is more than min_units of writeable couples
  * Namespace settings for min-units number

 -- Andrey Vasilenkov <indigo@yandex-team.ru>  Tue, 16 Sep 2014 19:30:54 +0400

mastermind (2.9.21) lucid; urgency=low

  * Storage location option for namespace setup
  * Required parameters for couple build command: namespace and initial state

 -- Andrey Vasilenkov <indigo@yandex-team.ru>  Mon, 15 Sep 2014 15:31:32 +0400

mastermind (2.9.20) lucid; urgency=low

  * Groups key count for recovery jobs

 -- Andrey Vasilenkov <indigo@yandex-team.ru>  Fri, 12 Sep 2014 15:30:24 +0400

mastermind (2.9.19) lucid; urgency=low

  * Minor fix

 -- Andrey Vasilenkov <indigo@yandex-team.ru>  Fri, 12 Sep 2014 13:48:22 +0400

mastermind (2.9.18) lucid; urgency=low

  * Additional option of processes number for recovery job

 -- Andrey Vasilenkov <indigo@yandex-team.ru>  Fri, 12 Sep 2014 13:17:16 +0400

mastermind (2.9.17) lucid; urgency=low

  * Minor fix

 -- Andrey Vasilenkov <indigo@yandex-team.ru>  Thu, 11 Sep 2014 16:58:42 +0400

mastermind (2.9.16) lucid; urgency=low

  * Additional parameters for recovery dc

 -- Andrey Vasilenkov <indigo@yandex-team.ru>  Thu, 11 Sep 2014 16:51:51 +0400

mastermind (2.9.15) lucid; urgency=low

  * Fix for setting task start time

 -- Andrey Vasilenkov <indigo@yandex-team.ru>  Mon, 08 Sep 2014 14:50:13 +0400

mastermind (2.9.14) lucid; urgency=low

  * Use all remotes when creating recovery dc jobs

 -- Andrey Vasilenkov <indigo@yandex-team.ru>  Fri, 05 Sep 2014 18:13:46 +0400

mastermind (2.9.13) lucid; urgency=low

  * Minor fix

 -- Andrey Vasilenkov <indigo@yandex-team.ru>  Fri, 05 Sep 2014 15:43:36 +0400

mastermind (2.9.12) lucid; urgency=low

  * Implemented recover dc jobs

 -- Andrey Vasilenkov <indigo@yandex-team.ru>  Fri, 05 Sep 2014 15:31:40 +0400

mastermind (2.9.11) lucid; urgency=low

  * Compatible fetching eblob path from config

 -- Andrey Vasilenkov <indigo@yandex-team.ru>  Thu, 04 Sep 2014 12:42:34 +0400

mastermind (2.9.10) lucid; urgency=low

  * Fix for fetching the list of all namespaces when there are broken couples
  * Support of new elliptics 26 monitor stat format

 -- Andrey Vasilenkov <indigo@yandex-team.ru>  Wed, 03 Sep 2014 17:32:57 +0400

mastermind (2.9.9) lucid; urgency=low

  * Tasks fixes

 -- Andrey Vasilenkov <indigo@yandex-team.ru>  Thu, 28 Aug 2014 13:55:09 +0400

mastermind (2.9.8) lucid; urgency=low

  * Jobs fixes

 -- Andrey Vasilenkov <indigo@yandex-team.ru>  Thu, 28 Aug 2014 11:53:23 +0400

mastermind (2.9.7) lucid; urgency=low

  * Fix for jobs processor logs messages

 -- Andrey Vasilenkov <indigo@yandex-team.ru>  Tue, 26 Aug 2014 19:40:37 +0400

mastermind (2.9.6) lucid; urgency=low

  * Manual move job creation: checking uncoupled group dc
  * Fix for application name parameter for console util

 -- Andrey Vasilenkov <indigo@yandex-team.ru>  Tue, 26 Aug 2014 16:39:27 +0400

mastermind (2.9.5) lucid; urgency=low

  * Tasks parameters for minions updated to using node backends

 -- Andrey Vasilenkov <indigo@yandex-team.ru>  Mon, 25 Aug 2014 16:28:27 +0400

mastermind (2.9.4) lucid; urgency=low

  * Cache handlers turned back on
  * Using only necessary monitor stat categories

 -- Andrey Vasilenkov <indigo@yandex-team.ru>  Mon, 25 Aug 2014 11:01:18 +0400

mastermind (2.9.3) lucid; urgency=low

  * Fix for mixing old and new history records

 -- Andrey Vasilenkov <indigo@yandex-team.ru>  Fri, 22 Aug 2014 17:11:34 +0400

mastermind (2.9.2) lucid; urgency=low

  * Fix for deployment script

 -- Andrey Vasilenkov <indigo@yandex-team.ru>  Fri, 22 Aug 2014 13:43:32 +0400

mastermind (2.9.1) lucid; urgency=low

  * Optional mastermind app name for mastermind util

 -- Andrey Vasilenkov <indigo@yandex-team.ru>  Fri, 22 Aug 2014 12:37:16 +0400

mastermind (2.9.0) lucid; urgency=low

  * Support for elliptics26

 -- Andrey Vasilenkov <indigo@yandex-team.ru>  Thu, 21 Aug 2014 18:57:53 +0400

mastermind (2.8.49) lucid; urgency=low

  * Storage location option for namespace setup
  * Required parameters for couple build command: namespace and initial state

 -- Andrey Vasilenkov <indigo@yandex-team.ru>  Mon, 15 Sep 2014 15:28:50 +0400

mastermind (2.8.48) lucid; urgency=low

  * Group weights handler accepts namespace as optional parameter

 -- Andrey Vasilenkov <indigo@yandex-team.ru>  Fri, 12 Sep 2014 17:32:30 +0400

mastermind (2.8.47) lucid; urgency=low

  * Fix for minion nc http fetcher

 -- Andrey Vasilenkov <indigo@yandex-team.ru>  Wed, 10 Sep 2014 18:08:33 +0400

mastermind (2.8.46) lucid; urgency=low

  * Fix for empty couples namespace

 -- Andrey Vasilenkov <indigo@yandex-team.ru>  Tue, 09 Sep 2014 16:52:50 +0400

mastermind (2.8.45) lucid; urgency=low

  * Added optional move task for move jobs
  * Fix for applying smoother plan simultaneously from several workers
  * Handler for elliptics remote nodes list

 -- Andrey Vasilenkov <indigo@yandex-team.ru>  Wed, 20 Aug 2014 17:38:25 +0400

mastermind (2.8.44) lucid; urgency=low

  * Additional checkings for move jobs: number of keys of uncoupled group

 -- Andrey Vasilenkov <indigo@yandex-team.ru>  Thu, 14 Aug 2014 12:47:09 +0400

mastermind (2.8.43) lucid; urgency=low

  * Fix for couple build with all n groups are mandatory

 -- Andrey Vasilenkov <indigo@yandex-team.ru>  Wed, 13 Aug 2014 16:27:13 +0400

mastermind (2.8.42) lucid; urgency=low

  * Fix for couple info namespace key

 -- Andrey Vasilenkov <indigo@yandex-team.ru>  Tue, 12 Aug 2014 17:19:45 +0400

mastermind (2.8.41) lucid; urgency=low

  * Explicit family for elliptics nodes

 -- Andrey Vasilenkov <indigo@yandex-team.ru>  Tue, 12 Aug 2014 16:34:29 +0400

mastermind (2.8.40) lucid; urgency=low

  * Fix for couple broken namespace checking
  * Implemented broken jobs and dedicated node stop tasks for enhanced checking

 -- Andrey Vasilenkov <indigo@yandex-team.ru>  Tue, 12 Aug 2014 15:53:54 +0400
mastermind (2.8.39) lucid; urgency=low

  * Jobs logging changed
  * Syncing infrastructure state before updating

 -- Andrey Vasilenkov <indigo@yandex-team.ru>  Mon, 11 Aug 2014 16:25:39 +0400

mastermind (2.8.38) lucid; urgency=low

  * Creation of +N nonoverlapping couples if dcs are available

 -- Andrey Vasilenkov <indigo@yandex-team.ru>  Fri, 08 Aug 2014 19:43:38 +0400

mastermind (2.8.37) lucid; urgency=low

  * Update namespaces settings by default, overwrite is optional
  * Prefer using group with the most alive keys number for restoration
  * Creation of +N nonoverlapping couples if dcs are available
  * Independent timeout for elliptics nodes and elliptics meta nodes

 -- Andrey Vasilenkov <indigo@yandex-team.ru>  Thu, 07 Aug 2014 16:10:57 +0400

mastermind (2.8.36) lucid; urgency=low

  * Filtering groups by total space for building couples
  * All space counters of namespaces statistics as integers (bytes)
  * Additional parameter for move jobs: group file path for removal

 -- Andrey Vasilenkov <indigo@yandex-team.ru>  Tue, 05 Aug 2014 17:58:56 +0400

mastermind (2.8.35) lucid; urgency=low

  * Fix for minions commands status processing

 -- Andrey Vasilenkov <indigo@yandex-team.ru>  Mon, 04 Aug 2014 15:18:24 +0400

mastermind (2.8.34) lucid; urgency=low

  * Namespaces statistics handle
  * Creating groups move tasks is disabled by default
  * Minor fixes

 -- Andrey Vasilenkov <indigo@yandex-team.ru>  Fri, 01 Aug 2014 14:40:33 +0400

mastermind (2.8.33) lucid; urgency=low

  * Fix for cocaine app deployment

 -- Andrey Vasilenkov <indigo@yandex-team.ru>  Thu, 31 Jul 2014 12:57:17 +0400

mastermind (2.8.32) lucid; urgency=low

  * Jobs processing turned on
  * Treemap filtering
  * Outages statistics

 -- Andrey Vasilenkov <indigo@yandex-team.ru>  Wed, 30 Jul 2014 19:02:53 +0400

mastermind (2.8.31) lucid; urgency=low

  * Fix for namespace balancer couple weights

 -- Andrey Vasilenkov <indigo@yandex-team.ru>  Fri, 18 Jul 2014 14:49:14 +0400

mastermind (2.8.30) lucid; urgency=low

  * Fix for cmd restore status fetching, added retries
  * Content length threshold namespace settings
  * Fix for statistics of groups with no nodes

 -- Andrey Vasilenkov <indigo@yandex-team.ru>  Wed, 16 Jul 2014 15:55:46 +0400

mastermind (2.8.29) lucid; urgency=low

  * Group restore updated: checking for DHT rings and starting node up after restoration

 -- Andrey Vasilenkov <indigo@yandex-team.ru>  Thu, 10 Jul 2014 17:23:03 +0400

mastermind (2.8.28) lucid; urgency=low

  * Temporary disabled new modules

 -- Andrey Vasilenkov <indigo@yandex-team.ru>  Wed, 09 Jul 2014 19:34:45 +0400

mastermind (2.8.27) lucid; urgency=low

  * Fix for elliptics id transforming

 -- Andrey Vasilenkov <indigo@yandex-team.ru>  Wed, 09 Jul 2014 19:29:19 +0400

mastermind (2.8.26) lucid; urgency=low

  * Fix for metakey parallel read

 -- Andrey Vasilenkov <indigo@yandex-team.ru>  Wed, 09 Jul 2014 19:22:11 +0400

mastermind (2.8.25) lucid; urgency=low

  * Fix for ns settings fetching from elliptics indexes

 -- Andrey Vasilenkov <indigo@yandex-team.ru>  Wed, 09 Jul 2014 12:26:24 +0400

mastermind (2.8.24) lucid; urgency=low

  * Settings for elliptics client pools in mastermind config

 -- Andrey Vasilenkov <indigo@yandex-team.ru>  Thu, 03 Jul 2014 17:34:51 +0400

mastermind (2.8.23) lucid; urgency=low

  * Fix for cocaine crashlog content

 -- Andrey Vasilenkov <indigo@yandex-team.ru>  Tue, 24 Jun 2014 16:55:28 +0400

mastermind (2.8.22) lucid; urgency=low

  * Multipurpose authkey namespace settings

 -- Andrey Vasilenkov <indigo@yandex-team.ru>  Fri, 20 Jun 2014 19:22:04 +0400

mastermind (2.8.21) lucid; urgency=low

  * Fix for couple namespace processing

 -- Andrey Vasilenkov <indigo@yandex-team.ru>  Fri, 25 Apr 2014 19:36:56 +0400

mastermind (2.8.20) lucid; urgency=low

  * Keys statistics and fragmentation tree map

 -- Andrey Vasilenkov <indigo@yandex-team.ru>  Wed, 23 Apr 2014 18:46:24 +0400

mastermind (2.8.19) lucid; urgency=low

  * Minor change in couple statistics format

 -- Andrey Vasilenkov <indigo@yandex-team.ru>  Mon, 14 Apr 2014 14:50:00 +0400

mastermind (2.8.18) lucid; urgency=low

  * Fix for python 2.6.5 logging handlers

 -- Andrey Vasilenkov <indigo@yandex-team.ru>  Thu, 10 Apr 2014 17:02:44 +0400

mastermind (2.8.17) lucid; urgency=low

  * By-state formatter for couples list
  * Fix for couple breaking (couple metadata is also being removed)
  * Logging refactored

 -- Andrey Vasilenkov <indigo@yandex-team.ru>  Thu, 10 Apr 2014 16:34:44 +0400

mastermind (2.8.16) lucid; urgency=low

  * Used space stats for couples

 -- Andrey Vasilenkov <indigo@yandex-team.ru>  Thu, 03 Apr 2014 17:44:41 +0400

mastermind (2.8.15) lucid; urgency=low

  * Do not start if elliptics nodes and/or metanodes are unavailable

 -- Andrey Vasilenkov <indigo@yandex-team.ru>  Thu, 03 Apr 2014 17:08:35 +0400

mastermind (2.8.14) lucid; urgency=low

  * Network map for namespaces

 -- Andrey Vasilenkov <indigo@yandex-team.ru>  Thu, 03 Apr 2014 15:09:28 +0400

mastermind (2.8.13) lucid; urgency=low

  * Couple statistics for flowmastermind
  * Namespace signature settings added

 -- Andrey Vasilenkov <indigo@yandex-team.ru>  Tue, 01 Apr 2014 16:39:16 +0400

mastermind (2.8.12) lucid; urgency=low

  * Json output for couples list command

 -- Andrey Vasilenkov <indigo@yandex-team.ru>  Thu, 27 Mar 2014 14:46:04 +0400

mastermind (2.8.11) lucid; urgency=low

  * Fix for fetching closed couples info
  * Mastermind-utils handle for fetching metadata and any arbitrary key from group
  * Used space returned along with free space for group info
  * Bash completion for command options
  * Universal couple list handle unifying all list-xxx handles
  * Fix for minions tasks status fetching
  * Admin actions log

 -- Andrey Vasilenkov <indigo@yandex-team.ru>  Thu, 27 Mar 2014 13:16:45 +0400

mastermind (2.8.10) lucid; urgency=low

  * Fix: fix for detaching inexistent nodes

 -- Andrey Vasilenkov <indigo@yandex-team.ru>  Tue, 18 Mar 2014 18:55:06 +0400

mastermind (2.8.9) lucid; urgency=low

  * Fix: closed couples added to treemap

 -- Andrey Vasilenkov <indigo@yandex-team.ru>  Fri, 14 Mar 2014 19:03:39 +0400

mastermind (2.8.8) lucid; urgency=low

  * Fix: closed couples added to treemap

 -- Andrey Vasilenkov <indigo@yandex-team.ru>  Fri, 14 Mar 2014 18:49:30 +0400

mastermind (2.8.7) lucid; urgency=low

  * Fix: flowmastermind statistics fix

 -- Andrey Vasilenkov <indigo@yandex-team.ru>  Thu, 13 Mar 2014 18:38:51 +0400

mastermind (2.8.6) lucid; urgency=low

  * Feature: treemap groups statistics for flowmastermind

 -- Andrey Vasilenkov <indigo@yandex-team.ru>  Thu, 13 Mar 2014 13:38:12 +0400

mastermind (2.8.5) lucid; urgency=low

  * Fix: removing manifest for safe deploy to cocaine v11 cloud

 -- Andrey Vasilenkov <indigo@yandex-team.ru>  Mon, 24 Feb 2014 17:40:12 +0400

mastermind (2.8.4) lucid; urgency=low

  * Feature: handle for forcing nodes stats update
  * Feature: handles for namespace setup

 -- Andrey Vasilenkov <indigo@yandex-team.ru>  Mon, 24 Feb 2014 12:26:51 +0400

mastermind (2.8.3) lucid; urgency=low

  * Feature: added couple free size to get_group_weights handle

 -- Andrey Vasilenkov <indigo@yandex-team.ru>  Wed, 19 Feb 2014 15:21:58 +0400

mastermind (2.8.2) lucid; urgency=low

  * Fix: configurable minion port

 -- Andrey Vasilenkov <indigo@yandex-team.ru>  Wed, 19 Feb 2014 12:48:38 +0400

mastermind (2.8.1) lucid; urgency=low

  * Feature: using minion for remote command execution
  * Feature: minion commands history for flowmastermind

 -- Andrey Vasilenkov <indigo@yandex-team.ru>  Tue, 18 Feb 2014 16:34:34 +0400

mastermind (2.7.18) lucid; urgency=low

  * Feature: configurable wait_timeout for elliptics sessions
  * Fix: sleep on startup to wait for elliptics nodes to collect data

 -- Andrey Vasilenkov <indigo@yandex-team.ru>  Tue, 28 Jan 2014 17:17:24 +0400

mastermind (2.7.17) lucid; urgency=low

  * Feature: closed and bad couples statistics for flowmastermind
  * Feature: couple info handler added
  * Feature: command for detaching node from group
  * Fix: synchronous node info update on worker start

 -- Andrey Vasilenkov <indigo@yandex-team.ru>  Mon, 27 Jan 2014 15:31:00 +0400

mastermind (2.7.16) lucid; urgency=low

  * Fix: couple break handler

 -- Andrey Vasilenkov <indigo@yandex-team.ru>  Wed, 25 Dec 2013 19:53:28 +0400

mastermind (2.7.15) lucid; urgency=low

  * Feature: data memory availability feature for flowmastermind

 -- Andrey Vasilenkov <indigo@yandex-team.ru>  Wed, 25 Dec 2013 18:47:50 +0400

mastermind (2.7.14) lucid; urgency=low

  * Feature: added per namespace statistics for flowmastermind
  * Feature: closed couple marker for group info request
  * Fix: inventory queries logging

 -- Andrey Vasilenkov <indigo@yandex-team.ru>  Tue, 24 Dec 2013 20:30:13 +0400

mastermind (2.7.13) lucid; urgency=low

  * Fix: flowmastermind total counters fix

 -- Andrey Vasilenkov <indigo@yandex-team.ru>  Fri, 20 Dec 2013 17:10:37 +0400

mastermind (2.7.12) lucid; urgency=low

  * Fix: dc data cache in metastorage for inventory failovers
  * Feature: flowmastermind statistics export handler
  * Feature: configurable cocaine worker disown timeout

 -- Andrey Vasilenkov <indigo@yandex-team.ru>  Fri, 20 Dec 2013 14:45:47 +0400

mastermind (2.7.11) lucid; urgency=low

  * node info updater delayed

 -- Andrey Vasilenkov <indigo@yandex-team.ru>  Wed, 11 Dec 2013 02:18:07 +0400

mastermind (2.7.10) lucid; urgency=low

  * Disabled inventory (temp)

 -- Andrey Vasilenkov <indigo@yandex-team.ru>  Wed, 11 Dec 2013 02:05:53 +0400

mastermind (2.7.9) lucid; urgency=low

  * Removed node info updating on start

 -- Andrey Vasilenkov <indigo@yandex-team.ru>  Wed, 11 Dec 2013 01:57:03 +0400

mastermind (2.7.8) lucid; urgency=low

  * Feature: elliptics statistics compatibility (2.24.14.30)
  * Feature: bash completion

 -- Andrey Vasilenkov <indigo@yandex-team.ru>  Tue, 03 Dec 2013 17:45:47 +0400

mastermind (2.7.7) lucid; urgency=low

  * Feature: elliptics async api compatibility (2.24.14.29)

 -- Andrey Vasilenkov <indigo@yandex-team.ru>  Thu, 28 Nov 2013 19:07:56 +0400

mastermind (2.7.6) lucid; urgency=low

  * Fix: removed lower threshold of 100 IOPS for maximum node performance

 -- Andrey Vasilenkov <indigo@yandex-team.ru>  Tue, 26 Nov 2013 13:15:22 +0400

mastermind (2.7.5) lucid; urgency=low

  * Feature: removed cached state usage
  * Fix: balancer load average counter
  * Fix: do not unlink nodes from group automatically

 -- Andrey Vasilenkov <indigo@yandex-team.ru>  Mon, 25 Nov 2013 16:55:21 +0400

mastermind (2.7.4) lucid; urgency=low

  * Feature: async node statistics requests
  * Fix: do not create couples from bad groups

 -- Andrey Vasilenkov <indigo@yandex-team.ru>  Fri, 22 Nov 2013 16:32:28 +0400

mastermind (2.7.3) lucid; urgency=low

  * Feature: degradational requests frequency for nodes with constant timeout experiences

 -- Andrey Vasilenkov <indigo@yandex-team.ru>  Tue, 19 Nov 2013 20:27:20 +0400

mastermind (2.7.2) lucid; urgency=low

  * Fix: couple creation using groups with empty nodes list
  * Fix: unnecessary infrastructure state update removed

 -- Andrey Vasilenkov <indigo@yandex-team.ru>  Mon, 18 Nov 2013 19:15:12 +0400

mastermind (2.7.1) lucid; urgency=low

  * Feature: history of group nodes
  * Feature: group restoration command generation and execution

 -- Andrey Vasilenkov <indigo@yandex-team.ru>  Wed, 13 Nov 2013 19:18:41 +0400

mastermind (2.6.5) lucid; urgency=low

  * Feature: list of couple namespaces

 -- Andrey Vasilenkov <indigo@yandex-team.ru>  Fri, 08 Nov 2013 16:01:26 +0400

mastermind (2.6.4+2elliptics2.20) lucid; urgency=low

  * Fix: inventory import

 -- Andrey Vasilenkov <indigo@yandex-team.ru>  Wed, 13 Nov 2013 14:03:47 +0400

mastermind (2.6.4+1elliptics2.20) lucid; urgency=low

  * Feature: compatibility with elliptics 2.20

 -- Andrey Vasilenkov <indigo@yandex-team.ru>  Wed, 30 Oct 2013 13:24:30 +0400

mastermind (2.6.4) lucid; urgency=low

  * Feature: storage cached state via cocaine cache storage

 -- Andrey Vasilenkov <indigo@yandex-team.ru>  Wed, 30 Oct 2013 13:23:20 +0400

mastermind (2.6.3) lucid; urgency=low

  * List of balancer closed groups feature

 -- Andrey Vasilenkov <indigo@yandex-team.ru>  Thu, 24 Oct 2013 18:39:54 +0400

mastermind (2.6.2) lucid; urgency=low

  * Fix for zero bandwidth bug

 -- Andrey Vasilenkov <indigo@yandex-team.ru>  Wed, 16 Oct 2013 16:33:44 +0400

mastermind (2.6.1) lucid; urgency=low

  * Fix for couple weights with different couple sizes

 -- Andrey Vasilenkov <indigo@yandex-team.ru>  Mon, 14 Oct 2013 18:55:46 +0400

mastermind (2.6.0) lucid; urgency=low

  * Cache using gatlinggun

 -- Andrey Vasilenkov <indigo@yandex-team.ru>  Fri, 11 Oct 2013 19:58:40 +0400

mastermind (2.5) lucid; urgency=low

  * New feature: frozen couples

 -- Andrey Vasilenkov <indigo@yandex-team.ru>  Tue, 08 Oct 2013 18:10:01 +0400

mastermind (2.4) lucid; urgency=low

  * Compatibility with cocaine 0.10.6 

 -- Andrey Vasilenkov <indigo@yandex-team.ru>  Mon, 07 Oct 2013 13:19:17 +0400

mastermind (2.3) lucid; urgency=low

  * Namespaces implemented
  * mastermind util updated

 -- Andrey Vasilenkov <indigo@yandex-team.ru>  Tue, 10 Sep 2013 15:26:33 +0400

mastermind (2.2) lucid; urgency=low

  * Updated create_group_ids to work with new mastermind
  * Updated deploy scripts

 -- Anton Kortunov <toshik@yandex-team.ru>  Thu, 15 Aug 2013 17:41:25 +0400

mastermind (2.1) lucid; urgency=low

  * mastermind_deploy.sh updated to work with cocaine v10
  * Added debian/*.install files

 -- Anton Kortunov <toshik@yandex-team.ru>  Mon, 05 Aug 2013 20:50:00 +0400

mastermind (2.0) lucid; urgency=low

  * New storage model
  * Cocaine v10 support

 -- Anton Kortunov <toshik@yandex-team.ru>  Mon, 05 Aug 2013 20:15:08 +0400

mastermind (1.9) lucid; urgency=low

  * Fixed get-group-weight

 -- Anton Kortunov <toshik@yandex-team.ru>  Mon, 27 May 2013 21:13:42 +0400

mastermind (1.8) lucid; urgency=low

  * Show couples in bad groups

 -- Anton Kortunov <toshik@yandex-team.ru>  Mon, 27 May 2013 20:52:31 +0400

mastermind (1.7) lucid; urgency=low

  * Fixed damon flag in collection thread
  * Set pool-limit to 10 in manifest

 -- Anton Kortunov <toshik@yandex-team.ru>  Thu, 23 May 2013 14:50:21 +0400

mastermind (1.6) lucid; urgency=low

  * Set collecting thread as daemon for normal shutdown

 -- Anton Kortunov <toshik@yandex-team.ru>  Wed, 22 May 2013 21:26:02 +0400

mastermind (1.5) lucid; urgency=low

  * Fixed statistics expiration time

 -- Anton Kortunov <toshik@yandex-team.ru>  Thu, 04 Apr 2013 15:00:39 +0400

mastermind (1.4) lucid; urgency=low

  * Improved statistics collection

 -- Anton Kortunov <toshik@yandex-team.ru>  Thu, 21 Mar 2013 14:51:25 +0400

mastermind (1.3) lucid; urgency=low

  * ver++ 

 -- Andrey Godin <agodin@yandex-team.ru>  Wed, 26 Dec 2012 16:23:11 +0400

mastermind (1.2) lucid; urgency=low

  * change path to config mastermind; 

 -- Andrey Godin <agodin@yandex-team.ru>  Wed, 26 Dec 2012 16:11:58 +0400

mastermind (1.1) lucid; urgency=low

  * Fixed signature mismatch

 -- Anton Kortunov <toshik@yandex-team.ru>  Mon, 24 Dec 2012 16:44:32 +0400

mastermind (1.0) lucid; urgency=low

  * Use balancelogic

 -- Anton Kortunov <toshik@yandex-team.ru>  Fri, 21 Dec 2012 13:58:12 +0400

mastermind (0.11) lucid; urgency=low

  * Fixed lookup_addr function call

 -- Anton Kortunov <toshik@yandex-team.ru>  Fri, 21 Dec 2012 13:35:58 +0400

mastermind (0.10) lucid; urgency=low

  * fixed reading metabalancer key

 -- Anton Kortunov <toshik@yandex-team.ru>  Mon, 17 Dec 2012 15:03:22 +0400

mastermind (0.9) lucid; urgency=low

  * chow logging dir 

 -- Andrey Godin <agodin@yandex-team.ru>  Fri, 14 Dec 2012 14:26:15 +0400

mastermind (0.8) lucid; urgency=low

  * Removed unnecessary return in couple_groups

 -- toshik <toshik@elisto22f.dev.yandex.net>  Mon, 10 Dec 2012 13:06:43 +0400

mastermind (0.7) unstable; urgency=low

  * Raise correct exception
    

 -- Andrey Godin <agodin@yandex-team.ru>  Fri, 07 Dec 2012 19:31:07 +0400

mastermind (0.6) unstable; urgency=low

  * add support inventory; 
  * add create group by suggest;	

 -- Andrey Godin <agodin@yandex-team.ru>  Fri, 07 Dec 2012 16:21:05 +0400

mastermind (0.5) unstable; urgency=low

  * fix remove bad-groups
  * add dev version invetory.py 

 -- Andrey Godin <agodin@yandex-team.ru>  Thu, 06 Dec 2012 17:35:58 +0400

mastermind (0.4) unstable; urgency=low

  * Call collect() from timer event, not from aggregate() 

 -- Andrey Godin <agodin@yandex-team.ru>  Thu, 06 Dec 2012 13:09:34 +0400

mastermind (0.1) unstable; urgency=low

  * Initial Release.

 -- Andrey Godin <agodin@yandex-team.ru>  Tue, 13 Nov 2012 10:58:14 +0400<|MERGE_RESOLUTION|>--- conflicted
+++ resolved
@@ -1,21 +1,11 @@
-<<<<<<< HEAD
-mastermind (2.28.98-1) trusty; urgency=medium
-
-  * Fix cocaine handlers
-
- -- Andrey Vasilenkov <indigo@yandex-team.ru>  Thu, 24 Nov 2016 18:16:08 +0300
-
-mastermind (2.28.98) trusty; urgency=medium
-=======
-mastermind-cocainev11 (2.28.99) trusty; urgency=medium
+mastermind (2.28.99) trusty; urgency=medium
 
   * Fix lrc converting for external storage with empty data
   * Restore-path: create backend lock file
 
  -- Andrey Vasilenkov <indigo@yandex-team.ru>  Thu, 24 Nov 2016 18:29:27 +0300
 
-mastermind-cocainev11 (2.28.98) trusty; urgency=medium
->>>>>>> af662855
+mastermind (2.28.98) trusty; urgency=medium
 
   * Fix inventory function usage
 
