<<<<<<< HEAD
mastermind (2.28.118) trusty; urgency=medium
=======
mastermind-cocainev11 (2.28.119) trusty; urgency=medium

  * Set dc to 'unknown' value when strict detection is not required

 -- Andrey Vasilenkov <indigo@yandex-team.ru>  Tue, 20 Dec 2016 12:08:07 +0300

mastermind-cocainev11 (2.28.118) trusty; urgency=medium
>>>>>>> 1134f783

  * Fix groups' state update

 -- Andrey Vasilenkov <indigo@yandex-team.ru>  Sun, 18 Dec 2016 21:53:54 +0300

mastermind (2.28.117) trusty; urgency=medium

  * Update eblob want_defrag value interpretation

 -- Andrey Vasilenkov <indigo@yandex-team.ru>  Sat, 17 Dec 2016 22:40:17 +0300

mastermind (2.28.116) trusty; urgency=medium

  * Restore job: make RO group.backend
  * Refactor job processing

 -- Andrey Vasilenkov <indigo@yandex-team.ru>  Fri, 16 Dec 2016 15:39:32 +0300

mastermind (2.28.115) trusty; urgency=medium

  * Add mimetype namespace settings

 -- Andrey Vasilenkov <indigo@yandex-team.ru>  Tue, 13 Dec 2016 14:38:59 +0300

mastermind (2.28.114) trusty; urgency=medium

  * Restore: remove backend

 -- Andrey Vasilenkov <indigo@yandex-team.ru>  Mon, 12 Dec 2016 17:05:09 +0300

mastermind (2.28.113) trusty; urgency=medium

  * Restore-path: fix

 -- Andrey Vasilenkov <indigo@yandex-team.ru>  Fri, 09 Dec 2016 17:52:44 +0300

mastermind (2.28.112) trusty; urgency=medium

  * Fix wait backend state

 -- Andrey Vasilenkov <indigo@yandex-team.ru>  Fri, 09 Dec 2016 14:17:31 +0300

mastermind (2.28.111) trusty; urgency=medium

  * Add task for wait backends's detection and acquiring statu

 -- Andrey Vasilenkov <indigo@yandex-team.ru>  Thu, 08 Dec 2016 22:42:48 +0300

mastermind (2.28.110) trusty; urgency=medium

  * Add sleep period for lrc convert jobs

 -- Andrey Vasilenkov <indigo@yandex-team.ru>  Thu, 08 Dec 2016 19:15:00 +0300

mastermind (2.28.109) trusty; urgency=medium

  * Restore job: RO task

 -- Andrey Vasilenkov <indigo@yandex-team.ru>  Thu, 08 Dec 2016 13:42:09 +0300

mastermind (2.28.108) trusty; urgency=medium

  * Do not exhaust host list while searching for appropriate converting
    storages
  * Fix uncoupling groups without history record

 -- Andrey Vasilenkov <indigo@yandex-team.ru>  Thu, 08 Dec 2016 02:03:44 +0300

mastermind (2.28.107) trusty; urgency=medium

  * Minor fix

 -- Andrey Vasilenkov <indigo@yandex-team.ru>  Wed, 07 Dec 2016 14:36:02 +0300

mastermind (2.28.106) trusty; urgency=medium

  * Allow setting required groups' total space for new couples

 -- Andrey Vasilenkov <indigo@yandex-team.ru>  Wed, 07 Dec 2016 01:41:05 +0300

mastermind (2.28.105) trusty; urgency=medium

  * Add workaround for creating jobs with empty involved groups list

 -- Andrey Vasilenkov <indigo@yandex-team.ru>  Tue, 06 Dec 2016 18:35:51 +0300

mastermind (2.28.104) trusty; urgency=medium

  * Extend is_external_storage_ready function

 -- Andrey Vasilenkov <indigo@yandex-team.ru>  Tue, 06 Dec 2016 01:04:16 +0300

mastermind (2.28.103) trusty; urgency=medium

  * Fix unknown couple settings update
  * Add configurable profiles for mastermind cocaine applications

 -- Andrey Vasilenkov <indigo@yandex-team.ru>  Mon, 05 Dec 2016 17:13:45 +0300

mastermind (2.28.102) trusty; urgency=medium

  * Minor fix

 -- Andrey Vasilenkov <indigo@yandex-team.ru>  Fri, 02 Dec 2016 23:12:19 +0300

mastermind (2.28.101) trusty; urgency=medium

  * Change mongo find request construction to provide complete logging

 -- Andrey Vasilenkov <indigo@yandex-team.ru>  Fri, 02 Dec 2016 18:05:27 +0300

mastermind (2.28.100) trusty; urgency=medium

  * Improve `couple break`: update group histories
  * Remove READ* commands accounting for weight calculation
  * Restore-path: fail lrc groups

 -- Andrey Vasilenkov <indigo@yandex-team.ru>  Fri, 02 Dec 2016 00:13:53 +0300

mastermind (2.28.99) trusty; urgency=medium

  * Fix lrc converting for external storage with empty data
  * Restore-path: create backend lock file

 -- Andrey Vasilenkov <indigo@yandex-team.ru>  Thu, 24 Nov 2016 18:29:27 +0300

mastermind (2.28.98) trusty; urgency=medium

  * Fix inventory function usage

 -- Andrey Vasilenkov <indigo@yandex-team.ru>  Thu, 24 Nov 2016 14:57:37 +0300

mastermind (2.28.97) trusty; urgency=medium

  * Add optional inventory function to check if external storage is ready to
    be converted
  * Use convert items priority when constructing convert jobs

 -- Andrey Vasilenkov <indigo@yandex-team.ru>  Wed, 23 Nov 2016 19:29:53 +0300

mastermind (2.28.96) trusty; urgency=medium

  * Version bump

 -- Andrey Vasilenkov <indigo@yandex-team.ru>  Mon, 21 Nov 2016 17:46:21 +0300

mastermind (2.28.95) trusty; urgency=medium

  * Update workers to run on cocaine v12

 -- Andrey Vasilenkov <indigo@yandex-team.ru>  Mon, 21 Nov 2016 16:33:29 +0300

mastermind (2.28.91) trusty; urgency=medium

  * Add support of determine_data_size convert queue parameter

 -- Andrey Vasilenkov <indigo@yandex-team.ru>  Sun, 20 Nov 2016 17:25:56 +0300

mastermind (2.28.90) trusty; urgency=medium

  * Implement external storage converting planner
  * Remove unsupported symlink parameter value description

 -- Andrey Vasilenkov <indigo@yandex-team.ru>  Thu, 17 Nov 2016 19:03:49 +0300

mastermind (2.28.89) trusty; urgency=medium

  * Add symlink namespace setting

 -- Andrey Vasilenkov <indigo@yandex-team.ru>  Mon, 14 Nov 2016 11:47:32 +0300

mastermind (2.28.88) trusty; urgency=medium

  * Update group type properly if metakey was removed

 -- Andrey Vasilenkov <indigo@yandex-team.ru>  Fri, 11 Nov 2016 20:55:32 +0300

mastermind (2.28.87) trusty; urgency=medium

  * Minor fix

 -- Andrey Vasilenkov <indigo@yandex-team.ru>  Wed, 09 Nov 2016 18:42:30 +0300

mastermind (2.28.86) trusty; urgency=medium

  * Add job processor enable config flag

 -- Andrey Vasilenkov <indigo@yandex-team.ru>  Wed, 09 Nov 2016 14:57:13 +0300

mastermind (2.28.85) trusty; urgency=medium

  * Claim net resources on weight calcaltion for a namespace

 -- Andrey Vasilenkov <indigo@yandex-team.ru>  Tue, 08 Nov 2016 18:41:28 +0300

mastermind (2.28.84) trusty; urgency=medium

  * Claim net resources during single namespace weights calculation

 -- Andrey Vasilenkov <indigo@yandex-team.ru>  Tue, 08 Nov 2016 16:49:34 +0300

mastermind (2.28.83) trusty; urgency=medium

  * Tweak resource accounting for running move jobs

 -- Andrey Vasilenkov <indigo@yandex-team.ru>  Thu, 03 Nov 2016 00:44:15 +0300

mastermind (2.28.82) trusty; urgency=medium

  * Fix for total space accounting in move planner

 -- Andrey Vasilenkov <indigo@yandex-team.ru>  Wed, 02 Nov 2016 14:17:21 +0300

mastermind (2.28.81) trusty; urgency=medium

  * Fix uncoupled space min limit accounting in move planner

 -- Andrey Vasilenkov <indigo@yandex-team.ru>  Tue, 01 Nov 2016 22:40:28 +0300

mastermind (2.28.80) trusty; urgency=medium

  * Fix resource accounting in move planner

 -- Andrey Vasilenkov <indigo@yandex-team.ru>  Tue, 01 Nov 2016 20:16:06 +0300

mastermind (2.28.79) trusty; urgency=medium

  * Refactor move planner
  * Allow cooperative running of low priority jobs

 -- Andrey Vasilenkov <indigo@yandex-team.ru>  Tue, 01 Nov 2016 15:54:27 +0300

mastermind (2.28.78) trusty; urgency=medium

  * Add separate minion API request to fetch command output

 -- Andrey Vasilenkov <indigo@yandex-team.ru>  Mon, 24 Oct 2016 17:22:59 +0300

mastermind (2.28.77) trusty; urgency=medium

  * * Add separate minion API request to fetch command output

 -- Andrey Vasilenkov <indigo@yandex-team.ru>  Mon, 24 Oct 2016 16:53:11 +0300

mastermind (2.28.76) trusty; urgency=medium

  * Skip static couple validation when skip_validation option is applied

 -- Andrey Vasilenkov <indigo@yandex-team.ru>  Mon, 24 Oct 2016 13:03:13 +0300

mastermind (2.28.75) trusty; urgency=medium

  * Skip claiming net resources when calculating couple weights

 -- Andrey Vasilenkov <indigo@yandex-team.ru>  Mon, 24 Oct 2016 12:23:45 +0300

mastermind (2.28.74) trusty; urgency=medium

  * Minor fixes

 -- Andrey Vasilenkov <indigo@yandex-team.ru>  Fri, 21 Oct 2016 14:51:42 +0300

mastermind (2.28.73) trusty; urgency=medium

  * Misprint fix

 -- Andrey Vasilenkov <indigo@yandex-team.ru>  Thu, 20 Oct 2016 19:04:20 +0300

mastermind (2.28.72) trusty; urgency=medium

  * Fix return of storage_keys_diff

 -- Andrey Vasilenkov <indigo@yandex-team.ru>  Thu, 20 Oct 2016 18:48:26 +0300

mastermind (2.28.71) trusty; urgency=medium

  * Fix minions monitor's request execution

 -- Andrey Vasilenkov <indigo@yandex-team.ru>  Thu, 20 Oct 2016 18:39:12 +0300

mastermind (2.28.70) trusty; urgency=medium

  * Get rid of elliptics meta database
  * Implement max group manager to store storage max group id in mongo

 -- Andrey Vasilenkov <indigo@yandex-team.ru>  Thu, 20 Oct 2016 15:37:30 +0300

mastermind (2.28.69) trusty; urgency=medium

  * Remove obsolete elliptics indexes wrappers
  * Store inventory cache on a file system instead of metaelliptics

 -- Andrey Vasilenkov <indigo@yandex-team.ru>  Fri, 14 Oct 2016 18:32:28 +0300

mastermind (2.28.68) trusty; urgency=medium

  * Force updating minion command when command is completed

 -- Andrey Vasilenkov <indigo@yandex-team.ru>  Fri, 14 Oct 2016 16:55:26 +0300

mastermind (2.28.67) trusty; urgency=medium

  * Fix cache worker namespaces usage

 -- Andrey Vasilenkov <indigo@yandex-team.ru>  Fri, 14 Oct 2016 13:59:41 +0300

mastermind (2.28.66) trusty; urgency=medium

  * Fix for job list options passing

 -- Andrey Vasilenkov <indigo@yandex-team.ru>  Thu, 13 Oct 2016 23:39:27 +0300

mastermind (2.28.65) trusty; urgency=medium

  * Initialize http client after making thread ioloop

 -- Andrey Vasilenkov <indigo@yandex-team.ru>  Thu, 13 Oct 2016 18:32:10 +0300

mastermind (2.28.64) trusty; urgency=medium

  * Remove run_sync timeout from ioloop
  * Added jobs list in cli

 -- Andrey Vasilenkov <indigo@yandex-team.ru>  Thu, 13 Oct 2016 17:37:50 +0300

mastermind (2.28.63) trusty; urgency=medium

  * Store and use minion commands from mongo

 -- Andrey Vasilenkov <indigo@yandex-team.ru>  Wed, 12 Oct 2016 13:57:55 +0300

mastermind (2.28.62) trusty; urgency=medium

  * Fix move group planner misprint

 -- Andrey Vasilenkov <indigo@yandex-team.ru>  Tue, 11 Oct 2016 17:57:57 +0300

mastermind (2.28.61) trusty; urgency=medium

  * Fix namespace setup parameter types

 -- Andrey Vasilenkov <indigo@yandex-team.ru>  Tue, 11 Oct 2016 12:23:40 +0300

mastermind (2.28.60) trusty; urgency=medium

  * Fix cache worker

 -- Andrey Vasilenkov <indigo@yandex-team.ru>  Thu, 06 Oct 2016 17:56:24 +0300

mastermind (2.28.59) trusty; urgency=medium

  * Fix cache worker

 -- Andrey Vasilenkov <indigo@yandex-team.ru>  Thu, 06 Oct 2016 17:02:27 +0300

mastermind (2.28.58) trusty; urgency=medium

  * Skip hosts without known dc for dc host view
  * Restore-path: ask for help if restore pending

 -- Andrey Vasilenkov <indigo@yandex-team.ru>  Thu, 06 Oct 2016 16:47:37 +0300

mastermind (2.28.57) trusty; urgency=medium

  * Change min finish time when fetching states from minions

 -- Andrey Vasilenkov <indigo@yandex-team.ru>  Thu, 06 Oct 2016 15:17:47 +0300

mastermind (2.28.56) trusty; urgency=medium

  * Fix delete service key name

 -- Andrey Vasilenkov <indigo@yandex-team.ru>  Wed, 05 Oct 2016 13:50:49 +0300

mastermind (2.28.55) trusty; urgency=medium

  * Implement uncoupled group selector for group selection problems
    investigating

 -- Andrey Vasilenkov <indigo@yandex-team.ru>  Wed, 05 Oct 2016 11:50:57 +0300

mastermind (2.28.54) trusty; urgency=medium

  * Fix reserved space percentage setting

 -- Andrey Vasilenkov <indigo@yandex-team.ru>  Tue, 04 Oct 2016 18:04:27 +0300

mastermind (2.28.53) trusty; urgency=medium

  * Change priority for BACKEND_MANAGER_JOB

 -- Andrey Vasilenkov <indigo@yandex-team.ru>  Tue, 04 Oct 2016 14:28:45 +0300

mastermind (2.28.52) trusty; urgency=medium

  * Support internal storage_cache namespace

 -- Andrey Vasilenkov <indigo@yandex-team.ru>  Tue, 04 Oct 2016 12:07:17 +0300

mastermind (2.28.51) trusty; urgency=medium

  * Move to using namespaces settings from mongo

 -- Andrey Vasilenkov <indigo@yandex-team.ru>  Mon, 03 Oct 2016 12:32:16 +0300

mastermind (2.28.50) trusty; urgency=medium

  * Tolerate unknown command errors when failed to fetch from metadb

 -- Andrey Vasilenkov <indigo@yandex-team.ru>  Wed, 28 Sep 2016 13:38:01 +0300

mastermind (2.28.49) trusty; urgency=medium

  * Tolerate unknown command errors when failed to fetch from metadb

 -- Andrey Vasilenkov <indigo@yandex-team.ru>  Wed, 28 Sep 2016 11:56:42 +0300

mastermind (2.28.48) trusty; urgency=medium

  * Improve finding jobs for path restoring

 -- Andrey Vasilenkov <indigo@yandex-team.ru>  Tue, 27 Sep 2016 16:38:42 +0300

mastermind (2.28.47) trusty; urgency=medium

  * Sample move source groups by neighbouring dcs along with total space
  * Skip -2 and -77 statuses when parsing recover dc command results

 -- Andrey Vasilenkov <indigo@yandex-team.ru>  Tue, 27 Sep 2016 15:21:40 +0300

mastermind (2.28.46) trusty; urgency=medium

  * Replace 'group_ids' with empty list when replicas groupset is not
    available

 -- Andrey Vasilenkov <indigo@yandex-team.ru>  Wed, 21 Sep 2016 18:26:14 +0300

mastermind (2.28.45) trusty; urgency=medium

  * Add couple settings viewer command
  * Do not provide a list of fake groups if replicas groupset is not used

 -- Andrey Vasilenkov <indigo@yandex-team.ru>  Wed, 21 Sep 2016 15:13:09 +0300

mastermind (2.28.44) trusty; urgency=medium

  * Ignore checks for uncoupled groups in node stop task

 -- Andrey Vasilenkov <indigo@yandex-team.ru>  Tue, 20 Sep 2016 18:18:18 +0300

mastermind (2.28.43) trusty; urgency=medium

  * Fix backend cleanup tasks creating

 -- Andrey Vasilenkov <indigo@yandex-team.ru>  Mon, 19 Sep 2016 20:29:37 +0300

mastermind (2.28.42) trusty; urgency=medium

  * Fix jobs status filtering on jobs scheduling

 -- Andrey Vasilenkov <indigo@yandex-team.ru>  Mon, 19 Sep 2016 20:18:07 +0300

mastermind (2.28.41) trusty; urgency=medium

  * Use backend cleanup and backend manager jobs when restoring path

 -- Andrey Vasilenkov <indigo@yandex-team.ru>  Mon, 19 Sep 2016 18:17:13 +0300

mastermind (2.28.40) trusty; urgency=medium

  * Add tskv option support for mds_cleanup
  * Skip uncoupled groups with alive keys
  * Add couple and namespace to ttl cleanup job attributes

 -- Andrey Vasilenkov <indigo@yandex-team.ru>  Fri, 16 Sep 2016 18:14:42 +0300

mastermind (2.28.39) trusty; urgency=medium

  * Separate replicas and lrc groupset primary/secondary hosts

 -- Andrey Vasilenkov <indigo@yandex-team.ru>  Thu, 15 Sep 2016 14:10:45 +0300

mastermind (2.28.38) trusty; urgency=medium

  * Set primary and secondary hosts when lrc groupset is used

 -- Andrey Vasilenkov <indigo@yandex-team.ru>  Wed, 14 Sep 2016 17:52:59 +0300

mastermind (2.28.37) trusty; urgency=medium

  * Add new job to remove records with expired ttl

 -- Andrey Vasilenkov <indigo@yandex-team.ru>  Mon, 12 Sep 2016 19:17:54 +0300

mastermind (2.28.36) trusty; urgency=medium

  * Fix mastermind2.26-cache worker start

 -- Andrey Vasilenkov <indigo@yandex-team.ru>  Thu, 08 Sep 2016 13:49:20 +0300

mastermind (2.28.35) trusty; urgency=medium

  * Restore-path: fix cancel_job

 -- Andrey Vasilenkov <indigo@yandex-team.ru>  Mon, 05 Sep 2016 14:07:27 +0300

mastermind (2.28.34) trusty; urgency=medium

  * Restore-path: cancel jobs

 -- Andrey Vasilenkov <indigo@yandex-team.ru>  Fri, 02 Sep 2016 17:59:25 +0300

mastermind (2.28.33) trusty; urgency=medium

  * Optimize history record search mongo queries

 -- Andrey Vasilenkov <indigo@yandex-team.ru>  Thu, 01 Sep 2016 23:04:06 +0300

mastermind (2.28.32) trusty; urgency=medium

  * Limit couple defrag jobs number per host

 -- Andrey Vasilenkov <indigo@yandex-team.ru>  Thu, 01 Sep 2016 20:56:39 +0300

mastermind (2.28.31) trusty; urgency=medium

  * Convert to lrc groupset minor fix

 -- Andrey Vasilenkov <indigo@yandex-team.ru>  Wed, 31 Aug 2016 14:06:12 +0300

mastermind (2.28.30) trusty; urgency=medium

  * Restore path: option to automatically approve jobs

 -- Andrey Vasilenkov <indigo@yandex-team.ru>  Wed, 31 Aug 2016 12:17:57 +0300

mastermind (2.28.29) trusty; urgency=medium

  * Fix group restore by path handle

 -- Andrey Vasilenkov <indigo@yandex-team.ru>  Thu, 25 Aug 2016 18:51:43 +0300

mastermind (2.28.28) trusty; urgency=medium

  * Fix restore group src_group parameter

 -- Andrey Vasilenkov <indigo@yandex-team.ru>  Thu, 25 Aug 2016 13:58:34 +0300

mastermind (2.28.27) trusty; urgency=medium

  * Add job for restore groups from path

 -- Andrey Vasilenkov <indigo@yandex-team.ru>  Wed, 24 Aug 2016 18:38:33 +0300

mastermind (2.28.26) trusty; urgency=medium

  * Add group base path to recover dc command

 -- Andrey Vasilenkov <indigo@yandex-team.ru>  Wed, 24 Aug 2016 15:09:04 +0300

mastermind (2.28.25) trusty; urgency=medium

  * Consider want_defrag worth when > 3

 -- Andrey Vasilenkov <indigo@yandex-team.ru>  Tue, 23 Aug 2016 14:18:50 +0300

mastermind (2.28.24) trusty; urgency=medium

  * Implement external storage mapping for external storage convertion
  * Use task to determine external storage total size and alter convert job accordingly
  * Add ExternalStorageDataSizeTask for fetching data size of external storage
  * Add multi groupsets to mastermind-cli groupset convert command
  * Add make_external_storage_data_size_command inventory command

 -- Andrey Vasilenkov <indigo@yandex-team.ru>  Thu, 11 Aug 2016 17:02:57 +0300

mastermind (2.28.23) trusty; urgency=medium

  * Consider WRITE_NEW commands as write operations

 -- Andrey Vasilenkov <indigo@yandex-team.ru>  Mon, 08 Aug 2016 14:25:37 +0300

mastermind (2.28.22) trusty; urgency=medium

  * Forbid moving cache groups via move jobs

 -- Andrey Vasilenkov <indigo@yandex-team.ru>  Fri, 29 Jul 2016 00:57:11 +0300

mastermind (2.28.21) trusty; urgency=medium

  * Refactor move planner candidates generating
  * Filter destination groups in unsuitable dcs when moving groups via move planner

 -- Andrey Vasilenkov <indigo@yandex-team.ru>  Wed, 27 Jul 2016 15:16:18 +0300

mastermind (2.28.20) trusty; urgency=medium

  * Optimize group move planner algorithm

 -- Andrey Vasilenkov <indigo@yandex-team.ru>  Tue, 26 Jul 2016 18:21:02 +0300

mastermind (2.28.19) trusty; urgency=medium

  * Read metakey with nolock flag

 -- Andrey Vasilenkov <indigo@yandex-team.ru>  Tue, 12 Jul 2016 13:21:40 +0300

mastermind (2.28.18) trusty; urgency=medium

  * Change convert job priority

 -- Andrey Vasilenkov <indigo@yandex-team.ru>  Thu, 30 Jun 2016 01:13:03 +0300

mastermind (2.28.17) trusty; urgency=medium

  * Add convert to lrc groupset from external source job

 -- Andrey Vasilenkov <indigo@yandex-team.ru>  Wed, 29 Jun 2016 23:44:03 +0300

mastermind (2.28.16) trusty; urgency=medium

  * Fix group's effective_free_space calculation

 -- Andrey Vasilenkov <indigo@yandex-team.ru>  Mon, 20 Jun 2016 17:29:52 +0300

mastermind (2.28.15) trusty; urgency=medium

  * Add data_flow_rate and wait_timeout parameters for lrc-* commands

 -- Andrey Vasilenkov <indigo@yandex-team.ru>  Fri, 17 Jun 2016 13:20:46 +0300

mastermind (2.28.14) trusty; urgency=medium

  * Fix couple status text for non-coupled couples

 -- Andrey Vasilenkov <indigo@yandex-team.ru>  Tue, 14 Jun 2016 15:05:13 +0300

mastermind (2.28.13) trusty; urgency=medium

  * Fix StorageState excessive dcs list construction

 -- Andrey Vasilenkov <indigo@yandex-team.ru>  Sat, 11 Jun 2016 19:32:30 +0300

mastermind (2.28.12) trusty; urgency=medium

  * Run lrc_* commands with all nodes as remotes

 -- Andrey Vasilenkov <indigo@yandex-team.ru>  Fri, 10 Jun 2016 20:18:55 +0300

mastermind (2.28.11) trusty; urgency=medium

  * Fix StorageState excessive dcs list construction

 -- Andrey Vasilenkov <indigo@yandex-team.ru>  Fri, 10 Jun 2016 15:45:04 +0300

mastermind (2.28.10) trusty; urgency=medium

  * Add lrc groupset statuses for couple list handle

 -- Andrey Vasilenkov <indigo@yandex-team.ru>  Thu, 09 Jun 2016 19:07:47 +0300

mastermind (2.28.9) trusty; urgency=medium

  * Add histories query object for fetching group histories

 -- Andrey Vasilenkov <indigo@yandex-team.ru>  Wed, 08 Jun 2016 18:51:52 +0300

mastermind (2.28.8) trusty; urgency=medium

  * Add remove backend task to prepare lrc groups job

 -- Andrey Vasilenkov <indigo@yandex-team.ru>  Mon, 06 Jun 2016 12:02:49 +0300

mastermind (2.28.7) trusty; urgency=medium

  * Increase lrc groupset job priority

 -- Andrey Vasilenkov <indigo@yandex-team.ru>  Tue, 31 May 2016 15:45:40 +0300

mastermind (2.28.6) trusty; urgency=medium

  * Check task status after its execution is started

 -- Andrey Vasilenkov <indigo@yandex-team.ru>  Tue, 31 May 2016 01:14:51 +0300

mastermind (2.28.5) trusty; urgency=medium

  * Skip checking if all replicas groups are read-only
  * Fix logging of couple status change

 -- Andrey Vasilenkov <indigo@yandex-team.ru>  Tue, 31 May 2016 00:33:45 +0300

mastermind (2.28.4) trusty; urgency=medium

  * Add ttl attribute namespace settings

 -- Andrey Vasilenkov <indigo@yandex-team.ru>  Tue, 24 May 2016 18:16:09 +0300

mastermind (2.28.3) trusty; urgency=medium

  * Disable dnet_recovery safe mode

 -- Andrey Vasilenkov <indigo@yandex-team.ru>  Thu, 19 May 2016 17:34:15 +0300

mastermind (2.28.2) trusty; urgency=medium

  * Add prepare-new-groups cmd handle

 -- Andrey Vasilenkov <indigo@yandex-team.ru>  Thu, 19 May 2016 17:21:33 +0300

mastermind (2.28.1) trusty; urgency=medium

  * Add mastermind-util add-groupset command
  * Add 'add_groupset_to_couple' API handle
  * Add job that creates new groupset for a couple

 -- Andrey Vasilenkov <indigo@yandex-team.ru>  Thu, 19 May 2016 12:51:03 +0300

mastermind (2.27.18) trusty; urgency=medium

  * Fix constructing jobs' involved groups list

 -- Andrey Vasilenkov <indigo@yandex-team.ru>  Wed, 04 May 2016 14:47:17 +0300

mastermind (2.27.17) trusty; urgency=medium

  * Add weight coefficient for outgoing traffic
  * Not perform rollback on couple repair

 -- Andrey Vasilenkov <indigo@yandex-team.ru>  Fri, 29 Apr 2016 03:59:48 +0300

mastermind (2.27.16) trusty; urgency=medium

  * Use family when detaching node backend from group

 -- Andrey Vasilenkov <indigo@yandex-team.ru>  Mon, 11 Apr 2016 16:25:30 +0300

mastermind (2.27.15) trusty; urgency=medium

  * Add defrag startup timeout

 -- Andrey Vasilenkov <indigo@yandex-team.ru>  Mon, 11 Apr 2016 13:09:36 +0300

mastermind (2.27.14) trusty; urgency=medium

  * Add backward compatibility of NodeBackend binding object

 -- Andrey Vasilenkov <indigo@yandex-team.ru>  Sun, 10 Apr 2016 14:25:51 +0300

mastermind (2.27.13) trusty; urgency=medium

  * Add NodeBackend binding object

 -- Andrey Vasilenkov <indigo@yandex-team.ru>  Sun, 10 Apr 2016 14:15:13 +0300

mastermind (2.27.12) trusty; urgency=medium

  * Add new BAD_* statuses for LRC Groupset

 -- Andrey Vasilenkov <indigo@yandex-team.ru>  Fri, 08 Apr 2016 16:54:16 +0300

mastermind (2.27.11) trusty; urgency=medium

  * Fix couple freeze meta compose

 -- Andrey Vasilenkov <indigo@yandex-team.ru>  Tue, 05 Apr 2016 19:20:08 +0300

mastermind (2.27.10) trusty; urgency=medium

  * Fix 'couple settings' in for mastermind-cli
  * Format log messages

 -- Andrey Vasilenkov <indigo@yandex-team.ru>  Thu, 31 Mar 2016 18:04:19 +0300

mastermind (2.27.9) trusty; urgency=medium

  * Fix couple groupset attachment

 -- Andrey Vasilenkov <indigo@yandex-team.ru>  Thu, 31 Mar 2016 14:12:23 +0300

mastermind (2.27.8) trusty; urgency=medium

  * Add 'attach_groupset_to_couple' handle
  * Make groupsets responsible for generating its metakey
  * Skip uncoupled lrc groups meta processing

 -- Andrey Vasilenkov <indigo@yandex-team.ru>  Wed, 30 Mar 2016 16:35:07 +0300

mastermind (2.27.7) trusty; urgency=medium

  * Add couple settings

 -- Andrey Vasilenkov <indigo@yandex-team.ru>  Tue, 29 Mar 2016 15:39:09 +0300

mastermind (2.27.6) trusty; urgency=medium

  * Fix couple build parameters

 -- Andrey Vasilenkov <indigo@yandex-team.ru>  Mon, 28 Mar 2016 18:38:14 +0300

mastermind (2.27.5) trusty; urgency=medium

  * Add 'couple' attribute to binding Groupset object
  * Account new cache key distribute tasks
  * Add various binding features

 -- Andrey Vasilenkov <indigo@yandex-team.ru>  Sun, 27 Mar 2016 21:11:22 +0300

mastermind (2.27.4) trusty; urgency=medium

  * Add support of groupsets in couple build method of mastermind client
  * Add 'groupsets' property to couple object

 -- Andrey Vasilenkov <indigo@yandex-team.ru>  Fri, 25 Mar 2016 22:20:34 +0300

mastermind (2.27.3) trusty; urgency=medium

  * Skip internatl namespaces in client APIs

 -- Andrey Vasilenkov <indigo@yandex-team.ru>  Fri, 25 Mar 2016 13:00:34 +0300

mastermind (2.27.2) trusty; urgency=medium

  * Add python-requests dependency

 -- Andrey Vasilenkov <indigo@yandex-team.ru>  Thu, 24 Mar 2016 20:19:40 +0300

mastermind (2.27.1) trusty; urgency=medium

  * Add lrc commands to mastermind-cli
  * Add group filtering by 'type'
  * Add LRC builder to select groups for future LRC groupsets
  * Add lrc groupsets representation object
  * Add make lrc group job type
  * Divide groupsets by different types

 -- Andrey Vasilenkov <indigo@yandex-team.ru>  Thu, 24 Mar 2016 15:11:28 +0300

mastermind (2.26.6) trusty; urgency=medium

  * Increase defrag check timeout to 14 days

 -- Andrey Vasilenkov <indigo@yandex-team.ru>  Mon, 21 Mar 2016 14:20:39 +0300

mastermind (2.26.5) trusty; urgency=medium

  * Make recover planner coefficients configurable

 -- Andrey Vasilenkov <indigo@yandex-team.ru>  Thu, 10 Mar 2016 14:51:27 +0300

mastermind (2.26.4) trusty; urgency=medium

  * Fix group type detection

 -- Andrey Vasilenkov <indigo@yandex-team.ru>  Sat, 05 Mar 2016 05:26:33 +0300

mastermind (2.26.3) trusty; urgency=medium

  * Remove attributes capacity namespace setting
  * Add support for completion of unambiguous prefix commands

 -- Andrey Vasilenkov <indigo@yandex-team.ru>  Thu, 03 Mar 2016 18:01:54 +0300

mastermind (2.26.2) trusty; urgency=medium

  * Add namespace attribute setitngs

 -- Andrey Vasilenkov <indigo@yandex-team.ru>  Wed, 02 Mar 2016 17:34:12 +0300

mastermind (2.26.1) trusty; urgency=medium

  * Fix max net write setting for weight manager
  * Add explicit runtime error for cases when failed to release locks

 -- Andrey Vasilenkov <indigo@yandex-team.ru>  Wed, 02 Mar 2016 12:36:24 +0300

mastermind (2.25.120) trusty; urgency=medium

  * Enable dnet_recovery safe mode

 -- Andrey Vasilenkov <indigo@yandex-team.ru>  Sun, 28 Feb 2016 00:08:51 +0300

mastermind (2.25.119) trusty; urgency=medium

  * Fix bug for dc hosts view
  * Add logging for monitor stats update
  * Fix error fs and dstat update

 -- Andrey Vasilenkov <indigo@yandex-team.ru>  Tue, 23 Feb 2016 13:04:56 +0300

mastermind (2.25.118) trusty; urgency=medium

  * Increase startup timeouts

 -- Andrey Vasilenkov <indigo@yandex-team.ru>  Wed, 17 Feb 2016 23:31:26 +0300

mastermind (2.25.117) trusty; urgency=medium

  * Increase cache worker startup timeout

 -- Andrey Vasilenkov <indigo@yandex-team.ru>  Wed, 17 Feb 2016 14:37:28 +0300

mastermind (2.25.116) trusty; urgency=medium

  * Fix for cache lock acquiring

 -- Andrey Vasilenkov <indigo@yandex-team.ru>  Wed, 17 Feb 2016 12:25:22 +0300

mastermind (2.25.115) trusty; urgency=medium

  * Add 'update_cache_key_status' handle
  * Implement cached key upload queue
  * Fix cache couples list with no 'state' option
  * Fix couple list filtering
  * Add trace id to dnet_recovery command
  * Use blob_size_limit as total space unconditionally

 -- Andrey Vasilenkov <indigo@yandex-team.ru>  Tue, 16 Feb 2016 23:46:35 +0300

mastermind (2.25.114) trusty; urgency=medium

  * Change effective data size accounting
  * Add 'cache couples-list' handle

 -- Andrey Vasilenkov <indigo@yandex-team.ru>  Wed, 06 Jan 2016 22:10:41 +0300

mastermind (2.25.113) trusty; urgency=medium

  * Fix misprint

 -- Andrey Vasilenkov <indigo@yandex-team.ru>  Mon, 28 Dec 2015 16:48:00 +0300

mastermind (2.25.112) trusty; urgency=medium

  * Fix import dependency

 -- Andrey Vasilenkov <indigo@yandex-team.ru>  Mon, 28 Dec 2015 16:20:04 +0300

mastermind (2.25.111) trusty; urgency=medium

  * Fix frozen couple check

 -- Andrey Vasilenkov <indigo@yandex-team.ru>  Mon, 28 Dec 2015 15:45:49 +0300

mastermind (2.25.110) trusty; urgency=medium

  * Skip cache groups on hosts that already have a cache key copy
  * Fix dc selection on distributing cache keys

 -- Andrey Vasilenkov <indigo@yandex-team.ru>  Mon, 28 Dec 2015 14:31:00 +0300

mastermind (2.25.109) trusty; urgency=medium

  * Remove old app manifest during installation

 -- Andrey Vasilenkov <indigo@yandex-team.ru>  Thu, 24 Dec 2015 12:59:06 +0300

mastermind (2.25.108) trusty; urgency=medium

  * Remove old weight balancer traits
  * Fix for updating node backends set on history updates
  * Update couple namespace handle to use new weight manager

 -- Andrey Vasilenkov <indigo@yandex-team.ru>  Wed, 23 Dec 2015 17:58:38 +0300

mastermind (2.25.107) trusty; urgency=medium

  * Account disk defragmentation when calculating couple weights

 -- Andrey Vasilenkov <indigo@yandex-team.ru>  Wed, 16 Dec 2015 11:58:31 +0300

mastermind (2.25.106) trusty; urgency=medium

  * Fix defragmentation jobs for cache couples

 -- Andrey Vasilenkov <indigo@yandex-team.ru>  Fri, 11 Dec 2015 19:02:32 +0300

mastermind (2.25.105) trusty; urgency=medium

  * Fix misprint

 -- Andrey Vasilenkov <indigo@yandex-team.ru>  Fri, 11 Dec 2015 15:52:49 +0300

mastermind (2.25.104) trusty; urgency=medium

  * Fix for new msgpack version

 -- Andrey Vasilenkov <indigo@yandex-team.ru>  Fri, 11 Dec 2015 15:16:45 +0300

mastermind (2.25.103) trusty; urgency=medium

  * Update cache distributor groups list on cache cleaning

 -- Andrey Vasilenkov <indigo@yandex-team.ru>  Fri, 11 Dec 2015 14:54:55 +0300

mastermind (2.25.102) trusty; urgency=medium

  * Fix for defragmentation job of cache groups

 -- Andrey Vasilenkov <indigo@yandex-team.ru>  Fri, 11 Dec 2015 14:08:43 +0300

mastermind (2.25.101) trusty; urgency=medium

  * Cache get_namespaces_states response using CachedGzipResponse
  * Cache get_cached_keys response using CachedGzipResponse

 -- Andrey Vasilenkov <indigo@yandex-team.ru>  Tue, 08 Dec 2015 17:21:04 +0300

mastermind (2.25.100) trusty; urgency=medium

  * Fix for newly built couple status calculation
  * Fix misprint in mastermind client

 -- Andrey Vasilenkov <indigo@yandex-team.ru>  Tue, 01 Dec 2015 16:48:01 +0300

mastermind (2.25.99) trusty; urgency=medium

  * Fix for running cached data update handlers

 -- Andrey Vasilenkov <indigo@yandex-team.ru>  Wed, 25 Nov 2015 19:29:24 +0300

mastermind (2.25.98) trusty; urgency=medium

  * Fix cocaine handlers registering

 -- Andrey Vasilenkov <indigo@yandex-team.ru>  Wed, 25 Nov 2015 14:58:59 +0300

mastermind (2.25.97) trusty; urgency=medium

  * Temporarily fix cocaine service usage from sync thread

 -- Andrey Vasilenkov <indigo@yandex-team.ru>  Tue, 24 Nov 2015 17:02:59 +0300

mastermind (2.25.96) trusty; urgency=medium

  * Optimize get_config_remotes handle

 -- Andrey Vasilenkov <indigo@yandex-team.ru>  Tue, 24 Nov 2015 11:56:08 +0300

mastermind (2.25.95) trusty; urgency=medium

  * Fix frequent weight and load data updating
  * Optimize history records fetching from mongo
  * Add exception-safe backend stats processing

 -- Andrey Vasilenkov <indigo@yandex-team.ru>  Mon, 23 Nov 2015 15:00:58 +0300

mastermind (2.25.94) trusty; urgency=medium

  * Fix defrag complete decision based on stalled stats

 -- Andrey Vasilenkov <indigo@yandex-team.ru>  Fri, 20 Nov 2015 17:52:35 +0300

mastermind (2.25.93) trusty; urgency=medium

    * Add orig path query arg settings
    * Fix select couple to upload namespace setting
    * Add redirect query args support

 -- Andrey Vasilenkov <indigo@yandex-team.ru>  Thu, 19 Nov 2015 19:13:34 +0300

mastermind (2.25.92) trusty; urgency=medium

  * Fix cocaine worker termination

 -- Andrey Vasilenkov <indigo@yandex-team.ru>  Thu, 19 Nov 2015 14:44:39 +0300

mastermind (2.25.91) trusty; urgency=medium

  * Split planner config section into several sections
  * Cache flow stats
  * Use cache to handle get_cache_keys

 -- Andrey Vasilenkov <indigo@yandex-team.ru>  Wed, 18 Nov 2015 21:45:31 +0300

mastermind (2.25.90) trusty; urgency=medium

  * Fix cache worker startup script

 -- Andrey Vasilenkov <indigo@yandex-team.ru>  Tue, 17 Nov 2015 22:47:31 +0300

mastermind (2.25.89) trusty; urgency=medium

  * Set python-tornado dependency (>= 4.0)

 -- Andrey Vasilenkov <indigo@yandex-team.ru>  Tue, 17 Nov 2015 16:04:13 +0300

mastermind (2.25.88) trusty; urgency=medium

  * Decreased cocaine workers' pool limit to 5

 -- Andrey Vasilenkov <indigo@yandex-team.ru>  Tue, 17 Nov 2015 14:31:24 +0300

mastermind (2.25.87) trusty; urgency=medium

  * Use simplejson for faster parsing
  * Using monitor pool to fetch monitor stats from elliptics nodes
  * Inventory worker implementation
  * Fix build tests running

 -- Andrey Vasilenkov <indigo@yandex-team.ru>  Tue, 17 Nov 2015 13:59:44 +0300

mastermind (2.25.86-hotfix1) trusty; urgency=medium

  * Optimize get_config_remotes handle

 -- Andrey Vasilenkov <indigo@yandex-team.ru>  Wed, 18 Nov 2015 17:05:55 +0300

mastermind (2.25.86) trusty; urgency=medium

  * Fix mastermind build

 -- Andrey Vasilenkov <indigo@yandex-team.ru>  Fri, 13 Nov 2015 15:37:00 +0300

mastermind (2.25.85) trusty; urgency=medium

  * Fix mastermind build

 -- Andrey Vasilenkov <indigo@yandex-team.ru>  Fri, 13 Nov 2015 15:08:21 +0300

mastermind (2.25.84) trusty; urgency=medium

  * Add free reserved space to couple statistics

 -- Andrey Vasilenkov <indigo@yandex-team.ru>  Fri, 13 Nov 2015 14:19:41 +0300

mastermind (2.25.83) trusty; urgency=medium

  * Increase startup-timeout for mastermind-cache worker

 -- Andrey Vasilenkov <indigo@yandex-team.ru>  Mon, 02 Nov 2015 12:26:18 +0300

mastermind (2.25.82) trusty; urgency=medium

  * Fix for searching for uncoupled group to restore backend without history

 -- Andrey Vasilenkov <indigo@yandex-team.ru>  Wed, 28 Oct 2015 11:37:03 +0300

mastermind (2.25.81) trusty; urgency=medium

  * Fix for searching for uncoupled group to restore backend without history

 -- Andrey Vasilenkov <indigo@yandex-team.ru>  Tue, 27 Oct 2015 23:47:59 +0300

mastermind (2.25.80) trusty; urgency=medium

  * Fix for searching for uncoupled group to restore backend without history

 -- Andrey Vasilenkov <indigo@yandex-team.ru>  Tue, 27 Oct 2015 21:23:43 +0300

mastermind (2.25.79) trusty; urgency=medium

  * Fix wrong node backend check on group restoring job
  * Fix accounting job for a couple status when group is down

 -- Andrey Vasilenkov <indigo@yandex-team.ru>  Tue, 27 Oct 2015 19:30:12 +0300

mastermind (2.25.78) trusty; urgency=medium

  * Add proper pymongo and bson dependencies (<< 3)

 -- Andrey Vasilenkov <indigo@yandex-team.ru>  Mon, 26 Oct 2015 21:08:02 +0300

mastermind (2.25.77) trusty; urgency=medium

  * Fix mastermind2.26-cache worker initialization

 -- Andrey Vasilenkov <indigo@yandex-team.ru>  Fri, 23 Oct 2015 14:25:00 +0300

mastermind (2.25.76) trusty; urgency=medium

  * Add handler for fetching couple free effective space monitor samples
  * Change monitor statistics collection settings

 -- Andrey Vasilenkov <indigo@yandex-team.ru>  Fri, 23 Oct 2015 14:03:28 +0300

mastermind (2.25.75) trusty; urgency=medium

  * Fix group detach node task during restore job

 -- Andrey Vasilenkov <indigo@yandex-team.ru>  Mon, 19 Oct 2015 14:52:49 +0300

mastermind (2.25.74) trusty; urgency=medium

  * Fix group detach node task during restore job

 -- Andrey Vasilenkov <indigo@yandex-team.ru>  Mon, 19 Oct 2015 14:26:10 +0300

mastermind (2.25.73) trusty; urgency=medium

  * Fix group detach node task during restore job

 -- Andrey Vasilenkov <indigo@yandex-team.ru>  Mon, 19 Oct 2015 12:57:02 +0300

mastermind (2.25.72) trusty; urgency=medium

  * Check uncoupled groups right before settings metakey
  * Prevent statistics calculation failing

 -- Andrey Vasilenkov <indigo@yandex-team.ru>  Tue, 13 Oct 2015 18:41:32 +0300

mastermind (2.25.71) trusty; urgency=medium

  * Fix exception type for non-blocking locks (when acquiring failed)
  * Fix group history update task scheduling

 -- Andrey Vasilenkov <indigo@yandex-team.ru>  Mon, 12 Oct 2015 14:16:06 +0300

mastermind (2.25.70) trusty; urgency=medium

  * Add ability to run worker without history collection

 -- Andrey Vasilenkov <indigo@yandex-team.ru>  Fri, 09 Oct 2015 19:29:22 +0300

mastermind (2.25.69) trusty; urgency=medium

  * Accept generators to GroupNodeBackendsSet

 -- Andrey Vasilenkov <indigo@yandex-team.ru>  Fri, 09 Oct 2015 18:15:17 +0300

mastermind (2.25.68) trusty; urgency=medium

  * Store group history in mongo instead of meta elliptics

 -- Andrey Vasilenkov <indigo@yandex-team.ru>  Fri, 09 Oct 2015 12:03:04 +0300

mastermind (2.25.66) trusty; urgency=medium

  * Fix settings comparison with basic python types

 -- Andrey Vasilenkov <indigo@yandex-team.ru>  Thu, 08 Oct 2015 12:55:36 +0300

mastermind (2.25.58) trusty; urgency=medium

  * Add couple primary and fallback hosts to namespaces states

 -- Andrey Vasilenkov <indigo@yandex-team.ru>  Sun, 13 Sep 2015 21:13:48 +0300

mastermind (2.25.57) trusty; urgency=medium

  * Fix effective free space calculcation when disk contains irrelevant data

 -- Andrey Vasilenkov <indigo@yandex-team.ru>  Thu, 10 Sep 2015 14:08:30 +0300

mastermind (2.25.56) trusty; urgency=medium

  * Fix effective free space calculcation when disk contains irrelevant data

 -- Andrey Vasilenkov <indigo@yandex-team.ru>  Thu, 10 Sep 2015 14:00:47 +0300

mastermind (2.25.55) trusty; urgency=medium

  * Set nolock flag for metakey read queries

 -- Andrey Vasilenkov <indigo@yandex-team.ru>  Mon, 07 Sep 2015 20:21:47 +0300

mastermind (2.25.54) trusty; urgency=medium

  * Increase startup timeout for mastermind worker

 -- Andrey Vasilenkov <indigo@yandex-team.ru>  Fri, 28 Aug 2015 18:44:52 +0300

mastermind (2.25.53) trusty; urgency=medium

  * Use read_latest call to get storage max group id

 -- Andrey Vasilenkov <indigo@yandex-team.ru>  Fri, 28 Aug 2015 17:59:31 +0300

mastermind (2.25.52) trusty; urgency=medium

  * Add draft on namespaces state query handler

 -- Andrey Vasilenkov <indigo@yandex-team.ru>  Fri, 28 Aug 2015 15:22:37 +0300

mastermind (2.25.51) trusty; urgency=medium

  * Add forced namespaces states update handler

 -- Andrey Vasilenkov <indigo@yandex-team.ru>  Fri, 28 Aug 2015 13:33:52 +0300

mastermind (2.25.50) trusty; urgency=medium

  * Take down the lock on src backend during move job final stage

 -- Andrey Vasilenkov <indigo@yandex-team.ru>  Fri, 28 Aug 2015 11:51:06 +0300

mastermind (2.25.49) trusty; urgency=medium

  * Add status_text of bad group to status_text of couple

 -- Andrey Vasilenkov <indigo@yandex-team.ru>  Fri, 21 Aug 2015 16:30:16 +0300

mastermind (2.25.48) trusty; urgency=medium

  * Add removed records size to group info

 -- Andrey Vasilenkov <indigo@yandex-team.ru>  Fri, 21 Aug 2015 11:29:43 +0300

mastermind (2.25.47) trusty; urgency=medium

  * Consider effective_free_space when deciding on couple status
  * Fix for node backend defrag task retrying

 -- Andrey Vasilenkov <indigo@yandex-team.ru>  Thu, 20 Aug 2015 13:17:28 +0300

mastermind (2.25.46) trusty; urgency=medium

  * Correct build

 -- Andrey Vasilenkov <indigo@yandex-team.ru>  Wed, 19 Aug 2015 16:59:32 +0300

mastermind (2.25.45) trusty; urgency=medium

  * Add autoapprove setting for move planner jobs

 -- Andrey Vasilenkov <indigo@yandex-team.ru>  Wed, 19 Aug 2015 16:52:30 +0300

mastermind (2.25.44) trusty; urgency=medium

  * Fix minor misprints

 -- Andrey Vasilenkov <indigo@yandex-team.ru>  Wed, 19 Aug 2015 12:18:16 +0300

mastermind (2.25.43) trusty; urgency=medium

  * Fix destination group selection for move planner

 -- Andrey Vasilenkov <indigo@yandex-team.ru>  Wed, 19 Aug 2015 01:49:13 +0300

mastermind (2.25.42) trusty; urgency=medium

  * Mastermind node info updater: couple status should be set to FULL if group
    is not filled but hdd has no more space available
  * Jobs processor: do not fail couple defrag job if couple lost its OK
    status

 -- Andrey Vasilenkov <indigo@yandex-team.ru>  Thu, 06 Aug 2015 15:27:26 +0300

mastermind (2.25.41) trusty; urgency=medium

  * Fetch elliptics backends' io stats

 -- Andrey Vasilenkov <indigo@yandex-team.ru>  Tue, 04 Aug 2015 19:42:51 +0300

mastermind (2.25.40) trusty; urgency=medium

  * Planner: take lock to prevent simultaneous move jobs planning on several
    workers

 -- Andrey Vasilenkov <indigo@yandex-team.ru>  Tue, 04 Aug 2015 19:15:40 +0300

mastermind (2.25.39) trusty; urgency=medium

  * mastermind fake sync: persistent locks removal fixed

 -- Andrey Vasilenkov <indigo@yandex-team.ru>  Mon, 03 Aug 2015 15:30:40 +0300

mastermind (2.25.38) trusty; urgency=medium

  * Mastermind lib: couple build result is wrapped into result object
    to be able to filter only successfully created couples
    (or, on the other side, only exceptions)
  * Passing dstat errors (can happen on virtual hosts)
  * Fix for fake sync manager persistent lock acquiring
  * Mastermind lib: fix for __contains__ method in namespaces queries
  * Fix for frequent node statistics update
  * Mastermind lib: node backends list as a property

 -- Andrey Vasilenkov <indigo@yandex-team.ru>  Tue, 28 Jul 2015 18:16:20 +0300

mastermind (2.25.37) trusty; urgency=medium

  * Obsolete prechecking of active jobs when moving groups from host

 -- Andrey Vasilenkov <indigo@yandex-team.ru>  Fri, 17 Jul 2015 13:52:24 +0300

mastermind (2.25.36) trusty; urgency=medium

  * Do not update whole cluster state on couple break

 -- Andrey Vasilenkov <indigo@yandex-team.ru>  Thu, 16 Jul 2015 20:07:31 +0300

mastermind (2.25.35) trusty; urgency=medium

  * Remove obsolete dstat_error_code usage

 -- Andrey Vasilenkov <indigo@yandex-team.ru>  Thu, 16 Jul 2015 18:39:04 +0300

mastermind (2.25.34) trusty; urgency=medium

  * Frequent node stat update bug fixed

 -- Andrey Vasilenkov <indigo@yandex-team.ru>  Wed, 15 Jul 2015 18:14:31 +0300

mastermind (2.25.33) trusty; urgency=medium

  * Restore job can stop non-started move job on force request
  * Do not acquire global jobs lock on jobs creation
  * Lock uncoupled groups during couple build so no jobs could use it

 -- Andrey Vasilenkov <indigo@yandex-team.ru>  Wed, 15 Jul 2015 17:51:12 +0300

mastermind (2.25.32) trusty; urgency=medium

  * get_dc_by_host inventory function should accept hostname, not ip

 -- Andrey Vasilenkov <indigo@yandex-team.ru>  Wed, 15 Jul 2015 15:09:27 +0300

mastermind (2.25.31) trusty; urgency=medium

  * Fix for couple defrag group representation

 -- Andrey Vasilenkov <indigo@yandex-team.ru>  Tue, 14 Jul 2015 14:52:13 +0300

mastermind (2.25.30) trusty; urgency=medium

  * Fix for group active job setting

 -- Andrey Vasilenkov <indigo@yandex-team.ru>  Tue, 14 Jul 2015 13:45:46 +0300

mastermind (2.25.29) trusty; urgency=medium

  * Mastermind util error wrapping

 -- Andrey Vasilenkov <indigo@yandex-team.ru>  Tue, 14 Jul 2015 12:38:07 +0300

mastermind (2.25.28) trusty; urgency=medium

  * Any type of job is now set as an active_job for a couple
  * get_namespaces_states now can accept namespaces list
  * Fix for storage_keys_diff handler when there are backends without fetched stats

 -- Andrey Vasilenkov <indigo@yandex-team.ru>  Mon, 13 Jul 2015 15:44:19 +0300

mastermind (2.25.27) trusty; urgency=medium

  * Misprint fixed

 -- Andrey Vasilenkov <indigo@yandex-team.ru>  Fri, 10 Jul 2015 18:10:17 +0300

mastermind (2.25.26) trusty; urgency=medium

  * Mark group as bad if migrating job id from meta does not match active job
    id

 -- Andrey Vasilenkov <indigo@yandex-team.ru>  Fri, 10 Jul 2015 14:08:06 +0300

mastermind (2.25.25) trusty; urgency=medium

  * Read-only node backend status check fixed
  * Using common mastermind queue for gatlinggun tasks
  * Mastermind returns empty cache keys when cache worker is not set up
  * Backward compatibility for ns setup mastermind util command (credits go to shindo@)
  * Checking group couple on move job start

 -- Andrey Vasilenkov <indigo@yandex-team.ru>  Thu, 09 Jul 2015 18:42:09 +0300

mastermind (2.25.24) trusty; urgency=medium

  * Checking if couple is participating in job before trying to move it from
    host

 -- Andrey Vasilenkov <indigo@yandex-team.ru>  Fri, 03 Jul 2015 18:46:44 +0300

mastermind (2.25.23) trusty; urgency=medium

  * Checking node backends count on group move
  * Handler to restart job if failed on start

 -- Andrey Vasilenkov <indigo@yandex-team.ru>  Fri, 03 Jul 2015 17:38:18 +0300

mastermind (2.25.22) trusty; urgency=medium

  * Removed obsolete stat_file_error usage, moved stat_commit error logic to node backend stat object
  * Fix for namespace creation workflow

 -- Andrey Vasilenkov <indigo@yandex-team.ru>  Thu, 02 Jul 2015 17:40:30 +0300

mastermind (2.25.21) trusty; urgency=medium

  * fix to trusty++;

 -- Andrey Vasilenkov <indigo@yandex-team.ru>  Wed, 01 Jul 2015 19:01:17 +0300

mastermind (2.25.20) trusty; urgency=medium

  * debian/rules fixed for trusty

 -- Andrey Vasilenkov <indigo@yandex-team.ru>  Wed, 01 Jul 2015 18:39:16 +0300

mastermind (2.25.19) trusty; urgency=medium

  * Use elliptics stats for decision on backend writability
  * Fragmentation in mm util is now formatted with fixed precision

 -- Andrey Vasilenkov <indigo@yandex-team.ru>  Wed, 01 Jul 2015 18:16:14 +0300

mastermind (2.25.18) precise; urgency=low

  * Checking backends on restore group creation

 -- Andrey Vasilenkov <indigo@yandex-team.ru>  Tue, 30 Jun 2015 17:23:42 +0300

mastermind (2.25.17) precise; urgency=low

  * Mastermind client implemented
  * Python package dependencies fixed
  * Statistics should not fail if uncoupled groups list cannot be composed
  * Defrag planner uses vfs free space to see if a couple can be defragged
  * Minor changes: pepify and obsolete code removed

 -- Andrey Vasilenkov <indigo@yandex-team.ru>  Tue, 30 Jun 2015 13:12:47 +0300

mastermind (2.25.16) precise; urgency=low

  * Do not store old namespaces states if failed to construct a new one

 -- Andrey Vasilenkov <indigo@yandex-team.ru>  Thu, 18 Jun 2015 16:54:36 +0300

mastermind (2.25.15) precise; urgency=low

  * Caching of namespaces states

 -- Andrey Vasilenkov <indigo@yandex-team.ru>  Thu, 18 Jun 2015 15:11:28 +0300

mastermind (2.25.14) precise; urgency=low

  * Job execution fixed
  * Separate register handler wrapper for handlers with native cocaine exceptions support

 -- Andrey Vasilenkov <indigo@yandex-team.ru>  Wed, 17 Jun 2015 13:03:30 +0300

mastermind (2.25.13) precise; urgency=low

  * Reconnectable service should log detailed information on unexpected errors

 -- Andrey Vasilenkov <indigo@yandex-team.ru>  Tue, 16 Jun 2015 14:45:41 +0300

mastermind (2.25.12) precise; urgency=low

  * Binary version dependency

 -- Andrey Vasilenkov <indigo@yandex-team.ru>  Tue, 16 Jun 2015 13:19:15 +0300

mastermind (2.25.11) precise; urgency=low

  * Python-mastermind common dependency
  * Logging added

 -- Andrey Vasilenkov <indigo@yandex-team.ru>  Tue, 16 Jun 2015 13:00:54 +0300

mastermind (2.25.10) precise; urgency=low

  * Common mastermind utils in a separate python package
  * Unnecessary locking of jobs global lock on couple defragmentation planning

 -- Andrey Vasilenkov <indigo@yandex-team.ru>  Mon, 15 Jun 2015 20:11:18 +0300

mastermind (2.25.9) precise; urgency=low

  * Resources accounting fixed

 -- Andrey Vasilenkov <indigo@yandex-team.ru>  Thu, 11 Jun 2015 17:48:09 +0300

mastermind (2.25.8) precise; urgency=low

  * Logging added

 -- Andrey Vasilenkov <indigo@yandex-team.ru>  Thu, 11 Jun 2015 17:21:36 +0300

mastermind (2.25.7) precise; urgency=low

  * Misprint fixed

 -- Andrey Vasilenkov <indigo@yandex-team.ru>  Thu, 11 Jun 2015 16:43:04 +0300

mastermind (2.25.6) precise; urgency=low

  * Misprint fixed

 -- Andrey Vasilenkov <indigo@yandex-team.ru>  Thu, 11 Jun 2015 16:22:53 +0300

mastermind (2.25.5) precise; urgency=low

  * Jobs: fix for resource unfolding

 -- Andrey Vasilenkov <indigo@yandex-team.ru>  Thu, 11 Jun 2015 15:48:11 +0300

mastermind (2.25.4) precise; urgency=low

  * Minor bug fix

 -- Andrey Vasilenkov <indigo@yandex-team.ru>  Thu, 11 Jun 2015 15:32:10 +0300

mastermind (2.25.3) precise; urgency=low

  * Minor bug fix

 -- Andrey Vasilenkov <indigo@yandex-team.ru>  Thu, 11 Jun 2015 13:28:07 +0300

mastermind (2.25.2) precise; urgency=low

  * Job processing tweaks

 -- Andrey Vasilenkov <indigo@yandex-team.ru>  Thu, 11 Jun 2015 12:40:16 +0300

mastermind (2.25.1) precise; urgency=low

  * Cached keys handler should be tolerant to cocaine connection errors
  * Do not take global jobs lock on moving all groups from host
  * Planner tasks should not take jobs lock unless they are actually creating jobs

 -- Andrey Vasilenkov <indigo@yandex-team.ru>  Wed, 10 Jun 2015 17:10:47 +0300

mastermind (2.24.45) precise; urgency=low

  * Config parameter name fixed

 -- Andrey Vasilenkov <indigo@yandex-team.ru>  Wed, 10 Jun 2015 13:52:06 +0300

mastermind (2.24.44) precise; urgency=low

  * Ids file for rsync tasks

 -- Andrey Vasilenkov <indigo@yandex-team.ru>  Tue, 09 Jun 2015 17:55:04 +0300

mastermind (2.24.43) precise; urgency=low

  * Add-units settings for namespace implemented

 -- Andrey Vasilenkov <indigo@yandex-team.ru>  Fri, 05 Jun 2015 17:23:11 +0300

mastermind (2.24.42) precise; urgency=low

  * get_cached_key handler proxied to mastermind2.26-cache (no retries for now)

 -- Andrey Vasilenkov <indigo@yandex-team.ru>  Thu, 04 Jun 2015 19:58:11 +0300

mastermind (2.24.41) precise; urgency=low

  * get_cached_keys handler updated
  * Namespace statistics fixed, is_full flag added
  * Ns settings updating fixed - __service key could have been omited on update

 -- Andrey Vasilenkov <indigo@yandex-team.ru>  Wed, 03 Jun 2015 19:58:59 +0300

mastermind (2.24.40) precise; urgency=low

  * Infrastructure: empty group set for tree nodes that has no groups in child
    nodes

 -- Andrey Vasilenkov <indigo@yandex-team.ru>  Tue, 02 Jun 2015 12:49:29 +0300

mastermind (2.24.39) precise; urgency=low

  * Added mastermind2.26-cache application to cocaine runlist

 -- Andrey Vasilenkov <indigo@yandex-team.ru>  Mon, 01 Jun 2015 16:21:11 +0300

mastermind (2.24.38) precise; urgency=low

  * Top update period is set via periodic timer
  * Lock on cache distribution task

 -- Andrey Vasilenkov <indigo@yandex-team.ru>  Mon, 01 Jun 2015 15:12:04 +0300

mastermind (2.24.37) precise; urgency=low

  * Fix for existing cache key update

 -- Andrey Vasilenkov <indigo@yandex-team.ru>  Fri, 29 May 2015 16:01:53 +0300

mastermind (2.24.36) precise; urgency=low

  * Cache worker: cache groups selection refactored

 -- Andrey Vasilenkov <indigo@yandex-team.ru>  Fri, 29 May 2015 15:16:56 +0300

mastermind (2.24.35) precise; urgency=low

  * Do not account service storage_cache namespace in namespace states

 -- Andrey Vasilenkov <indigo@yandex-team.ru>  Thu, 28 May 2015 14:10:12 +0300

mastermind (2.24.34) precise; urgency=low

  * Cache group defragmentation job creation

 -- Andrey Vasilenkov <indigo@yandex-team.ru>  Tue, 26 May 2015 23:45:25 +0300

mastermind (2.24.33) precise; urgency=low

  * Fix for app start without mongo set up

 -- Andrey Vasilenkov <indigo@yandex-team.ru>  Tue, 26 May 2015 12:15:55 +0300

mastermind (2.24.32) precise; urgency=low

  * Cache clean handler added

 -- Andrey Vasilenkov <indigo@yandex-team.ru>  Mon, 25 May 2015 19:56:32 +0300

mastermind (2.24.31) precise; urgency=low

  * Group type checking should be executed after backend state checking

 -- Andrey Vasilenkov <indigo@yandex-team.ru>  Mon, 25 May 2015 13:17:54 +0300

mastermind (2.24.30) precise; urgency=low

  * Misprint fixed

 -- Andrey Vasilenkov <indigo@yandex-team.ru>  Sun, 24 May 2015 20:33:13 +0300

mastermind (2.24.29) precise; urgency=low

  * Misprints fixed and more logging added

 -- Andrey Vasilenkov <indigo@yandex-team.ru>  Fri, 22 May 2015 23:00:10 +0300

mastermind (2.24.28) precise; urgency=low

  * Some logging added

 -- Andrey Vasilenkov <indigo@yandex-team.ru>  Fri, 22 May 2015 20:43:44 +0300

mastermind (2.24.27) precise; urgency=low

  * Misprint fixed

 -- Andrey Vasilenkov <indigo@yandex-team.ru>  Fri, 22 May 2015 17:57:55 +0300

mastermind (2.24.26) precise; urgency=low

  * Misprint fixed

 -- Andrey Vasilenkov <indigo@yandex-team.ru>  Fri, 22 May 2015 17:29:05 +0300

mastermind (2.24.25) precise; urgency=low

  * Misprints fixed

 -- Andrey Vasilenkov <indigo@yandex-team.ru>  Fri, 22 May 2015 17:13:30 +0300

mastermind (2.24.24) precise; urgency=low

  * Cache cleaner implemented
  * Added static/non-static flag to log record for broken namespaces

 -- Andrey Vasilenkov <indigo@yandex-team.ru>  Fri, 22 May 2015 16:49:00 +0300

mastermind (2.24.23) precise; urgency=low

  * Fix for key updated in mongodb: couple is used as a part of primary key
  * Minor refactoring

 -- Andrey Vasilenkov <indigo@yandex-team.ru>  Thu, 21 May 2015 12:59:49 +0300

mastermind (2.24.22) precise; urgency=low

  * Fixed new keys processing

 -- Andrey Vasilenkov <indigo@yandex-team.ru>  Thu, 21 May 2015 00:00:29 +0300

mastermind (2.24.21) precise; urgency=low

  * Do not remove unpopular keys on distribution stage

 -- Andrey Vasilenkov <indigo@yandex-team.ru>  Wed, 20 May 2015 23:34:15 +0300

mastermind (2.24.20) precise; urgency=low

  * Misprint fixed

 -- Andrey Vasilenkov <indigo@yandex-team.ru>  Wed, 20 May 2015 23:07:51 +0300

mastermind (2.24.19) precise; urgency=low

  * Top stats aggregation fix: cache groups statistics are accounted properly

 -- Andrey Vasilenkov <indigo@yandex-team.ru>  Wed, 20 May 2015 16:10:22 +0300

mastermind (2.24.18) precise; urgency=low

  * Aggregate keys by (key_id, couple) pair

 -- Andrey Vasilenkov <indigo@yandex-team.ru>  Tue, 19 May 2015 16:42:11 +0300

mastermind (2.24.17) precise; urgency=low

  * Do not use cache module in the main worker

 -- Andrey Vasilenkov <indigo@yandex-team.ru>  Mon, 18 May 2015 18:52:56 +0300

mastermind (2.24.16) precise; urgency=low

  * Couple defragmentation should start only when want_defrag > 1
  * Move job tweaks: -114 processing when node backend is being disabled, STALLED status for node backend stop task is considered ok
  * Removed unnecessary locks on task retry and skip
  * Couple defrag: if dnet_client returns -114 on defrag command, consider task successfully completed

 -- Andrey Vasilenkov <indigo@yandex-team.ru>  Mon, 18 May 2015 18:32:07 +0300

mastermind (2.24.15) precise; urgency=low

  * Refactored infrastructure data usage and correspondent cache workflow

 -- Andrey Vasilenkov <indigo@yandex-team.ru>  Sun, 17 May 2015 18:18:41 +0300

mastermind (2.24.14) precise; urgency=low

  * Uncoupled group checker changed

 -- Andrey Vasilenkov <indigo@yandex-team.ru>  Fri, 15 May 2015 17:31:44 +0300

mastermind (2.24.13) precise; urgency=low

  * Good uncoupled groups selector moved to infrastructure

 -- Andrey Vasilenkov <indigo@yandex-team.ru>  Fri, 15 May 2015 16:45:05 +0300

mastermind (2.24.12) precise; urgency=low

  * Cache worker initialization fixed

 -- Andrey Vasilenkov <indigo@yandex-team.ru>  Fri, 15 May 2015 15:35:13 +0300

mastermind (2.24.11) precise; urgency=low

  * Mark group as migrating right away when job is created
  * Job mark group minor workflow updates
  * Service statuses for couples with active jobs

 -- Andrey Vasilenkov <indigo@yandex-team.ru>  Wed, 13 May 2015 18:19:10 +0300

mastermind (2.24.10) precise; urgency=low

  * Fix for increasing cache key copies number

 -- Andrey Vasilenkov <indigo@yandex-team.ru>  Mon, 27 Apr 2015 20:24:00 +0300

mastermind (2.24.9) lucid; urgency=low

  * Fallback to default cocaine logging service if mm_cache_logging service is not set up in cocaine

 -- Andrey Vasilenkov <indigo@yandex-team.ru>  Mon, 27 Apr 2015 19:49:32 +0300

mastermind (2.24.8) lucid; urgency=low

  * Do not use not marked uncoupled groups located at cache groups paths as data uncoupled groups

 -- Andrey Vasilenkov <indigo@yandex-team.ru>  Mon, 27 Apr 2015 16:23:24 +0300

mastermind (2.24.7) lucid; urgency=low

  * Removed obsolete tornado version dependency

 -- Andrey Vasilenkov <indigo@yandex-team.ru>  Wed, 22 Apr 2015 23:01:00 +0300

mastermind (2.24.6) lucid; urgency=low

  * Misprint fixed

 -- Andrey Vasilenkov <indigo@yandex-team.ru>  Wed, 22 Apr 2015 18:50:12 +0300

mastermind (2.24.5) lucid; urgency=low

  * Removed obsolete cache manager usage

 -- Andrey Vasilenkov <indigo@yandex-team.ru>  Wed, 22 Apr 2015 18:45:04 +0300

mastermind (2.24.4) lucid; urgency=low

  * Fix for make_tree script

 -- Andrey Vasilenkov <indigo@yandex-team.ru>  Wed, 22 Apr 2015 18:01:23 +0300

mastermind (2.24.3) lucid; urgency=low

  * Misprint in postinst fixed

 -- Andrey Vasilenkov <indigo@yandex-team.ru>  Wed, 22 Apr 2015 17:47:11 +0300

mastermind (2.24.2) lucid; urgency=low

  * Misprint in postinst fixed

 -- Andrey Vasilenkov <indigo@yandex-team.ru>  Wed, 22 Apr 2015 17:28:27 +0300

mastermind (2.24.1) lucid; urgency=low

  * Distributed cache manager (for gatlinggun)

 -- Andrey Vasilenkov <indigo@yandex-team.ru>  Wed, 22 Apr 2015 17:04:56 +0300

mastermind (2.23.15) lucid; urgency=low

  * Added explicit couple text status to couple status change message
  * Returned back the lost check for groups move planner

 -- Andrey Vasilenkov <indigo@yandex-team.ru>  Thu, 07 May 2015 19:13:51 +0300

mastermind (2.23.14) lucid; urgency=low

  * Misprint fixed

 -- Andrey Vasilenkov <indigo@yandex-team.ru>  Thu, 07 May 2015 17:49:04 +0300

mastermind (2.23.13) lucid; urgency=low

  * Misprint fixed

 -- Andrey Vasilenkov <indigo@yandex-team.ru>  Thu, 07 May 2015 17:12:36 +0300

mastermind (2.23.12) lucid; urgency=low

  * Misprint fixed

 -- Andrey Vasilenkov <indigo@yandex-team.ru>  Thu, 07 May 2015 15:56:33 +0300

mastermind (2.23.11) lucid; urgency=low

  * Uncoupled group should be considered broken if it has more than one backend and DHT check is enabled
  * In-service check for uncoupled group fetching

 -- Andrey Vasilenkov <indigo@yandex-team.ru>  Thu, 07 May 2015 13:07:37 +0300

mastermind (2.23.10) lucid; urgency=low

  * Fix for restore group job creation when history record is unavailable

 -- Andrey Vasilenkov <indigo@yandex-team.ru>  Wed, 06 May 2015 20:14:19 +0300

mastermind (2.23.9) lucid; urgency=low

  * If no backends are found in history, planner restores group according to namespace distribution (same as for move group)

 -- Andrey Vasilenkov <indigo@yandex-team.ru>  Wed, 06 May 2015 19:39:27 +0300

mastermind (2.23.8) lucid; urgency=low

  * Move planner should use default uncoupled groups select function

 -- Andrey Vasilenkov <indigo@yandex-team.ru>  Wed, 29 Apr 2015 15:22:16 +0300

mastermind (2.23.7) lucid; urgency=low

  * Comparing source and destination DCs when planning move jobs

 -- Andrey Vasilenkov <indigo@yandex-team.ru>  Wed, 29 Apr 2015 09:29:29 +0300

mastermind (2.23.6) lucid; urgency=low

  * Misprints fixed

 -- Andrey Vasilenkov <indigo@yandex-team.ru>  Tue, 28 Apr 2015 18:17:11 +0300

mastermind (2.23.5) lucid; urgency=low

  * Busy hosts accounting fixed

 -- Andrey Vasilenkov <indigo@yandex-team.ru>  Tue, 28 Apr 2015 17:49:02 +0300

mastermind (2.23.4) lucid; urgency=low

  * Using groups merging on move jobs planning

 -- Andrey Vasilenkov <indigo@yandex-team.ru>  Tue, 28 Apr 2015 17:35:20 +0300

mastermind (2.23.3) lucid; urgency=low

  * Misprint fixed

 -- Andrey Vasilenkov <indigo@yandex-team.ru>  Mon, 20 Apr 2015 23:41:56 +0300

mastermind (2.23.2) lucid; urgency=low

  * Properly job slots checking in planner for couple defrag jobs

 -- Andrey Vasilenkov <indigo@yandex-team.ru>  Mon, 20 Apr 2015 23:25:43 +0300

mastermind (2.23.1) lucid; urgency=low

  * Config option for autoapproving defrag jobs

 -- Andrey Vasilenkov <indigo@yandex-team.ru>  Fri, 17 Apr 2015 17:39:54 +0300

mastermind (2.21.24) lucid; urgency=low

  * Misprint fixed

 -- Andrey Vasilenkov <indigo@yandex-team.ru>  Tue, 07 Apr 2015 17:05:41 +0300

mastermind (2.21.23) lucid; urgency=low

  * Planner will try to create job if there is less than max_executing_jobs running

 -- Andrey Vasilenkov <indigo@yandex-team.ru>  Mon, 06 Apr 2015 15:32:26 +0300

mastermind (2.21.22) lucid; urgency=low

  * Force update fixed

 -- Andrey Vasilenkov <indigo@yandex-team.ru>  Mon, 06 Apr 2015 14:32:10 +0300

mastermind (2.21.21) lucid; urgency=low

  * Fix for restore group job when executed on old node backend

 -- Andrey Vasilenkov <indigo@yandex-team.ru>  Mon, 30 Mar 2015 19:36:51 +0300

mastermind (2.21.20) lucid; urgency=low

  * Minor fixed

 -- Andrey Vasilenkov <indigo@yandex-team.ru>  Mon, 30 Mar 2015 19:13:53 +0300

mastermind (2.21.19) lucid; urgency=low

  * Success codes for minion are encoded as a sequence

 -- Andrey Vasilenkov <indigo@yandex-team.ru>  Mon, 30 Mar 2015 18:43:09 +0300

mastermind (2.21.18) lucid; urgency=low

  * Update metadb synchronously on executing minion cmd

 -- Andrey Vasilenkov <indigo@yandex-team.ru>  Fri, 27 Mar 2015 21:06:55 +0300

mastermind (2.21.17) lucid; urgency=low

  * Several minor fixes

 -- Andrey Vasilenkov <indigo@yandex-team.ru>  Fri, 27 Mar 2015 20:20:06 +0300

mastermind (2.21.16-1) lucid; urgency=low

  * Configurable autoapprove for recovery jobs

 -- Andrey Vasilenkov <indigo@yandex-team.ru>  Sat, 04 Apr 2015 12:33:17 +0300

mastermind (2.21.16) lucid; urgency=low

  * Do not crash if failed to resolve some infrastructure host
  * Do not crash when any of elliptics hostnames from config cannot be resolved

 -- Andrey Vasilenkov <indigo@yandex-team.ru>  Fri, 27 Mar 2015 18:01:57 +0300

mastermind (2.21.15) lucid; urgency=low

  * Fix for detaching node backend from group: based on group_id, not object of type storage.Group

 -- Andrey Vasilenkov <indigo@yandex-team.ru>  Tue, 24 Mar 2015 19:27:46 +0300

mastermind (2.21.14) lucid; urgency=low

  * Fix for detaching node backend from group: based on group_id, not object of type storage.Group

 -- Andrey Vasilenkov <indigo@yandex-team.ru>  Tue, 24 Mar 2015 19:00:33 +0300

mastermind (2.21.13) lucid; urgency=low

  * Do not fail job when elliptics request request for command status update was unsuccessful

 -- Andrey Vasilenkov <indigo@yandex-team.ru>  Tue, 24 Mar 2015 15:39:18 +0300

mastermind (2.21.12) lucid; urgency=low

  * Fix for busy uncoupled list groups fetching

 -- Andrey Vasilenkov <indigo@yandex-team.ru>  Tue, 24 Mar 2015 13:13:21 +0300

mastermind (2.21.11) lucid; urgency=low

  * Version bump for release-2.20 hotfix

 -- Andrey Vasilenkov <indigo@yandex-team.ru>  Mon, 23 Mar 2015 14:39:59 +0300

mastermind (2.21.10) lucid; urgency=low

  * Do not stop job execution when mark/unmark groups failed

 -- Andrey Vasilenkov <indigo@yandex-team.ru>  Fri, 20 Mar 2015 19:17:47 +0300

mastermind (2.21.9) lucid; urgency=low

  * Jobs processor uses periodic timer
  * Periodic timer implementation for timed queue

 -- Andrey Vasilenkov <indigo@yandex-team.ru>  Fri, 20 Mar 2015 16:52:58 +0300

mastermind (2.21.8) lucid; urgency=low

  * If job fails exception is saved to error messages list of job
  * Jobs index cleaning script
  * Removed jobs data from metadb's secondary indexes
  * Renamed mastermind util 'couple list-namespaces' handle to 'ns list'
  * Configurable minion request timeout

 -- Andrey Vasilenkov <indigo@yandex-team.ru>  Thu, 19 Mar 2015 16:42:05 +0300

mastermind (2.21.7) lucid; urgency=low

  * Resetting attempts counter on task manual retry

 -- Andrey Vasilenkov <indigo@yandex-team.ru>  Tue, 17 Mar 2015 17:11:18 +0300

mastermind (2.21.6) lucid; urgency=low

  * Misprint

 -- Andrey Vasilenkov <indigo@yandex-team.ru>  Tue, 17 Mar 2015 16:54:52 +0300

mastermind (2.21.5) lucid; urgency=low

  * Misprint

 -- Andrey Vasilenkov <indigo@yandex-team.ru>  Tue, 17 Mar 2015 16:45:53 +0300

mastermind (2.21.4) lucid; urgency=low

  * Fix for planner recovery job creation (a batch of applicable couple is empty)

 -- Andrey Vasilenkov <indigo@yandex-team.ru>  Tue, 17 Mar 2015 15:51:18 +0300

mastermind (2.21.3) lucid; urgency=low

  * tornado < 4.1 does not support raise_error option, fallback to async request with error checking

 -- Andrey Vasilenkov <indigo@yandex-team.ru>  Tue, 17 Mar 2015 15:07:02 +0300

mastermind (2.21.2) lucid; urgency=low

  * Fix for jobs rendering

 -- Andrey Vasilenkov <indigo@yandex-team.ru>  Mon, 16 Mar 2015 19:43:50 +0300

mastermind (2.21.1) lucid; urgency=low

  * Minion requests retry on http errors

 -- Andrey Vasilenkov <indigo@yandex-team.ru>  Mon, 16 Mar 2015 19:33:46 +0300

mastermind (2.20.6) lucid; urgency=low

  * Move job: fix for unmarking group that is down at the moment

 -- Andrey Vasilenkov <indigo@yandex-team.ru>  Mon, 23 Mar 2015 13:24:25 +0300

mastermind (2.20.5) lucid; urgency=low

  * Node backend statistics time is extracted from elliptics async result
  * Couple defragmentation by partitions

 -- Andrey Vasilenkov <indigo@yandex-team.ru>  Tue, 17 Mar 2015 20:01:35 +0300

mastermind (2.20.4) lucid; urgency=low

  * Jobs handler: move all groups from host
  * Moved src backend status check to move job start phase instead of creation phase

 -- Andrey Vasilenkov <indigo@yandex-team.ru>  Fri, 13 Mar 2015 20:41:18 +0300

mastermind (2.20.3) lucid; urgency=low

  * Fix for search-by-path using ipv6 ip addrs

 -- Andrey Vasilenkov <indigo@yandex-team.ru>  Wed, 11 Mar 2015 20:11:59 +0300

mastermind (2.20.2) lucid; urgency=low

  * Group history unified

 -- Andrey Vasilenkov <indigo@yandex-team.ru>  Wed, 11 Mar 2015 19:39:12 +0300

mastermind (2.20.1) lucid; urgency=low

  * Restore job: make src backend readonly if possible to prevent blob truncation

 -- Andrey Vasilenkov <indigo@yandex-team.ru>  Wed, 11 Mar 2015 17:06:15 +0300

mastermind (2.19.6) lucid; urgency=low

  * Fix for removing node backend from group

 -- Andrey Vasilenkov <indigo@yandex-team.ru>  Fri, 13 Mar 2015 12:35:54 +0300

mastermind (2.19.5) lucid; urgency=low

  * Manual locker commited

 -- Andrey Vasilenkov <indigo@yandex-team.ru>  Thu, 12 Mar 2015 15:49:31 +0300

mastermind (2.19.4) lucid; urgency=low

  * Fix for node history backend unlink

 -- Andrey Vasilenkov <indigo@yandex-team.ru>  Thu, 12 Mar 2015 14:55:52 +0300

mastermind (2.19.3) lucid; urgency=low

  * Recovery planner accounts locked couples

 -- Andrey Vasilenkov <indigo@yandex-team.ru>  Wed, 11 Mar 2015 15:30:51 +0300

mastermind (2.19.2) lucid; urgency=low

  * Planner does not operate without mongo db setup

 -- Andrey Vasilenkov <indigo@yandex-team.ru>  Thu, 05 Mar 2015 20:14:26 +0300

mastermind (2.19.1) lucid; urgency=low

  * Recover dc queue is replaced by dynamic weighting of couples using last recovery timestamp and keys difference
  * Couples can be indexed by unicode str
  * Workaround for hosts that cannot be resolved
  * Do not compare couple groups' metadata version numbers
  * Added namespace settings custom expiration time feature

 -- Andrey Vasilenkov <indigo@yandex-team.ru>  Thu, 05 Mar 2015 19:15:45 +0300

mastermind (2.18.15) lucid; urgency=low

  * Logging for move group planner improved
  * Refactored job accounting: now it should properly account destination hdds of existing jobs
  * Fix for lock release on error during groups' marking

 -- Andrey Vasilenkov <indigo@yandex-team.ru>  Wed, 11 Mar 2015 14:45:53 +0300

mastermind (2.18.14) lucid; urgency=low

  * Logging requests and test handler for ns_current_state logging

 -- Andrey Vasilenkov <indigo@yandex-team.ru>  Tue, 10 Mar 2015 12:53:16 +0300

mastermind (2.18.13) lucid; urgency=low

  * Effective space statistics fix

 -- Andrey Vasilenkov <indigo@yandex-team.ru>  Wed, 04 Mar 2015 14:49:07 +0300

mastermind (2.18.12) lucid; urgency=low

  * Fix for total effective_free_space count

 -- Andrey Vasilenkov <indigo@yandex-team.ru>  Tue, 03 Mar 2015 20:51:44 +0300

mastermind (2.18.11) lucid; urgency=low

  * Ensure path before checking locked hosts
  * Planner job creation fixed

 -- Andrey Vasilenkov <indigo@yandex-team.ru>  Tue, 03 Mar 2015 20:05:17 +0300

mastermind (2.18.10) lucid; urgency=low

  * Fix for group move handler --force option

 -- Andrey Vasilenkov <indigo@yandex-team.ru>  Mon, 02 Mar 2015 12:40:49 +0300

mastermind (2.18.9) lucid; urgency=low

  * Misprint fixed

 -- Andrey Vasilenkov <indigo@yandex-team.ru>  Fri, 27 Feb 2015 20:43:37 +0300

mastermind (2.18.8) lucid; urgency=low

  * Fix for mongo queries

 -- Andrey Vasilenkov <indigo@yandex-team.ru>  Fri, 27 Feb 2015 20:29:15 +0300

mastermind (2.18.7) lucid; urgency=low

  * Downtimes for both src_host and dst_host during rsync task execution
  * Use hostname in net downtimes
  * Rsync node task is now used for move job instead of common MinionCmdTask

 -- Andrey Vasilenkov <indigo@yandex-team.ru>  Fri, 27 Feb 2015 19:39:16 +0300

mastermind (2.18.6) lucid; urgency=low

  * IPv6 for tornado clients turned on

 -- Andrey Vasilenkov <indigo@yandex-team.ru>  Fri, 27 Feb 2015 16:18:09 +0300

mastermind (2.18.5) lucid; urgency=low

  * Implementation of net monitoring usage during rsync tasks executing

 -- Andrey Vasilenkov <indigo@yandex-team.ru>  Fri, 27 Feb 2015 15:05:11 +0300

mastermind (2.18.4) lucid; urgency=low

  * Fake sync manager get_children_locks implemented

 -- Andrey Vasilenkov <indigo@yandex-team.ru>  Wed, 25 Feb 2015 17:40:38 +0300

mastermind (2.18.3) lucid; urgency=low

  * Minor job processing refactoring fixes

 -- Andrey Vasilenkov <indigo@yandex-team.ru>  Tue, 24 Feb 2015 16:47:07 +0300

mastermind (2.18.2) lucid; urgency=low

  * Effective free space statistics calculation fixed
  * Minor job processor refactoring

 -- Andrey Vasilenkov <indigo@yandex-team.ru>  Fri, 20 Feb 2015 18:23:06 +0300

mastermind (2.18.1) lucid; urgency=low

  * Host lock implemented, prevents active operations on selected host

 -- Andrey Vasilenkov <indigo@yandex-team.ru>  Wed, 18 Feb 2015 17:28:31 +0300

mastermind (2.17.13) lucid; urgency=low

  * Logging

 -- Andrey Vasilenkov <indigo@yandex-team.ru>  Mon, 16 Feb 2015 18:39:50 +0300

mastermind (2.17.12) lucid; urgency=low

  * Fix for check-for-update settings checking

 -- Andrey Vasilenkov <indigo@yandex-team.ru>  Mon, 16 Feb 2015 17:37:23 +0300

mastermind (2.17.11) lucid; urgency=low

  * Logging

 -- Andrey Vasilenkov <indigo@yandex-team.ru>  Mon, 16 Feb 2015 17:23:52 +0300

mastermind (2.17.10) lucid; urgency=low

  * Mongo db is made optional (job processor and planner are disabled)

 -- Andrey Vasilenkov <indigo@yandex-team.ru>  Fri, 13 Feb 2015 18:59:33 +0300

mastermind (2.17.9) lucid; urgency=low

  * Return error code 1 if failed to create couple
  * Mongo db is made optional (job processor and planner are disabled)

 -- Andrey Vasilenkov <indigo@yandex-team.ru>  Fri, 13 Feb 2015 16:00:56 +0300

mastermind (2.17.8) lucid; urgency=low

  * Update groups status befire applying jobs

 -- Andrey Vasilenkov <indigo@yandex-team.ru>  Thu, 12 Feb 2015 18:23:58 +0300

mastermind (2.17.7) lucid; urgency=low

  * Fix for determing group space requirements on restore

 -- Andrey Vasilenkov <indigo@yandex-team.ru>  Tue, 10 Feb 2015 22:02:10 +0300

mastermind (2.17.6) lucid; urgency=low

  * Fix for determing group space requirements on restore

 -- Andrey Vasilenkov <indigo@yandex-team.ru>  Tue, 10 Feb 2015 21:50:42 +0300

mastermind (2.17.5) lucid; urgency=low

  * Fix for determing group space requirements on restore

 -- Andrey Vasilenkov <indigo@yandex-team.ru>  Tue, 10 Feb 2015 21:37:28 +0300

mastermind (2.17.4) lucid; urgency=low

  * Fix for restore candidates selection

 -- Andrey Vasilenkov <indigo@yandex-team.ru>  Tue, 10 Feb 2015 21:22:19 +0300

mastermind (2.17.3) lucid; urgency=low

  * Fix for couple status update on unlinking node backend from group

 -- Andrey Vasilenkov <indigo@yandex-team.ru>  Tue, 10 Feb 2015 18:46:56 +0300

mastermind (2.17.2) lucid; urgency=low

  * Fix for zookeeper lock release
  * Fix for updating couple status when all the groups did not respond during checking

 -- Andrey Vasilenkov <indigo@yandex-team.ru>  Mon, 09 Feb 2015 12:46:04 +0300

mastermind (2.17.1) lucid; urgency=low

  * Check-for-update option for namespace setup
  * Storage total keys diff handler
  * Reconnect timeout for mastermind-util is decreased to 3 sec
  * cocaine-runtime dependency added

 -- Andrey Vasilenkov <indigo@yandex-team.ru>  Fri, 06 Feb 2015 18:00:27 +0300

mastermind (2.16.10) lucid; urgency=low

  * Fix for rsync group node backend checking

 -- Andrey Vasilenkov <indigo@yandex-team.ru>  Fri, 06 Feb 2015 17:41:47 +0300

mastermind (2.16.9) lucid; urgency=low

  * Removed constraints on node backend status during restore group job

 -- Andrey Vasilenkov <indigo@yandex-team.ru>  Thu, 05 Feb 2015 20:17:43 +0300

mastermind (2.16.8) lucid; urgency=low

  * Restore group job can now accept source group as a parameter

 -- Andrey Vasilenkov <indigo@yandex-team.ru>  Thu, 05 Feb 2015 19:10:06 +0300

mastermind (2.16.7) lucid; urgency=low

  * Removed obsolete checking if tasks where successfully fetched from minions

 -- Andrey Vasilenkov <indigo@yandex-team.ru>  Thu, 05 Feb 2015 15:07:56 +0300

mastermind (2.16.6) lucid; urgency=low

  * Fix for job accounting of groups with broken namespace settings

 -- Andrey Vasilenkov <indigo@yandex-team.ru>  Thu, 05 Feb 2015 12:35:26 +0300

mastermind (2.16.5) lucid; urgency=low

  * Couples taking part in new and executing jobs are taken in account when creating new move job
  * Group move --lucky option to automatically select uncoupled group to move source group to

 -- Andrey Vasilenkov <indigo@yandex-team.ru>  Wed, 04 Feb 2015 16:09:30 +0300

mastermind (2.16.4) lucid; urgency=low

  * Detecting stat file error from monitor stats

 -- Andrey Vasilenkov <indigo@yandex-team.ru>  Mon, 02 Feb 2015 12:41:27 +0300

mastermind (2.16.3) lucid; urgency=low

  * Group move has 'force' parameter, which will try to cancel unimportant jobs

 -- Andrey Vasilenkov <indigo@yandex-team.ru>  Thu, 29 Jan 2015 18:13:03 +0300

mastermind (2.16.2) lucid; urgency=low

  * More informative error message when trying to restore uncoupled group
  * Script for moving jobs from elliptics to mongodb
  * Removed obsolete syslog-ng restart command from postinst
  * Fix for logging elliptics request nano-seconds

 -- Andrey Vasilenkov <indigo@yandex-team.ru>  Tue, 27 Jan 2015 19:33:03 +0300

mastermind (2.16.1) lucid; urgency=low

  * Optional unimportant jobs cancellation on creating restore job

 -- Andrey Vasilenkov <indigo@yandex-team.ru>  Mon, 26 Jan 2015 18:48:18 +0300

mastermind (2.15.34) lucid; urgency=low

  * Read preferences for mongo forced to PRIMARY_PREFFERED

 -- Andrey Vasilenkov <indigo@yandex-team.ru>  Mon, 26 Jan 2015 14:38:02 +0300

mastermind (2.15.33) lucid; urgency=low

  * Read preferences for mongo forced to PRIMARY_PREFFERED

 -- Andrey Vasilenkov <indigo@yandex-team.ru>  Mon, 26 Jan 2015 14:16:57 +0300

mastermind (2.15.32) lucid; urgency=low

  * Misprint fixed

 -- Andrey Vasilenkov <indigo@yandex-team.ru>  Fri, 23 Jan 2015 16:49:10 +0300

mastermind (2.15.31) lucid; urgency=low

  * Fix for marking jobs fetched from db as non-dirty

 -- Andrey Vasilenkov <indigo@yandex-team.ru>  Fri, 23 Jan 2015 13:34:35 +0300

mastermind (2.15.30) lucid; urgency=low

  * Fixed bug with jobs creation

 -- Andrey Vasilenkov <indigo@yandex-team.ru>  Fri, 23 Jan 2015 13:11:49 +0300

mastermind (2.15.29) lucid; urgency=low

  * Misprint fixed

 -- Andrey Vasilenkov <indigo@yandex-team.ru>  Thu, 22 Jan 2015 22:23:46 +0300

mastermind (2.15.28) lucid; urgency=low

  * Forced jobs ts convertion to int

 -- Andrey Vasilenkov <indigo@yandex-team.ru>  Thu, 22 Jan 2015 21:33:56 +0300

mastermind (2.15.27) lucid; urgency=low

  * Dependencies updated

 -- Andrey Vasilenkov <indigo@yandex-team.ru>  Thu, 22 Jan 2015 19:56:03 +0300

mastermind (2.15.26) lucid; urgency=low

  * Misprint fixed

 -- Andrey Vasilenkov <indigo@yandex-team.ru>  Thu, 22 Jan 2015 19:39:47 +0300

mastermind (2.15.25) lucid; urgency=low

  * Mongo working draft for testing

 -- Andrey Vasilenkov <indigo@yandex-team.ru>  Thu, 22 Jan 2015 17:09:56 +0300

mastermind (2.15.24) lucid; urgency=low

  * Fix for minions command execution

 -- Andrey Vasilenkov <indigo@yandex-team.ru>  Wed, 21 Jan 2015 16:53:22 +0300

mastermind (2.15.23) lucid; urgency=low

  * Misprint fixed

 -- Andrey Vasilenkov <indigo@yandex-team.ru>  Wed, 21 Jan 2015 13:37:07 +0300

mastermind (2.15.22) lucid; urgency=low

  * Fix for minion cmd command execution

 -- Andrey Vasilenkov <indigo@yandex-team.ru>  Wed, 21 Jan 2015 13:10:30 +0300

mastermind (2.15.21) lucid; urgency=low

  * General concurrent handler implemented, wraps all API handlers
  * Misprint fixes

 -- Andrey Vasilenkov <indigo@yandex-team.ru>  Mon, 19 Jan 2015 15:01:06 +0300

mastermind (2.15.20) lucid; urgency=low

  * Changed dependencies (cocaine-tools << 0.12, cocaine-framework-python << 0.12)

 -- Andrey Vasilenkov <indigo@yandex-team.ru>  Fri, 16 Jan 2015 14:17:35 +0300

mastermind (2.15.19) lucid; urgency=low

  * Changed dependencies (python-tornado << 4)

 -- Andrey Vasilenkov <indigo@yandex-team.ru>  Fri, 16 Jan 2015 14:04:29 +0300

mastermind (2.15.18) lucid; urgency=low

  * Fix for manual handlers for defrag and recover-dc jobs creation
  * Fix for cocaine worker timeouts on job creation
  * Refactored minion states update process

 -- Andrey Vasilenkov <indigo@yandex-team.ru>  Wed, 14 Jan 2015 16:44:18 +0300

mastermind (2.15.17) lucid; urgency=low

  * Increased cocaine worker pool-limit to 7

 -- Andrey Vasilenkov <indigo@yandex-team.ru>  Tue, 13 Jan 2015 20:43:40 +0300

mastermind (2.15.16) lucid; urgency=low

  * Increased worker heartbeat timeout to 240s

 -- Andrey Vasilenkov <indigo@yandex-team.ru>  Tue, 13 Jan 2015 18:27:19 +0300

mastermind (2.15.15) lucid; urgency=low

  * Temporary decreased jobs prefetch time span

 -- Andrey Vasilenkov <indigo@yandex-team.ru>  Tue, 13 Jan 2015 14:55:54 +0300

mastermind (2.15.14) lucid; urgency=low

  * Minor logging cleaning

 -- Andrey Vasilenkov <indigo@yandex-team.ru>  Tue, 13 Jan 2015 12:53:16 +0300

mastermind (2.15.13) lucid; urgency=low

  * Decreased cocaine pool-limit to 3

 -- Andrey Vasilenkov <indigo@yandex-team.ru>  Mon, 12 Jan 2015 20:34:19 +0300

mastermind (2.15.12) lucid; urgency=low

  * Job processing can be started as soon as minions states has been fetched from all hosts with executing minion tasks according to job processor data
  * Fix for invalid checking of minions history records

 -- Andrey Vasilenkov <indigo@yandex-team.ru>  Mon, 12 Jan 2015 20:07:54 +0300

mastermind (2.15.11) lucid; urgency=low

  * Start task threads after cocaine worker has been initialized

 -- Andrey Vasilenkov <indigo@yandex-team.ru>  Fri, 09 Jan 2015 19:18:53 +0300

mastermind (2.15.10) lucid; urgency=low

  * Infrastructure procedures logging improved

 -- Andrey Vasilenkov <indigo@yandex-team.ru>  Fri, 09 Jan 2015 18:26:10 +0300

mastermind (2.15.9) lucid; urgency=low

  * Startup timeout temporarily increased
  * Excessive logging removed

 -- Andrey Vasilenkov <indigo@yandex-team.ru>  Fri, 02 Jan 2015 02:44:08 +0300

mastermind (2.15.8) lucid; urgency=low

  * Added handler execution time to logs

 -- Andrey Vasilenkov <indigo@yandex-team.ru>  Wed, 24 Dec 2014 15:48:54 +0300

mastermind (2.15.7) lucid; urgency=low

  * Fix for recovery jobs queue fill

 -- Andrey Vasilenkov <indigo@yandex-team.ru>  Tue, 23 Dec 2014 16:05:36 +0300

mastermind (2.15.6) lucid; urgency=low

  * Fix for indexes batch reader

 -- Andrey Vasilenkov <indigo@yandex-team.ru>  Tue, 23 Dec 2014 14:28:14 +0300

mastermind (2.15.5) lucid; urgency=low

  * Misprint fixed

 -- Andrey Vasilenkov <indigo@yandex-team.ru>  Mon, 22 Dec 2014 18:49:02 +0300

mastermind (2.15.4) lucid; urgency=low

  * Misprint fixed

 -- Andrey Vasilenkov <indigo@yandex-team.ru>  Mon, 22 Dec 2014 18:47:00 +0300

mastermind (2.15.3) lucid; urgency=low

  * Fix for recovery jobs refactoring

 -- Andrey Vasilenkov <indigo@yandex-team.ru>  Mon, 22 Dec 2014 18:39:23 +0300

mastermind (2.15.2) lucid; urgency=low

  * Recover dc planner refactored a little bit
  * Do not take jobs global lock on job cancelling

 -- Andrey Vasilenkov <indigo@yandex-team.ru>  Mon, 22 Dec 2014 17:47:55 +0300

mastermind (2.15.1) lucid; urgency=low

  * Added optional flag for considering namespace broken when its' groups has unequal total space

 -- Andrey Vasilenkov <indigo@yandex-team.ru>  Fri, 19 Dec 2014 14:31:33 +0300

mastermind (2.14.17) lucid; urgency=low

  * Logging for tagged records

 -- Andrey Vasilenkov <indigo@yandex-team.ru>  Thu, 18 Dec 2014 19:47:14 +0300

mastermind (2.14.16) lucid; urgency=low

  * Job handler for getting jobs by job ids

 -- Andrey Vasilenkov <indigo@yandex-team.ru>  Thu, 18 Dec 2014 15:22:30 +0300

mastermind (2.14.15) lucid; urgency=low

  * Use max executing recover dc jobs limit in planner

 -- Andrey Vasilenkov <indigo@yandex-team.ru>  Mon, 15 Dec 2014 19:57:10 +0300

mastermind (2.14.14) lucid; urgency=low

  * Recover dc: limited job creation

 -- Andrey Vasilenkov <indigo@yandex-team.ru>  Mon, 15 Dec 2014 19:44:06 +0300

mastermind (2.14.13) lucid; urgency=low

  * No approving for recovery jobs

 -- Andrey Vasilenkov <indigo@yandex-team.ru>  Mon, 15 Dec 2014 19:22:40 +0300

mastermind (2.14.12) lucid; urgency=low

  * Do not take global jobs lock on jobs' approving

 -- Andrey Vasilenkov <indigo@yandex-team.ru>  Mon, 15 Dec 2014 18:45:43 +0300

mastermind (2.14.11) lucid; urgency=low

  * Minor misprint

 -- Andrey Vasilenkov <indigo@yandex-team.ru>  Sat, 13 Dec 2014 20:20:52 +0300

mastermind (2.14.10) lucid; urgency=low

  * Minor misprint

 -- Andrey Vasilenkov <indigo@yandex-team.ru>  Fri, 12 Dec 2014 19:22:17 +0300

mastermind (2.14.9) lucid; urgency=low

  * Checking move jobs for dc sharing prevention before starting

 -- Andrey Vasilenkov <indigo@yandex-team.ru>  Fri, 12 Dec 2014 19:09:16 +0300

mastermind (2.14.8) lucid; urgency=low

  * Misprint fixed

 -- Andrey Vasilenkov <indigo@yandex-team.ru>  Thu, 11 Dec 2014 18:42:25 +0300

mastermind (2.14.7) lucid; urgency=low

  * Misprint fixed

 -- Andrey Vasilenkov <indigo@yandex-team.ru>  Thu, 11 Dec 2014 18:33:41 +0300

mastermind (2.14.6) lucid; urgency=low

  * Cluster lock and couple data updating before deleting namespace

 -- Andrey Vasilenkov <indigo@yandex-team.ru>  Thu, 11 Dec 2014 18:29:02 +0300

mastermind (2.14.5) lucid; urgency=low

  * Namespace settings service flags and options implemented

 -- Andrey Vasilenkov <indigo@yandex-team.ru>  Thu, 11 Dec 2014 17:36:02 +0300

mastermind (2.14.4) lucid; urgency=low

  * Read-only backends support and new move job workflow with making source group read-only instead of disabling

 -- Andrey Vasilenkov <indigo@yandex-team.ru>  Thu, 11 Dec 2014 15:08:43 +0300

mastermind (2.14.3) lucid; urgency=low

  * Checking busy uncoupled groups before selecting uncouple group for group restoring

 -- Andrey Vasilenkov <indigo@yandex-team.ru>  Mon, 08 Dec 2014 19:46:01 +0300

mastermind (2.14.2) lucid; urgency=low

  * Optional parameter for search-by-path for search only within the last history record

 -- Andrey Vasilenkov <indigo@yandex-team.ru>  Mon, 08 Dec 2014 18:03:20 +0300

mastermind (2.14.1) lucid; urgency=low

  * Support for search-by-path * syntax

 -- Andrey Vasilenkov <indigo@yandex-team.ru>  Mon, 08 Dec 2014 16:56:51 +0300

mastermind (2.13.5) lucid; urgency=low

  * Recover job: do not perform defrag tasks before actual recovery starts
  * Added -M and -L options to recover dc task

 -- Andrey Vasilenkov <indigo@yandex-team.ru>  Wed, 10 Dec 2014 14:56:25 +0300

mastermind (2.13.4) lucid; urgency=low

  * Fix for statistics updating

 -- Andrey Vasilenkov <indigo@yandex-team.ru>  Tue, 09 Dec 2014 17:06:09 +0300

mastermind (2.13.3) lucid; urgency=low

  * Restore group job can now select appropriate uncouple group and merge several into one if necessary

 -- Andrey Vasilenkov <indigo@yandex-team.ru>  Fri, 05 Dec 2014 16:55:10 +0300

mastermind (2.13.2) lucid; urgency=low

  * Updating namespace settings when building couples
  * Convert couple meta script updated

 -- Andrey Vasilenkov <indigo@yandex-team.ru>  Tue, 02 Dec 2014 16:14:20 +0300

mastermind (2.13.1) lucid; urgency=low

  * Moved 'frozen' setting from couple meta key to group meta key

 -- Andrey Vasilenkov <indigo@yandex-team.ru>  Mon, 01 Dec 2014 19:49:32 +0300

mastermind (2.12.2) lucid; urgency=low

  * Fix for couple build handler timeout

 -- Andrey Vasilenkov <indigo@yandex-team.ru>  Fri, 28 Nov 2014 19:11:13 +0300

mastermind (2.12.1) lucid; urgency=low

  * Group restore job implemented
  * Cmd restore deprecated
  * Optimized statistics updating

 -- Andrey Vasilenkov <indigo@yandex-team.ru>  Fri, 28 Nov 2014 16:11:45 +0300

mastermind (2.11.4) lucid; urgency=low

  * Temporary increased mastermind startup time to 120 sec

 -- Andrey Vasilenkov <indigo@yandex-team.ru>  Thu, 27 Nov 2014 16:25:53 +0300

mastermind (2.11.3) lucid; urgency=low

  * Fix for couple build mastermind utils

 -- Andrey Vasilenkov <indigo@yandex-team.ru>  Fri, 21 Nov 2014 19:09:02 +0300

mastermind (2.11.2) lucid; urgency=low

  * Fix for default locking sync manager

 -- Andrey Vasilenkov <indigo@yandex-team.ru>  Fri, 21 Nov 2014 18:47:46 +0300

mastermind (2.11.1) lucid; urgency=low

  * New couple builder

 -- Andrey Vasilenkov <indigo@yandex-team.ru>  Fri, 21 Nov 2014 16:55:14 +0300

mastermind (2.10.2) lucid; urgency=low

  * Do not use integer size for weights dictionary for json-compatibility

 -- Andrey Vasilenkov <indigo@yandex-team.ru>  Thu, 13 Nov 2014 19:08:42 +0300

mastermind (2.10.1) lucid; urgency=low

  * Ns setup: removed signature port option
  * Additional verbose couple status
  * Config option for forbidding namespaces without settings - couples of such namespaces will be considered BROKEN
  * get_namespaces_states handle that combines all namespace state as one dict
  * Ns setup: removed storage-location option
  * Fix for uniform auth-keys format

 -- Andrey Vasilenkov <indigo@yandex-team.ru>  Mon, 10 Nov 2014 19:08:16 +0300

mastermind (2.9.92) lucid; urgency=low

  * Temporary removed additional node stale checking in balancer itself

 -- Andrey Vasilenkov <indigo@yandex-team.ru>  Thu, 13 Nov 2014 00:28:04 +0300

mastermind (2.9.91) lucid; urgency=low

  * Statistics stale status is checked only when statistics is updated
  * get_namespaces_states handle that combines all namespace state as one dict
  * Ns setup: removed storage-location option
  * Fix for uniform auth-keys format
  * Ns setup: storage-location is a boolean flag now

 -- Andrey Vasilenkov <indigo@yandex-team.ru>  Wed, 12 Nov 2014 20:04:23 +0300

mastermind (2.9.90) lucid; urgency=low

  * Job status handle

 -- Andrey Vasilenkov <indigo@yandex-team.ru>  Fri, 07 Nov 2014 18:36:41 +0300

mastermind (2.9.89) lucid; urgency=low

  * Distinct BROKEN status for couples and groups that have forbidden configuration
  * Config flags for forbidding dht and dc sharing among groups
  * Dependencies updated

 -- Andrey Vasilenkov <indigo@yandex-team.ru>  Thu, 06 Nov 2014 18:04:45 +0300

mastermind (2.9.88) lucid; urgency=low

  * Cmd restore: reconfiguring elliptics before starting node backend

 -- Andrey Vasilenkov <indigo@yandex-team.ru>  Wed, 05 Nov 2014 17:05:35 +0300

mastermind (2.9.87) lucid; urgency=low

  * Cluster global lock and update before changing its state (couple build and couple break)

 -- Andrey Vasilenkov <indigo@yandex-team.ru>  Tue, 04 Nov 2014 20:15:41 +0300

mastermind (2.9.86) lucid; urgency=low

  * Namespace settings using tagged indexes

 -- Andrey Vasilenkov <indigo@yandex-team.ru>  Sat, 01 Nov 2014 15:28:56 +0300

mastermind (2.9.85) lucid; urgency=low

  * Fixed broken couples status update in case of coupled groups having different namespaces
  * Configurable node backend stat stale timeout

 -- Andrey Vasilenkov <indigo@yandex-team.ru>  Fri, 31 Oct 2014 16:15:48 +0300

mastermind (2.9.84) lucid; urgency=low

  * Fix for free effective space info handle

 -- Andrey Vasilenkov <indigo@yandex-team.ru>  Wed, 29 Oct 2014 19:28:39 +0300

mastermind (2.9.83) lucid; urgency=low

  * Fix for namespace-aware handlers that can fail because of the broken couples
  * Cocaine framework dependencies

 -- Andrey Vasilenkov <indigo@yandex-team.ru>  Wed, 29 Oct 2014 18:51:52 +0300

mastermind (2.9.82) lucid; urgency=low

  * Mastermind util reconnects automatically on DisconnectionError of cocaine Service
  * Minions status fetching configurable timeout
  * Workaround for minions state update
  * Indexes uses batched read latest requests insted of a bulk read

 -- Andrey Vasilenkov <indigo@yandex-team.ru>  Wed, 29 Oct 2014 17:41:05 +0300

mastermind (2.9.81) lucid; urgency=low

  * Reserved space option for namespaces

 -- Andrey Vasilenkov <indigo@yandex-team.ru>  Tue, 28 Oct 2014 17:28:45 +0300

mastermind (2.9.80) lucid; urgency=low

  * Added alive and removed records counters

 -- Andrey Vasilenkov <indigo@yandex-team.ru>  Mon, 27 Oct 2014 18:03:18 +0300

mastermind (2.9.79) lucid; urgency=low

  * Rearranged locks acquiring

 -- Andrey Vasilenkov <indigo@yandex-team.ru>  Fri, 24 Oct 2014 16:33:44 +0400

mastermind (2.9.78) lucid; urgency=low

  * Do not share locks among different threads, this can cause unwanted sideeffects
  * Recover dc task: decreased number of threads by one to leave one group in couple available for data reads and writes

 -- Andrey Vasilenkov <indigo@yandex-team.ru>  Fri, 24 Oct 2014 15:44:26 +0400

mastermind (2.9.77) lucid; urgency=low

  * One more zero-weight couple fix

 -- Andrey Vasilenkov <indigo@yandex-team.ru>  Wed, 22 Oct 2014 15:10:53 +0400

mastermind (2.9.76) lucid; urgency=low

  * Ultimate fix for zero-weight couples

 -- Andrey Vasilenkov <indigo@yandex-team.ru>  Wed, 22 Oct 2014 14:07:49 +0400

mastermind (2.9.75) lucid; urgency=low

  * Fix for minions ready state

 -- Andrey Vasilenkov <indigo@yandex-team.ru>  Tue, 21 Oct 2014 19:02:16 +0400

mastermind (2.9.74) lucid; urgency=low

  * Misprints

 -- Andrey Vasilenkov <indigo@yandex-team.ru>  Tue, 21 Oct 2014 18:16:11 +0400

mastermind (2.9.73) lucid; urgency=low

  * Fix for blob max size stats

 -- Andrey Vasilenkov <indigo@yandex-team.ru>  Tue, 21 Oct 2014 16:12:16 +0400

mastermind (2.9.72) lucid; urgency=low

  * Do not create defrag jobs if not enough free space on any node backend
  * Max blob size as node backend statistics parameter
  * Couple defrag check timeout increased to 2 days
  * Using dstat error from elliptics monitor stat

 -- Andrey Vasilenkov <indigo@yandex-team.ru>  Tue, 21 Oct 2014 14:56:02 +0400

mastermind (2.9.71) lucid; urgency=low

  * Redirect namespace options
  * Json output for group search-by-path handle

 -- Andrey Vasilenkov <indigo@yandex-team.ru>  Mon, 20 Oct 2014 18:08:18 +0400

mastermind (2.9.70) lucid; urgency=low

  * Minions gzip turned on

 -- Andrey Vasilenkov <indigo@yandex-team.ru>  Mon, 20 Oct 2014 16:16:41 +0400

mastermind (2.9.69) lucid; urgency=low

  * Couple defrag planner uses records removed size to select couples to defrag

 -- Andrey Vasilenkov <indigo@yandex-team.ru>  Fri, 17 Oct 2014 18:51:02 +0400

mastermind (2.9.68) lucid; urgency=low

  * Couple defragmentation planner

 -- Andrey Vasilenkov <indigo@yandex-team.ru>  Fri, 17 Oct 2014 15:17:52 +0400

mastermind (2.9.67) lucid; urgency=low

   * Couple defragmentation job

 -- Andrey Vasilenkov <indigo@yandex-team.ru>  Thu, 16 Oct 2014 16:24:57 +0400

mastermind (2.9.66) lucid; urgency=low

  * Misprints

 -- Andrey Vasilenkov <indigo@yandex-team.ru>  Wed, 15 Oct 2014 19:37:55 +0400

mastermind (2.9.65) lucid; urgency=low

  * Jobs locks are performed on job creation
  * Fix for tree map generation for flowmastermind

 -- Andrey Vasilenkov <indigo@yandex-team.ru>  Wed, 15 Oct 2014 16:35:09 +0400

mastermind (2.9.64) lucid; urgency=low

  * Move jobs: check src couple status before stopping node backend
  * Fix for move jobs tasks order
  * Check for last error to prevent lock acquire errors duplication
  * Defrag tasks for recover dc jobs added

 -- Andrey Vasilenkov <indigo@yandex-team.ru>  Tue, 14 Oct 2014 16:22:36 +0400

mastermind (2.9.63) lucid; urgency=low

  * Added features to namespace settings with two options: multipart-content-length-threshold and select-couple-to-upload
  * Fix for zookeeper lock release when failed to process job

 -- Andrey Vasilenkov <indigo@yandex-team.ru>  Mon, 13 Oct 2014 18:37:41 +0400

mastermind (2.9.62) lucid; urgency=low

  * Fix for couple repair

 -- Andrey Vasilenkov <indigo@yandex-team.ru>  Sun, 12 Oct 2014 23:06:15 +0400

mastermind (2.9.61) lucid; urgency=low

  * Minions status fetch fixed

 -- Andrey Vasilenkov <indigo@yandex-team.ru>  Sun, 12 Oct 2014 14:48:02 +0400

mastermind (2.9.60) lucid; urgency=low

  * Removed minions ready percentage, 100% minion response is required

 -- Andrey Vasilenkov <indigo@yandex-team.ru>  Fri, 10 Oct 2014 13:33:18 +0400

mastermind (2.9.59) lucid; urgency=low

  * Profile name fix in mastermind deployment script
  * Fix for max group number inconsistency

 -- Andrey Vasilenkov <indigo@yandex-team.ru>  Thu, 09 Oct 2014 17:46:00 +0400

mastermind (2.9.58) lucid; urgency=low

  * Detaching node backend from uncoupled group on move job completion

 -- Andrey Vasilenkov <indigo@yandex-team.ru>  Thu, 09 Oct 2014 16:30:33 +0400

mastermind (2.9.57) lucid; urgency=low

  * Separate max executing jobs counters per job type
  * Json output fix for mastermind util

 -- Andrey Vasilenkov <indigo@yandex-team.ru>  Thu, 09 Oct 2014 15:06:32 +0400

mastermind (2.9.56) lucid; urgency=low

  * Fix for flowmastermind statistics

 -- Andrey Vasilenkov <indigo@yandex-team.ru>  Wed, 08 Oct 2014 21:01:03 +0400

mastermind (2.9.55) lucid; urgency=low

  * Fix for flowmastermind statistics

 -- Andrey Vasilenkov <indigo@yandex-team.ru>  Wed, 08 Oct 2014 20:44:54 +0400

mastermind (2.9.54) lucid; urgency=low

  * Additional checking for busy hosts

 -- Andrey Vasilenkov <indigo@yandex-team.ru>  Wed, 08 Oct 2014 19:18:04 +0400

mastermind (2.9.53) lucid; urgency=low

  * Misprint fixed

 -- Andrey Vasilenkov <indigo@yandex-team.ru>  Wed, 08 Oct 2014 18:39:51 +0400

mastermind (2.9.52) lucid; urgency=low

  * Misprint fixed

 -- Andrey Vasilenkov <indigo@yandex-team.ru>  Wed, 08 Oct 2014 18:29:59 +0400

mastermind (2.9.51) lucid; urgency=low

  * Fix for job move planning

 -- Andrey Vasilenkov <indigo@yandex-team.ru>  Wed, 08 Oct 2014 18:08:14 +0400

mastermind (2.9.50) lucid; urgency=low

  * Jobs tagging optimized

 -- Andrey Vasilenkov <indigo@yandex-team.ru>  Wed, 08 Oct 2014 17:47:41 +0400

mastermind (2.9.49) lucid; urgency=low

  * Usage of tag secondary indexes

 -- Andrey Vasilenkov <indigo@yandex-team.ru>  Tue, 07 Oct 2014 20:01:43 +0400

mastermind (2.9.48) lucid; urgency=low

  * Fix for zk lock acquirings

 -- Andrey Vasilenkov <indigo@yandex-team.ru>  Mon, 06 Oct 2014 18:54:14 +0400

mastermind (2.9.47) lucid; urgency=low

  * Fix for zk lock acquirings

 -- Andrey Vasilenkov <indigo@yandex-team.ru>  Mon, 06 Oct 2014 18:43:01 +0400

mastermind (2.9.46) lucid; urgency=low

  * Fix for zk lock acquirings

 -- Andrey Vasilenkov <indigo@yandex-team.ru>  Mon, 06 Oct 2014 18:32:22 +0400

mastermind (2.9.45) lucid; urgency=low

  * Fix for zk lock acquirings

 -- Andrey Vasilenkov <indigo@yandex-team.ru>  Mon, 06 Oct 2014 17:58:13 +0400

mastermind (2.9.44) lucid; urgency=low

  * Fix for zk lock acquirings

 -- Andrey Vasilenkov <indigo@yandex-team.ru>  Mon, 06 Oct 2014 17:44:54 +0400

mastermind (2.9.43) lucid; urgency=low

  * Minor bugs fixed

 -- Andrey Vasilenkov <indigo@yandex-team.ru>  Thu, 02 Oct 2014 08:59:09 +0400

mastermind (2.9.42) lucid; urgency=low

  * Remove path and migrate dst dir for move jobs

 -- Andrey Vasilenkov <indigo@yandex-team.ru>  Wed, 01 Oct 2014 19:04:04 +0400

mastermind (2.9.41) lucid; urgency=low

  * Fix for namespace statistics fetching

 -- Andrey Vasilenkov <indigo@yandex-team.ru>  Wed, 01 Oct 2014 17:29:12 +0400

mastermind (2.9.40) lucid; urgency=low

  * Wait timeout for dnet_client minion commands

 -- Andrey Vasilenkov <indigo@yandex-team.ru>  Tue, 30 Sep 2014 19:57:17 +0400

mastermind (2.9.39) lucid; urgency=low

  * Use timeout for zookeeper locks

 -- Andrey Vasilenkov <indigo@yandex-team.ru>  Tue, 30 Sep 2014 14:26:28 +0400

mastermind (2.9.38) lucid; urgency=low

  * Move jobs planner: take lost space instead of moved data size into consideration

 -- Andrey Vasilenkov <indigo@yandex-team.ru>  Mon, 29 Sep 2014 15:14:44 +0400

mastermind (2.9.37) lucid; urgency=low

  * Create maximum one move job per host
  * Do not process jobs till minions status is fetched

 -- Andrey Vasilenkov <indigo@yandex-team.ru>  Fri, 26 Sep 2014 13:04:21 +0400

mastermind (2.9.36) lucid; urgency=low

  * Minor fixes

 -- Andrey Vasilenkov <indigo@yandex-team.ru>  Thu, 25 Sep 2014 14:46:47 +0400

mastermind (2.9.35) lucid; urgency=low

  * Fix for selecting src and dst datacenters for move jobs

 -- Andrey Vasilenkov <indigo@yandex-team.ru>  Thu, 25 Sep 2014 14:06:45 +0400

mastermind (2.9.34) lucid; urgency=low

  * More logging

 -- Andrey Vasilenkov <indigo@yandex-team.ru>  Thu, 25 Sep 2014 12:49:21 +0400

mastermind (2.9.33) lucid; urgency=low

  * temporary proxy fix to prevent bad response caching

 -- Andrey Vasilenkov <indigo@yandex-team.ru>  Wed, 24 Sep 2014 18:54:46 +0400

mastermind (2.9.32) lucid; urgency=low

  * New algorithm for move jobs generation
  * Minor bug fixes

 -- Andrey Vasilenkov <indigo@yandex-team.ru>  Wed, 24 Sep 2014 17:51:09 +0400

mastermind (2.9.31) lucid; urgency=low

  * create_group_ids uses new service name

 -- Andrey Vasilenkov <indigo@yandex-team.ru>  Wed, 24 Sep 2014 14:28:17 +0400

mastermind (2.9.30) lucid; urgency=low

  * cmd restore should now work with old history records

 -- Andrey Vasilenkov <indigo@yandex-team.ru>  Wed, 24 Sep 2014 12:11:26 +0400

mastermind (2.9.29) lucid; urgency=low

  * Fix for zookeeper lock ensuring path

 -- Andrey Vasilenkov <indigo@yandex-team.ru>  Tue, 23 Sep 2014 13:53:35 +0400

mastermind (2.9.28) lucid; urgency=low

  * Failover in case of bad monitor_stat for node and/or node_backend

 -- Andrey Vasilenkov <indigo@yandex-team.ru>  Mon, 22 Sep 2014 15:28:25 +0400

mastermind (2.9.27) lucid; urgency=low

  * Less logs

 -- Andrey Vasilenkov <indigo@yandex-team.ru>  Thu, 18 Sep 2014 17:56:02 +0400

mastermind (2.9.26) lucid; urgency=low

  * More logs

 -- Andrey Vasilenkov <indigo@yandex-team.ru>  Thu, 18 Sep 2014 17:30:44 +0400

mastermind (2.9.25) lucid; urgency=low

  * Log fix

 -- Andrey Vasilenkov <indigo@yandex-team.ru>  Thu, 18 Sep 2014 17:18:15 +0400

mastermind (2.9.24) lucid; urgency=low

  * Logging invalid backend statistics

 -- Andrey Vasilenkov <indigo@yandex-team.ru>  Thu, 18 Sep 2014 17:05:59 +0400

mastermind (2.9.23) lucid; urgency=low

  * Search group by hostname and path

 -- Andrey Vasilenkov <indigo@yandex-team.ru>  Wed, 17 Sep 2014 21:16:14 +0400

mastermind (2.9.22) lucid; urgency=low

  * Namespace couple weights are considered valid only if there is more than min_units of writeable couples
  * Namespace settings for min-units number

 -- Andrey Vasilenkov <indigo@yandex-team.ru>  Tue, 16 Sep 2014 19:30:54 +0400

mastermind (2.9.21) lucid; urgency=low

  * Storage location option for namespace setup
  * Required parameters for couple build command: namespace and initial state

 -- Andrey Vasilenkov <indigo@yandex-team.ru>  Mon, 15 Sep 2014 15:31:32 +0400

mastermind (2.9.20) lucid; urgency=low

  * Groups key count for recovery jobs

 -- Andrey Vasilenkov <indigo@yandex-team.ru>  Fri, 12 Sep 2014 15:30:24 +0400

mastermind (2.9.19) lucid; urgency=low

  * Minor fix

 -- Andrey Vasilenkov <indigo@yandex-team.ru>  Fri, 12 Sep 2014 13:48:22 +0400

mastermind (2.9.18) lucid; urgency=low

  * Additional option of processes number for recovery job

 -- Andrey Vasilenkov <indigo@yandex-team.ru>  Fri, 12 Sep 2014 13:17:16 +0400

mastermind (2.9.17) lucid; urgency=low

  * Minor fix

 -- Andrey Vasilenkov <indigo@yandex-team.ru>  Thu, 11 Sep 2014 16:58:42 +0400

mastermind (2.9.16) lucid; urgency=low

  * Additional parameters for recovery dc

 -- Andrey Vasilenkov <indigo@yandex-team.ru>  Thu, 11 Sep 2014 16:51:51 +0400

mastermind (2.9.15) lucid; urgency=low

  * Fix for setting task start time

 -- Andrey Vasilenkov <indigo@yandex-team.ru>  Mon, 08 Sep 2014 14:50:13 +0400

mastermind (2.9.14) lucid; urgency=low

  * Use all remotes when creating recovery dc jobs

 -- Andrey Vasilenkov <indigo@yandex-team.ru>  Fri, 05 Sep 2014 18:13:46 +0400

mastermind (2.9.13) lucid; urgency=low

  * Minor fix

 -- Andrey Vasilenkov <indigo@yandex-team.ru>  Fri, 05 Sep 2014 15:43:36 +0400

mastermind (2.9.12) lucid; urgency=low

  * Implemented recover dc jobs

 -- Andrey Vasilenkov <indigo@yandex-team.ru>  Fri, 05 Sep 2014 15:31:40 +0400

mastermind (2.9.11) lucid; urgency=low

  * Compatible fetching eblob path from config

 -- Andrey Vasilenkov <indigo@yandex-team.ru>  Thu, 04 Sep 2014 12:42:34 +0400

mastermind (2.9.10) lucid; urgency=low

  * Fix for fetching the list of all namespaces when there are broken couples
  * Support of new elliptics 26 monitor stat format

 -- Andrey Vasilenkov <indigo@yandex-team.ru>  Wed, 03 Sep 2014 17:32:57 +0400

mastermind (2.9.9) lucid; urgency=low

  * Tasks fixes

 -- Andrey Vasilenkov <indigo@yandex-team.ru>  Thu, 28 Aug 2014 13:55:09 +0400

mastermind (2.9.8) lucid; urgency=low

  * Jobs fixes

 -- Andrey Vasilenkov <indigo@yandex-team.ru>  Thu, 28 Aug 2014 11:53:23 +0400

mastermind (2.9.7) lucid; urgency=low

  * Fix for jobs processor logs messages

 -- Andrey Vasilenkov <indigo@yandex-team.ru>  Tue, 26 Aug 2014 19:40:37 +0400

mastermind (2.9.6) lucid; urgency=low

  * Manual move job creation: checking uncoupled group dc
  * Fix for application name parameter for console util

 -- Andrey Vasilenkov <indigo@yandex-team.ru>  Tue, 26 Aug 2014 16:39:27 +0400

mastermind (2.9.5) lucid; urgency=low

  * Tasks parameters for minions updated to using node backends

 -- Andrey Vasilenkov <indigo@yandex-team.ru>  Mon, 25 Aug 2014 16:28:27 +0400

mastermind (2.9.4) lucid; urgency=low

  * Cache handlers turned back on
  * Using only necessary monitor stat categories

 -- Andrey Vasilenkov <indigo@yandex-team.ru>  Mon, 25 Aug 2014 11:01:18 +0400

mastermind (2.9.3) lucid; urgency=low

  * Fix for mixing old and new history records

 -- Andrey Vasilenkov <indigo@yandex-team.ru>  Fri, 22 Aug 2014 17:11:34 +0400

mastermind (2.9.2) lucid; urgency=low

  * Fix for deployment script

 -- Andrey Vasilenkov <indigo@yandex-team.ru>  Fri, 22 Aug 2014 13:43:32 +0400

mastermind (2.9.1) lucid; urgency=low

  * Optional mastermind app name for mastermind util

 -- Andrey Vasilenkov <indigo@yandex-team.ru>  Fri, 22 Aug 2014 12:37:16 +0400

mastermind (2.9.0) lucid; urgency=low

  * Support for elliptics26

 -- Andrey Vasilenkov <indigo@yandex-team.ru>  Thu, 21 Aug 2014 18:57:53 +0400

mastermind (2.8.49) lucid; urgency=low

  * Storage location option for namespace setup
  * Required parameters for couple build command: namespace and initial state

 -- Andrey Vasilenkov <indigo@yandex-team.ru>  Mon, 15 Sep 2014 15:28:50 +0400

mastermind (2.8.48) lucid; urgency=low

  * Group weights handler accepts namespace as optional parameter

 -- Andrey Vasilenkov <indigo@yandex-team.ru>  Fri, 12 Sep 2014 17:32:30 +0400

mastermind (2.8.47) lucid; urgency=low

  * Fix for minion nc http fetcher

 -- Andrey Vasilenkov <indigo@yandex-team.ru>  Wed, 10 Sep 2014 18:08:33 +0400

mastermind (2.8.46) lucid; urgency=low

  * Fix for empty couples namespace

 -- Andrey Vasilenkov <indigo@yandex-team.ru>  Tue, 09 Sep 2014 16:52:50 +0400

mastermind (2.8.45) lucid; urgency=low

  * Added optional move task for move jobs
  * Fix for applying smoother plan simultaneously from several workers
  * Handler for elliptics remote nodes list

 -- Andrey Vasilenkov <indigo@yandex-team.ru>  Wed, 20 Aug 2014 17:38:25 +0400

mastermind (2.8.44) lucid; urgency=low

  * Additional checkings for move jobs: number of keys of uncoupled group

 -- Andrey Vasilenkov <indigo@yandex-team.ru>  Thu, 14 Aug 2014 12:47:09 +0400

mastermind (2.8.43) lucid; urgency=low

  * Fix for couple build with all n groups are mandatory

 -- Andrey Vasilenkov <indigo@yandex-team.ru>  Wed, 13 Aug 2014 16:27:13 +0400

mastermind (2.8.42) lucid; urgency=low

  * Fix for couple info namespace key

 -- Andrey Vasilenkov <indigo@yandex-team.ru>  Tue, 12 Aug 2014 17:19:45 +0400

mastermind (2.8.41) lucid; urgency=low

  * Explicit family for elliptics nodes

 -- Andrey Vasilenkov <indigo@yandex-team.ru>  Tue, 12 Aug 2014 16:34:29 +0400

mastermind (2.8.40) lucid; urgency=low

  * Fix for couple broken namespace checking
  * Implemented broken jobs and dedicated node stop tasks for enhanced checking

 -- Andrey Vasilenkov <indigo@yandex-team.ru>  Tue, 12 Aug 2014 15:53:54 +0400
mastermind (2.8.39) lucid; urgency=low

  * Jobs logging changed
  * Syncing infrastructure state before updating

 -- Andrey Vasilenkov <indigo@yandex-team.ru>  Mon, 11 Aug 2014 16:25:39 +0400

mastermind (2.8.38) lucid; urgency=low

  * Creation of +N nonoverlapping couples if dcs are available

 -- Andrey Vasilenkov <indigo@yandex-team.ru>  Fri, 08 Aug 2014 19:43:38 +0400

mastermind (2.8.37) lucid; urgency=low

  * Update namespaces settings by default, overwrite is optional
  * Prefer using group with the most alive keys number for restoration
  * Creation of +N nonoverlapping couples if dcs are available
  * Independent timeout for elliptics nodes and elliptics meta nodes

 -- Andrey Vasilenkov <indigo@yandex-team.ru>  Thu, 07 Aug 2014 16:10:57 +0400

mastermind (2.8.36) lucid; urgency=low

  * Filtering groups by total space for building couples
  * All space counters of namespaces statistics as integers (bytes)
  * Additional parameter for move jobs: group file path for removal

 -- Andrey Vasilenkov <indigo@yandex-team.ru>  Tue, 05 Aug 2014 17:58:56 +0400

mastermind (2.8.35) lucid; urgency=low

  * Fix for minions commands status processing

 -- Andrey Vasilenkov <indigo@yandex-team.ru>  Mon, 04 Aug 2014 15:18:24 +0400

mastermind (2.8.34) lucid; urgency=low

  * Namespaces statistics handle
  * Creating groups move tasks is disabled by default
  * Minor fixes

 -- Andrey Vasilenkov <indigo@yandex-team.ru>  Fri, 01 Aug 2014 14:40:33 +0400

mastermind (2.8.33) lucid; urgency=low

  * Fix for cocaine app deployment

 -- Andrey Vasilenkov <indigo@yandex-team.ru>  Thu, 31 Jul 2014 12:57:17 +0400

mastermind (2.8.32) lucid; urgency=low

  * Jobs processing turned on
  * Treemap filtering
  * Outages statistics

 -- Andrey Vasilenkov <indigo@yandex-team.ru>  Wed, 30 Jul 2014 19:02:53 +0400

mastermind (2.8.31) lucid; urgency=low

  * Fix for namespace balancer couple weights

 -- Andrey Vasilenkov <indigo@yandex-team.ru>  Fri, 18 Jul 2014 14:49:14 +0400

mastermind (2.8.30) lucid; urgency=low

  * Fix for cmd restore status fetching, added retries
  * Content length threshold namespace settings
  * Fix for statistics of groups with no nodes

 -- Andrey Vasilenkov <indigo@yandex-team.ru>  Wed, 16 Jul 2014 15:55:46 +0400

mastermind (2.8.29) lucid; urgency=low

  * Group restore updated: checking for DHT rings and starting node up after restoration

 -- Andrey Vasilenkov <indigo@yandex-team.ru>  Thu, 10 Jul 2014 17:23:03 +0400

mastermind (2.8.28) lucid; urgency=low

  * Temporary disabled new modules

 -- Andrey Vasilenkov <indigo@yandex-team.ru>  Wed, 09 Jul 2014 19:34:45 +0400

mastermind (2.8.27) lucid; urgency=low

  * Fix for elliptics id transforming

 -- Andrey Vasilenkov <indigo@yandex-team.ru>  Wed, 09 Jul 2014 19:29:19 +0400

mastermind (2.8.26) lucid; urgency=low

  * Fix for metakey parallel read

 -- Andrey Vasilenkov <indigo@yandex-team.ru>  Wed, 09 Jul 2014 19:22:11 +0400

mastermind (2.8.25) lucid; urgency=low

  * Fix for ns settings fetching from elliptics indexes

 -- Andrey Vasilenkov <indigo@yandex-team.ru>  Wed, 09 Jul 2014 12:26:24 +0400

mastermind (2.8.24) lucid; urgency=low

  * Settings for elliptics client pools in mastermind config

 -- Andrey Vasilenkov <indigo@yandex-team.ru>  Thu, 03 Jul 2014 17:34:51 +0400

mastermind (2.8.23) lucid; urgency=low

  * Fix for cocaine crashlog content

 -- Andrey Vasilenkov <indigo@yandex-team.ru>  Tue, 24 Jun 2014 16:55:28 +0400

mastermind (2.8.22) lucid; urgency=low

  * Multipurpose authkey namespace settings

 -- Andrey Vasilenkov <indigo@yandex-team.ru>  Fri, 20 Jun 2014 19:22:04 +0400

mastermind (2.8.21) lucid; urgency=low

  * Fix for couple namespace processing

 -- Andrey Vasilenkov <indigo@yandex-team.ru>  Fri, 25 Apr 2014 19:36:56 +0400

mastermind (2.8.20) lucid; urgency=low

  * Keys statistics and fragmentation tree map

 -- Andrey Vasilenkov <indigo@yandex-team.ru>  Wed, 23 Apr 2014 18:46:24 +0400

mastermind (2.8.19) lucid; urgency=low

  * Minor change in couple statistics format

 -- Andrey Vasilenkov <indigo@yandex-team.ru>  Mon, 14 Apr 2014 14:50:00 +0400

mastermind (2.8.18) lucid; urgency=low

  * Fix for python 2.6.5 logging handlers

 -- Andrey Vasilenkov <indigo@yandex-team.ru>  Thu, 10 Apr 2014 17:02:44 +0400

mastermind (2.8.17) lucid; urgency=low

  * By-state formatter for couples list
  * Fix for couple breaking (couple metadata is also being removed)
  * Logging refactored

 -- Andrey Vasilenkov <indigo@yandex-team.ru>  Thu, 10 Apr 2014 16:34:44 +0400

mastermind (2.8.16) lucid; urgency=low

  * Used space stats for couples

 -- Andrey Vasilenkov <indigo@yandex-team.ru>  Thu, 03 Apr 2014 17:44:41 +0400

mastermind (2.8.15) lucid; urgency=low

  * Do not start if elliptics nodes and/or metanodes are unavailable

 -- Andrey Vasilenkov <indigo@yandex-team.ru>  Thu, 03 Apr 2014 17:08:35 +0400

mastermind (2.8.14) lucid; urgency=low

  * Network map for namespaces

 -- Andrey Vasilenkov <indigo@yandex-team.ru>  Thu, 03 Apr 2014 15:09:28 +0400

mastermind (2.8.13) lucid; urgency=low

  * Couple statistics for flowmastermind
  * Namespace signature settings added

 -- Andrey Vasilenkov <indigo@yandex-team.ru>  Tue, 01 Apr 2014 16:39:16 +0400

mastermind (2.8.12) lucid; urgency=low

  * Json output for couples list command

 -- Andrey Vasilenkov <indigo@yandex-team.ru>  Thu, 27 Mar 2014 14:46:04 +0400

mastermind (2.8.11) lucid; urgency=low

  * Fix for fetching closed couples info
  * Mastermind-utils handle for fetching metadata and any arbitrary key from group
  * Used space returned along with free space for group info
  * Bash completion for command options
  * Universal couple list handle unifying all list-xxx handles
  * Fix for minions tasks status fetching
  * Admin actions log

 -- Andrey Vasilenkov <indigo@yandex-team.ru>  Thu, 27 Mar 2014 13:16:45 +0400

mastermind (2.8.10) lucid; urgency=low

  * Fix: fix for detaching inexistent nodes

 -- Andrey Vasilenkov <indigo@yandex-team.ru>  Tue, 18 Mar 2014 18:55:06 +0400

mastermind (2.8.9) lucid; urgency=low

  * Fix: closed couples added to treemap

 -- Andrey Vasilenkov <indigo@yandex-team.ru>  Fri, 14 Mar 2014 19:03:39 +0400

mastermind (2.8.8) lucid; urgency=low

  * Fix: closed couples added to treemap

 -- Andrey Vasilenkov <indigo@yandex-team.ru>  Fri, 14 Mar 2014 18:49:30 +0400

mastermind (2.8.7) lucid; urgency=low

  * Fix: flowmastermind statistics fix

 -- Andrey Vasilenkov <indigo@yandex-team.ru>  Thu, 13 Mar 2014 18:38:51 +0400

mastermind (2.8.6) lucid; urgency=low

  * Feature: treemap groups statistics for flowmastermind

 -- Andrey Vasilenkov <indigo@yandex-team.ru>  Thu, 13 Mar 2014 13:38:12 +0400

mastermind (2.8.5) lucid; urgency=low

  * Fix: removing manifest for safe deploy to cocaine v11 cloud

 -- Andrey Vasilenkov <indigo@yandex-team.ru>  Mon, 24 Feb 2014 17:40:12 +0400

mastermind (2.8.4) lucid; urgency=low

  * Feature: handle for forcing nodes stats update
  * Feature: handles for namespace setup

 -- Andrey Vasilenkov <indigo@yandex-team.ru>  Mon, 24 Feb 2014 12:26:51 +0400

mastermind (2.8.3) lucid; urgency=low

  * Feature: added couple free size to get_group_weights handle

 -- Andrey Vasilenkov <indigo@yandex-team.ru>  Wed, 19 Feb 2014 15:21:58 +0400

mastermind (2.8.2) lucid; urgency=low

  * Fix: configurable minion port

 -- Andrey Vasilenkov <indigo@yandex-team.ru>  Wed, 19 Feb 2014 12:48:38 +0400

mastermind (2.8.1) lucid; urgency=low

  * Feature: using minion for remote command execution
  * Feature: minion commands history for flowmastermind

 -- Andrey Vasilenkov <indigo@yandex-team.ru>  Tue, 18 Feb 2014 16:34:34 +0400

mastermind (2.7.18) lucid; urgency=low

  * Feature: configurable wait_timeout for elliptics sessions
  * Fix: sleep on startup to wait for elliptics nodes to collect data

 -- Andrey Vasilenkov <indigo@yandex-team.ru>  Tue, 28 Jan 2014 17:17:24 +0400

mastermind (2.7.17) lucid; urgency=low

  * Feature: closed and bad couples statistics for flowmastermind
  * Feature: couple info handler added
  * Feature: command for detaching node from group
  * Fix: synchronous node info update on worker start

 -- Andrey Vasilenkov <indigo@yandex-team.ru>  Mon, 27 Jan 2014 15:31:00 +0400

mastermind (2.7.16) lucid; urgency=low

  * Fix: couple break handler

 -- Andrey Vasilenkov <indigo@yandex-team.ru>  Wed, 25 Dec 2013 19:53:28 +0400

mastermind (2.7.15) lucid; urgency=low

  * Feature: data memory availability feature for flowmastermind

 -- Andrey Vasilenkov <indigo@yandex-team.ru>  Wed, 25 Dec 2013 18:47:50 +0400

mastermind (2.7.14) lucid; urgency=low

  * Feature: added per namespace statistics for flowmastermind
  * Feature: closed couple marker for group info request
  * Fix: inventory queries logging

 -- Andrey Vasilenkov <indigo@yandex-team.ru>  Tue, 24 Dec 2013 20:30:13 +0400

mastermind (2.7.13) lucid; urgency=low

  * Fix: flowmastermind total counters fix

 -- Andrey Vasilenkov <indigo@yandex-team.ru>  Fri, 20 Dec 2013 17:10:37 +0400

mastermind (2.7.12) lucid; urgency=low

  * Fix: dc data cache in metastorage for inventory failovers
  * Feature: flowmastermind statistics export handler
  * Feature: configurable cocaine worker disown timeout

 -- Andrey Vasilenkov <indigo@yandex-team.ru>  Fri, 20 Dec 2013 14:45:47 +0400

mastermind (2.7.11) lucid; urgency=low

  * node info updater delayed

 -- Andrey Vasilenkov <indigo@yandex-team.ru>  Wed, 11 Dec 2013 02:18:07 +0400

mastermind (2.7.10) lucid; urgency=low

  * Disabled inventory (temp)

 -- Andrey Vasilenkov <indigo@yandex-team.ru>  Wed, 11 Dec 2013 02:05:53 +0400

mastermind (2.7.9) lucid; urgency=low

  * Removed node info updating on start

 -- Andrey Vasilenkov <indigo@yandex-team.ru>  Wed, 11 Dec 2013 01:57:03 +0400

mastermind (2.7.8) lucid; urgency=low

  * Feature: elliptics statistics compatibility (2.24.14.30)
  * Feature: bash completion

 -- Andrey Vasilenkov <indigo@yandex-team.ru>  Tue, 03 Dec 2013 17:45:47 +0400

mastermind (2.7.7) lucid; urgency=low

  * Feature: elliptics async api compatibility (2.24.14.29)

 -- Andrey Vasilenkov <indigo@yandex-team.ru>  Thu, 28 Nov 2013 19:07:56 +0400

mastermind (2.7.6) lucid; urgency=low

  * Fix: removed lower threshold of 100 IOPS for maximum node performance

 -- Andrey Vasilenkov <indigo@yandex-team.ru>  Tue, 26 Nov 2013 13:15:22 +0400

mastermind (2.7.5) lucid; urgency=low

  * Feature: removed cached state usage
  * Fix: balancer load average counter
  * Fix: do not unlink nodes from group automatically

 -- Andrey Vasilenkov <indigo@yandex-team.ru>  Mon, 25 Nov 2013 16:55:21 +0400

mastermind (2.7.4) lucid; urgency=low

  * Feature: async node statistics requests
  * Fix: do not create couples from bad groups

 -- Andrey Vasilenkov <indigo@yandex-team.ru>  Fri, 22 Nov 2013 16:32:28 +0400

mastermind (2.7.3) lucid; urgency=low

  * Feature: degradational requests frequency for nodes with constant timeout experiences

 -- Andrey Vasilenkov <indigo@yandex-team.ru>  Tue, 19 Nov 2013 20:27:20 +0400

mastermind (2.7.2) lucid; urgency=low

  * Fix: couple creation using groups with empty nodes list
  * Fix: unnecessary infrastructure state update removed

 -- Andrey Vasilenkov <indigo@yandex-team.ru>  Mon, 18 Nov 2013 19:15:12 +0400

mastermind (2.7.1) lucid; urgency=low

  * Feature: history of group nodes
  * Feature: group restoration command generation and execution

 -- Andrey Vasilenkov <indigo@yandex-team.ru>  Wed, 13 Nov 2013 19:18:41 +0400

mastermind (2.6.5) lucid; urgency=low

  * Feature: list of couple namespaces

 -- Andrey Vasilenkov <indigo@yandex-team.ru>  Fri, 08 Nov 2013 16:01:26 +0400

mastermind (2.6.4+2elliptics2.20) lucid; urgency=low

  * Fix: inventory import

 -- Andrey Vasilenkov <indigo@yandex-team.ru>  Wed, 13 Nov 2013 14:03:47 +0400

mastermind (2.6.4+1elliptics2.20) lucid; urgency=low

  * Feature: compatibility with elliptics 2.20

 -- Andrey Vasilenkov <indigo@yandex-team.ru>  Wed, 30 Oct 2013 13:24:30 +0400

mastermind (2.6.4) lucid; urgency=low

  * Feature: storage cached state via cocaine cache storage

 -- Andrey Vasilenkov <indigo@yandex-team.ru>  Wed, 30 Oct 2013 13:23:20 +0400

mastermind (2.6.3) lucid; urgency=low

  * List of balancer closed groups feature

 -- Andrey Vasilenkov <indigo@yandex-team.ru>  Thu, 24 Oct 2013 18:39:54 +0400

mastermind (2.6.2) lucid; urgency=low

  * Fix for zero bandwidth bug

 -- Andrey Vasilenkov <indigo@yandex-team.ru>  Wed, 16 Oct 2013 16:33:44 +0400

mastermind (2.6.1) lucid; urgency=low

  * Fix for couple weights with different couple sizes

 -- Andrey Vasilenkov <indigo@yandex-team.ru>  Mon, 14 Oct 2013 18:55:46 +0400

mastermind (2.6.0) lucid; urgency=low

  * Cache using gatlinggun

 -- Andrey Vasilenkov <indigo@yandex-team.ru>  Fri, 11 Oct 2013 19:58:40 +0400

mastermind (2.5) lucid; urgency=low

  * New feature: frozen couples

 -- Andrey Vasilenkov <indigo@yandex-team.ru>  Tue, 08 Oct 2013 18:10:01 +0400

mastermind (2.4) lucid; urgency=low

  * Compatibility with cocaine 0.10.6 

 -- Andrey Vasilenkov <indigo@yandex-team.ru>  Mon, 07 Oct 2013 13:19:17 +0400

mastermind (2.3) lucid; urgency=low

  * Namespaces implemented
  * mastermind util updated

 -- Andrey Vasilenkov <indigo@yandex-team.ru>  Tue, 10 Sep 2013 15:26:33 +0400

mastermind (2.2) lucid; urgency=low

  * Updated create_group_ids to work with new mastermind
  * Updated deploy scripts

 -- Anton Kortunov <toshik@yandex-team.ru>  Thu, 15 Aug 2013 17:41:25 +0400

mastermind (2.1) lucid; urgency=low

  * mastermind_deploy.sh updated to work with cocaine v10
  * Added debian/*.install files

 -- Anton Kortunov <toshik@yandex-team.ru>  Mon, 05 Aug 2013 20:50:00 +0400

mastermind (2.0) lucid; urgency=low

  * New storage model
  * Cocaine v10 support

 -- Anton Kortunov <toshik@yandex-team.ru>  Mon, 05 Aug 2013 20:15:08 +0400

mastermind (1.9) lucid; urgency=low

  * Fixed get-group-weight

 -- Anton Kortunov <toshik@yandex-team.ru>  Mon, 27 May 2013 21:13:42 +0400

mastermind (1.8) lucid; urgency=low

  * Show couples in bad groups

 -- Anton Kortunov <toshik@yandex-team.ru>  Mon, 27 May 2013 20:52:31 +0400

mastermind (1.7) lucid; urgency=low

  * Fixed damon flag in collection thread
  * Set pool-limit to 10 in manifest

 -- Anton Kortunov <toshik@yandex-team.ru>  Thu, 23 May 2013 14:50:21 +0400

mastermind (1.6) lucid; urgency=low

  * Set collecting thread as daemon for normal shutdown

 -- Anton Kortunov <toshik@yandex-team.ru>  Wed, 22 May 2013 21:26:02 +0400

mastermind (1.5) lucid; urgency=low

  * Fixed statistics expiration time

 -- Anton Kortunov <toshik@yandex-team.ru>  Thu, 04 Apr 2013 15:00:39 +0400

mastermind (1.4) lucid; urgency=low

  * Improved statistics collection

 -- Anton Kortunov <toshik@yandex-team.ru>  Thu, 21 Mar 2013 14:51:25 +0400

mastermind (1.3) lucid; urgency=low

  * ver++ 

 -- Andrey Godin <agodin@yandex-team.ru>  Wed, 26 Dec 2012 16:23:11 +0400

mastermind (1.2) lucid; urgency=low

  * change path to config mastermind; 

 -- Andrey Godin <agodin@yandex-team.ru>  Wed, 26 Dec 2012 16:11:58 +0400

mastermind (1.1) lucid; urgency=low

  * Fixed signature mismatch

 -- Anton Kortunov <toshik@yandex-team.ru>  Mon, 24 Dec 2012 16:44:32 +0400

mastermind (1.0) lucid; urgency=low

  * Use balancelogic

 -- Anton Kortunov <toshik@yandex-team.ru>  Fri, 21 Dec 2012 13:58:12 +0400

mastermind (0.11) lucid; urgency=low

  * Fixed lookup_addr function call

 -- Anton Kortunov <toshik@yandex-team.ru>  Fri, 21 Dec 2012 13:35:58 +0400

mastermind (0.10) lucid; urgency=low

  * fixed reading metabalancer key

 -- Anton Kortunov <toshik@yandex-team.ru>  Mon, 17 Dec 2012 15:03:22 +0400

mastermind (0.9) lucid; urgency=low

  * chow logging dir 

 -- Andrey Godin <agodin@yandex-team.ru>  Fri, 14 Dec 2012 14:26:15 +0400

mastermind (0.8) lucid; urgency=low

  * Removed unnecessary return in couple_groups

 -- toshik <toshik@elisto22f.dev.yandex.net>  Mon, 10 Dec 2012 13:06:43 +0400

mastermind (0.7) unstable; urgency=low

  * Raise correct exception
    

 -- Andrey Godin <agodin@yandex-team.ru>  Fri, 07 Dec 2012 19:31:07 +0400

mastermind (0.6) unstable; urgency=low

  * add support inventory; 
  * add create group by suggest;	

 -- Andrey Godin <agodin@yandex-team.ru>  Fri, 07 Dec 2012 16:21:05 +0400

mastermind (0.5) unstable; urgency=low

  * fix remove bad-groups
  * add dev version invetory.py 

 -- Andrey Godin <agodin@yandex-team.ru>  Thu, 06 Dec 2012 17:35:58 +0400

mastermind (0.4) unstable; urgency=low

  * Call collect() from timer event, not from aggregate() 

 -- Andrey Godin <agodin@yandex-team.ru>  Thu, 06 Dec 2012 13:09:34 +0400

mastermind (0.1) unstable; urgency=low

  * Initial Release.

 -- Andrey Godin <agodin@yandex-team.ru>  Tue, 13 Nov 2012 10:58:14 +0400<|MERGE_RESOLUTION|>--- conflicted
+++ resolved
@@ -1,14 +1,10 @@
-<<<<<<< HEAD
+mastermind (2.28.119) trusty; urgency=medium
+
+  * Set dc to 'unknown' value when strict detection is not required
+
+ -- Andrey Vasilenkov <indigo@yandex-team.ru>  Tue, 20 Dec 2016 12:08:07 +0300
+
 mastermind (2.28.118) trusty; urgency=medium
-=======
-mastermind-cocainev11 (2.28.119) trusty; urgency=medium
-
-  * Set dc to 'unknown' value when strict detection is not required
-
- -- Andrey Vasilenkov <indigo@yandex-team.ru>  Tue, 20 Dec 2016 12:08:07 +0300
-
-mastermind-cocainev11 (2.28.118) trusty; urgency=medium
->>>>>>> 1134f783
 
   * Fix groups' state update
 
