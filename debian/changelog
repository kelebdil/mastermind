--- conflicted
+++ resolved
@@ -1,14 +1,10 @@
-<<<<<<< HEAD
+mastermind (2.28.102) trusty; urgency=medium
+
+  * Minor fix
+
+ -- Andrey Vasilenkov <indigo@yandex-team.ru>  Fri, 02 Dec 2016 23:12:19 +0300
+
 mastermind (2.28.101) trusty; urgency=medium
-=======
-mastermind-cocainev11 (2.28.102) trusty; urgency=medium
-
-  * Minor fix
-
- -- Andrey Vasilenkov <indigo@yandex-team.ru>  Fri, 02 Dec 2016 23:12:19 +0300
-
-mastermind-cocainev11 (2.28.101) trusty; urgency=medium
->>>>>>> 37efd6c5
 
   * Change mongo find request construction to provide complete logging
 
