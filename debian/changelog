--- conflicted
+++ resolved
@@ -1,7 +1,4 @@
-<<<<<<< HEAD
-mastermind (2.28.167) trusty; urgency=medium
-=======
-mastermind-cocainev11 (2.28.168) trusty; urgency=medium
+mastermind (2.28.168) trusty; urgency=medium
 
   * Add uncoupled lrc group restore cli handle
   * Add restore uncoupled lrc group job
@@ -9,8 +6,7 @@
 
  -- Andrey Vasilenkov <indigo@yandex-team.ru>  Thu, 16 Feb 2017 15:14:27 +0300
 
-mastermind-cocainev11 (2.28.167) trusty; urgency=medium
->>>>>>> c6844f2e
+mastermind (2.28.167) trusty; urgency=medium
 
   * Restore-path: clean reserved-lrc groups
 
