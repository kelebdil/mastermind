--- conflicted
+++ resolved
@@ -1,7 +1,4 @@
-<<<<<<< HEAD
-mastermind (2.28.124) trusty; urgency=medium
-=======
-mastermind-cocainev11 (2.28.125) trusty; urgency=medium
+mastermind (2.28.125) trusty; urgency=medium
 
   * Continue to check convert queue items if dcs filter is exhausted
   * Fix chunk size misprint
@@ -9,8 +6,7 @@
 
  -- Andrey Vasilenkov <indigo@yandex-team.ru>  Sat, 24 Dec 2016 16:13:14 +0300
 
-mastermind-cocainev11 (2.28.124) trusty; urgency=medium
->>>>>>> 547d7c6f
+mastermind (2.28.124) trusty; urgency=medium
 
   * Add backward compatibility with tasks without run history
 
