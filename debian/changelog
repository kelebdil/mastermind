<<<<<<< HEAD
mastermind (2.28.87~cocainev12-1) trusty; urgency=medium

  * Update workers to run on cocaine v12

 -- Andrey Vasilenkov <indigo@yandex-team.ru>  Mon, 21 Mar 2016 12:17:24 +0300
=======
mastermind (2.28.88) trusty; urgency=medium

  * Update group type properly if metakey was removed

 -- Andrey Vasilenkov <indigo@yandex-team.ru>  Fri, 11 Nov 2016 20:55:32 +0300
>>>>>>> 70558179

mastermind (2.28.87) trusty; urgency=medium

  * Minor fix

 -- Andrey Vasilenkov <indigo@yandex-team.ru>  Wed, 09 Nov 2016 18:42:30 +0300

mastermind (2.28.86) trusty; urgency=medium

  * Add job processor enable config flag

 -- Andrey Vasilenkov <indigo@yandex-team.ru>  Wed, 09 Nov 2016 14:57:13 +0300

mastermind (2.28.85) trusty; urgency=medium

  * Claim net resources on weight calcaltion for a namespace

 -- Andrey Vasilenkov <indigo@yandex-team.ru>  Tue, 08 Nov 2016 18:41:28 +0300

mastermind (2.28.84) trusty; urgency=medium

  * Claim net resources during single namespace weights calculation

 -- Andrey Vasilenkov <indigo@yandex-team.ru>  Tue, 08 Nov 2016 16:49:34 +0300

mastermind (2.28.83) trusty; urgency=medium

  * Tweak resource accounting for running move jobs

 -- Andrey Vasilenkov <indigo@yandex-team.ru>  Thu, 03 Nov 2016 00:44:15 +0300

mastermind (2.28.82) trusty; urgency=medium

  * Fix for total space accounting in move planner

 -- Andrey Vasilenkov <indigo@yandex-team.ru>  Wed, 02 Nov 2016 14:17:21 +0300

mastermind (2.28.81) trusty; urgency=medium

  * Fix uncoupled space min limit accounting in move planner

 -- Andrey Vasilenkov <indigo@yandex-team.ru>  Tue, 01 Nov 2016 22:40:28 +0300

mastermind (2.28.80) trusty; urgency=medium

  * Fix resource accounting in move planner

 -- Andrey Vasilenkov <indigo@yandex-team.ru>  Tue, 01 Nov 2016 20:16:06 +0300

mastermind (2.28.79) trusty; urgency=medium

  * Refactor move planner
  * Allow cooperative running of low priority jobs

 -- Andrey Vasilenkov <indigo@yandex-team.ru>  Tue, 01 Nov 2016 15:54:27 +0300

mastermind (2.28.78) trusty; urgency=medium

  * Add separate minion API request to fetch command output

 -- Andrey Vasilenkov <indigo@yandex-team.ru>  Mon, 24 Oct 2016 17:22:59 +0300

mastermind (2.28.77) trusty; urgency=medium

  * * Add separate minion API request to fetch command output

 -- Andrey Vasilenkov <indigo@yandex-team.ru>  Mon, 24 Oct 2016 16:53:11 +0300

mastermind (2.28.76) trusty; urgency=medium

  * Skip static couple validation when skip_validation option is applied

 -- Andrey Vasilenkov <indigo@yandex-team.ru>  Mon, 24 Oct 2016 13:03:13 +0300

mastermind (2.28.75) trusty; urgency=medium

  * Skip claiming net resources when calculating couple weights

 -- Andrey Vasilenkov <indigo@yandex-team.ru>  Mon, 24 Oct 2016 12:23:45 +0300

mastermind (2.28.74) trusty; urgency=medium

  * Minor fixes

 -- Andrey Vasilenkov <indigo@yandex-team.ru>  Fri, 21 Oct 2016 14:51:42 +0300

mastermind (2.28.73) trusty; urgency=medium

  * Misprint fix

 -- Andrey Vasilenkov <indigo@yandex-team.ru>  Thu, 20 Oct 2016 19:04:20 +0300

mastermind (2.28.72) trusty; urgency=medium

  * Fix return of storage_keys_diff

 -- Andrey Vasilenkov <indigo@yandex-team.ru>  Thu, 20 Oct 2016 18:48:26 +0300

mastermind (2.28.71) trusty; urgency=medium

  * Fix minions monitor's request execution

 -- Andrey Vasilenkov <indigo@yandex-team.ru>  Thu, 20 Oct 2016 18:39:12 +0300

mastermind (2.28.70) trusty; urgency=medium

  * Get rid of elliptics meta database
  * Implement max group manager to store storage max group id in mongo

 -- Andrey Vasilenkov <indigo@yandex-team.ru>  Thu, 20 Oct 2016 15:37:30 +0300

mastermind (2.28.69) trusty; urgency=medium

  * Remove obsolete elliptics indexes wrappers
  * Store inventory cache on a file system instead of metaelliptics

 -- Andrey Vasilenkov <indigo@yandex-team.ru>  Fri, 14 Oct 2016 18:32:28 +0300

mastermind (2.28.68) trusty; urgency=medium

  * Force updating minion command when command is completed

 -- Andrey Vasilenkov <indigo@yandex-team.ru>  Fri, 14 Oct 2016 16:55:26 +0300

mastermind (2.28.67) trusty; urgency=medium

  * Fix cache worker namespaces usage

 -- Andrey Vasilenkov <indigo@yandex-team.ru>  Fri, 14 Oct 2016 13:59:41 +0300

mastermind (2.28.66) trusty; urgency=medium

  * Fix for job list options passing

 -- Andrey Vasilenkov <indigo@yandex-team.ru>  Thu, 13 Oct 2016 23:39:27 +0300

mastermind (2.28.65) trusty; urgency=medium

  * Initialize http client after making thread ioloop

 -- Andrey Vasilenkov <indigo@yandex-team.ru>  Thu, 13 Oct 2016 18:32:10 +0300

mastermind (2.28.64) trusty; urgency=medium

  * Remove run_sync timeout from ioloop
  * Added jobs list in cli

 -- Andrey Vasilenkov <indigo@yandex-team.ru>  Thu, 13 Oct 2016 17:37:50 +0300

mastermind (2.28.63) trusty; urgency=medium

  * Store and use minion commands from mongo

 -- Andrey Vasilenkov <indigo@yandex-team.ru>  Wed, 12 Oct 2016 13:57:55 +0300

mastermind (2.28.62) trusty; urgency=medium

  * Fix move group planner misprint

 -- Andrey Vasilenkov <indigo@yandex-team.ru>  Tue, 11 Oct 2016 17:57:57 +0300

mastermind (2.28.61) trusty; urgency=medium

  * Fix namespace setup parameter types

 -- Andrey Vasilenkov <indigo@yandex-team.ru>  Tue, 11 Oct 2016 12:23:40 +0300

mastermind (2.28.60) trusty; urgency=medium

  * Fix cache worker

 -- Andrey Vasilenkov <indigo@yandex-team.ru>  Thu, 06 Oct 2016 17:56:24 +0300

mastermind (2.28.59) trusty; urgency=medium

  * Fix cache worker

 -- Andrey Vasilenkov <indigo@yandex-team.ru>  Thu, 06 Oct 2016 17:02:27 +0300

mastermind (2.28.58) trusty; urgency=medium

  * Skip hosts without known dc for dc host view
  * Restore-path: ask for help if restore pending

 -- Andrey Vasilenkov <indigo@yandex-team.ru>  Thu, 06 Oct 2016 16:47:37 +0300

mastermind (2.28.57) trusty; urgency=medium

  * Change min finish time when fetching states from minions

 -- Andrey Vasilenkov <indigo@yandex-team.ru>  Thu, 06 Oct 2016 15:17:47 +0300

mastermind (2.28.56) trusty; urgency=medium

  * Fix delete service key name

 -- Andrey Vasilenkov <indigo@yandex-team.ru>  Wed, 05 Oct 2016 13:50:49 +0300

mastermind (2.28.55) trusty; urgency=medium

  * Implement uncoupled group selector for group selection problems
    investigating

 -- Andrey Vasilenkov <indigo@yandex-team.ru>  Wed, 05 Oct 2016 11:50:57 +0300

mastermind (2.28.54) trusty; urgency=medium

  * Fix reserved space percentage setting

 -- Andrey Vasilenkov <indigo@yandex-team.ru>  Tue, 04 Oct 2016 18:04:27 +0300

mastermind (2.28.53) trusty; urgency=medium

  * Change priority for BACKEND_MANAGER_JOB

 -- Andrey Vasilenkov <indigo@yandex-team.ru>  Tue, 04 Oct 2016 14:28:45 +0300

mastermind (2.28.52) trusty; urgency=medium

  * Support internal storage_cache namespace

 -- Andrey Vasilenkov <indigo@yandex-team.ru>  Tue, 04 Oct 2016 12:07:17 +0300

mastermind (2.28.51) trusty; urgency=medium

  * Move to using namespaces settings from mongo

 -- Andrey Vasilenkov <indigo@yandex-team.ru>  Mon, 03 Oct 2016 12:32:16 +0300

mastermind (2.28.50) trusty; urgency=medium

  * Tolerate unknown command errors when failed to fetch from metadb

 -- Andrey Vasilenkov <indigo@yandex-team.ru>  Wed, 28 Sep 2016 13:38:01 +0300

mastermind (2.28.49) trusty; urgency=medium

  * Tolerate unknown command errors when failed to fetch from metadb

 -- Andrey Vasilenkov <indigo@yandex-team.ru>  Wed, 28 Sep 2016 11:56:42 +0300

mastermind (2.28.48) trusty; urgency=medium

  * Improve finding jobs for path restoring

 -- Andrey Vasilenkov <indigo@yandex-team.ru>  Tue, 27 Sep 2016 16:38:42 +0300

mastermind (2.28.47) trusty; urgency=medium

  * Sample move source groups by neighbouring dcs along with total space
  * Skip -2 and -77 statuses when parsing recover dc command results

 -- Andrey Vasilenkov <indigo@yandex-team.ru>  Tue, 27 Sep 2016 15:21:40 +0300

mastermind (2.28.46) trusty; urgency=medium

  * Replace 'group_ids' with empty list when replicas groupset is not
    available

 -- Andrey Vasilenkov <indigo@yandex-team.ru>  Wed, 21 Sep 2016 18:26:14 +0300

mastermind (2.28.45) trusty; urgency=medium

  * Add couple settings viewer command
  * Do not provide a list of fake groups if replicas groupset is not used

 -- Andrey Vasilenkov <indigo@yandex-team.ru>  Wed, 21 Sep 2016 15:13:09 +0300

mastermind (2.28.44) trusty; urgency=medium

  * Ignore checks for uncoupled groups in node stop task

 -- Andrey Vasilenkov <indigo@yandex-team.ru>  Tue, 20 Sep 2016 18:18:18 +0300

mastermind (2.28.43) trusty; urgency=medium

  * Fix backend cleanup tasks creating

 -- Andrey Vasilenkov <indigo@yandex-team.ru>  Mon, 19 Sep 2016 20:29:37 +0300

mastermind (2.28.42) trusty; urgency=medium

  * Fix jobs status filtering on jobs scheduling

 -- Andrey Vasilenkov <indigo@yandex-team.ru>  Mon, 19 Sep 2016 20:18:07 +0300

mastermind (2.28.41) trusty; urgency=medium

  * Use backend cleanup and backend manager jobs when restoring path

 -- Andrey Vasilenkov <indigo@yandex-team.ru>  Mon, 19 Sep 2016 18:17:13 +0300

mastermind (2.28.40) trusty; urgency=medium

  * Add tskv option support for mds_cleanup
  * Skip uncoupled groups with alive keys
  * Add couple and namespace to ttl cleanup job attributes

 -- Andrey Vasilenkov <indigo@yandex-team.ru>  Fri, 16 Sep 2016 18:14:42 +0300

mastermind (2.28.39) trusty; urgency=medium

  * Separate replicas and lrc groupset primary/secondary hosts

 -- Andrey Vasilenkov <indigo@yandex-team.ru>  Thu, 15 Sep 2016 14:10:45 +0300

mastermind (2.28.38) trusty; urgency=medium

  * Set primary and secondary hosts when lrc groupset is used

 -- Andrey Vasilenkov <indigo@yandex-team.ru>  Wed, 14 Sep 2016 17:52:59 +0300

mastermind (2.28.37) trusty; urgency=medium

  * Add new job to remove records with expired ttl

 -- Andrey Vasilenkov <indigo@yandex-team.ru>  Mon, 12 Sep 2016 19:17:54 +0300

mastermind (2.28.36) trusty; urgency=medium

  * Fix mastermind2.26-cache worker start

 -- Andrey Vasilenkov <indigo@yandex-team.ru>  Thu, 08 Sep 2016 13:49:20 +0300

mastermind (2.28.35) trusty; urgency=medium

  * Restore-path: fix cancel_job

 -- Andrey Vasilenkov <indigo@yandex-team.ru>  Mon, 05 Sep 2016 14:07:27 +0300

mastermind (2.28.34) trusty; urgency=medium

  * Restore-path: cancel jobs

 -- Andrey Vasilenkov <indigo@yandex-team.ru>  Fri, 02 Sep 2016 17:59:25 +0300

mastermind (2.28.33) trusty; urgency=medium

  * Optimize history record search mongo queries

 -- Andrey Vasilenkov <indigo@yandex-team.ru>  Thu, 01 Sep 2016 23:04:06 +0300

mastermind (2.28.32) trusty; urgency=medium

  * Limit couple defrag jobs number per host

 -- Andrey Vasilenkov <indigo@yandex-team.ru>  Thu, 01 Sep 2016 20:56:39 +0300

mastermind (2.28.31) trusty; urgency=medium

  * Convert to lrc groupset minor fix

 -- Andrey Vasilenkov <indigo@yandex-team.ru>  Wed, 31 Aug 2016 14:06:12 +0300

mastermind (2.28.30) trusty; urgency=medium

  * Restore path: option to automatically approve jobs

 -- Andrey Vasilenkov <indigo@yandex-team.ru>  Wed, 31 Aug 2016 12:17:57 +0300

mastermind (2.28.29) trusty; urgency=medium

  * Fix group restore by path handle

 -- Andrey Vasilenkov <indigo@yandex-team.ru>  Thu, 25 Aug 2016 18:51:43 +0300

mastermind (2.28.28) trusty; urgency=medium

  * Fix restore group src_group parameter

 -- Andrey Vasilenkov <indigo@yandex-team.ru>  Thu, 25 Aug 2016 13:58:34 +0300

mastermind (2.28.27) trusty; urgency=medium

  * Add job for restore groups from path

 -- Andrey Vasilenkov <indigo@yandex-team.ru>  Wed, 24 Aug 2016 18:38:33 +0300

mastermind (2.28.26) trusty; urgency=medium

  * Add group base path to recover dc command

 -- Andrey Vasilenkov <indigo@yandex-team.ru>  Wed, 24 Aug 2016 15:09:04 +0300

mastermind (2.28.25) trusty; urgency=medium

  * Consider want_defrag worth when > 3

 -- Andrey Vasilenkov <indigo@yandex-team.ru>  Tue, 23 Aug 2016 14:18:50 +0300

mastermind (2.28.24) trusty; urgency=medium

  * Implement external storage mapping for external storage convertion
  * Use task to determine external storage total size and alter convert job accordingly
  * Add ExternalStorageDataSizeTask for fetching data size of external storage
  * Add multi groupsets to mastermind-cli groupset convert command
  * Add make_external_storage_data_size_command inventory command

 -- Andrey Vasilenkov <indigo@yandex-team.ru>  Thu, 11 Aug 2016 17:02:57 +0300

mastermind (2.28.23) trusty; urgency=medium

  * Consider WRITE_NEW commands as write operations

 -- Andrey Vasilenkov <indigo@yandex-team.ru>  Mon, 08 Aug 2016 14:25:37 +0300

mastermind (2.28.22) trusty; urgency=medium

  * Forbid moving cache groups via move jobs

 -- Andrey Vasilenkov <indigo@yandex-team.ru>  Fri, 29 Jul 2016 00:57:11 +0300

mastermind (2.28.21) trusty; urgency=medium

  * Refactor move planner candidates generating
  * Filter destination groups in unsuitable dcs when moving groups via move planner

 -- Andrey Vasilenkov <indigo@yandex-team.ru>  Wed, 27 Jul 2016 15:16:18 +0300

mastermind (2.28.20) trusty; urgency=medium

  * Optimize group move planner algorithm

 -- Andrey Vasilenkov <indigo@yandex-team.ru>  Tue, 26 Jul 2016 18:21:02 +0300

mastermind (2.28.19) trusty; urgency=medium

  * Read metakey with nolock flag

 -- Andrey Vasilenkov <indigo@yandex-team.ru>  Tue, 12 Jul 2016 13:21:40 +0300

mastermind (2.28.18) trusty; urgency=medium

  * Change convert job priority

 -- Andrey Vasilenkov <indigo@yandex-team.ru>  Thu, 30 Jun 2016 01:13:03 +0300

mastermind (2.28.17) trusty; urgency=medium

  * Add convert to lrc groupset from external source job

 -- Andrey Vasilenkov <indigo@yandex-team.ru>  Wed, 29 Jun 2016 23:44:03 +0300

mastermind (2.28.16) trusty; urgency=medium

  * Fix group's effective_free_space calculation

 -- Andrey Vasilenkov <indigo@yandex-team.ru>  Mon, 20 Jun 2016 17:29:52 +0300

mastermind (2.28.15) trusty; urgency=medium

  * Add data_flow_rate and wait_timeout parameters for lrc-* commands

 -- Andrey Vasilenkov <indigo@yandex-team.ru>  Fri, 17 Jun 2016 13:20:46 +0300

mastermind (2.28.14) trusty; urgency=medium

  * Fix couple status text for non-coupled couples

 -- Andrey Vasilenkov <indigo@yandex-team.ru>  Tue, 14 Jun 2016 15:05:13 +0300

mastermind (2.28.13) trusty; urgency=medium

  * Fix StorageState excessive dcs list construction

 -- Andrey Vasilenkov <indigo@yandex-team.ru>  Sat, 11 Jun 2016 19:32:30 +0300

mastermind (2.28.12) trusty; urgency=medium

  * Run lrc_* commands with all nodes as remotes

 -- Andrey Vasilenkov <indigo@yandex-team.ru>  Fri, 10 Jun 2016 20:18:55 +0300

mastermind (2.28.11) trusty; urgency=medium

  * Fix StorageState excessive dcs list construction

 -- Andrey Vasilenkov <indigo@yandex-team.ru>  Fri, 10 Jun 2016 15:45:04 +0300

mastermind (2.28.10) trusty; urgency=medium

  * Add lrc groupset statuses for couple list handle

 -- Andrey Vasilenkov <indigo@yandex-team.ru>  Thu, 09 Jun 2016 19:07:47 +0300

mastermind (2.28.9) trusty; urgency=medium

  * Add histories query object for fetching group histories

 -- Andrey Vasilenkov <indigo@yandex-team.ru>  Wed, 08 Jun 2016 18:51:52 +0300

mastermind (2.28.8) trusty; urgency=medium

  * Add remove backend task to prepare lrc groups job

 -- Andrey Vasilenkov <indigo@yandex-team.ru>  Mon, 06 Jun 2016 12:02:49 +0300

mastermind (2.28.7) trusty; urgency=medium

  * Increase lrc groupset job priority

 -- Andrey Vasilenkov <indigo@yandex-team.ru>  Tue, 31 May 2016 15:45:40 +0300

mastermind (2.28.6) trusty; urgency=medium

  * Check task status after its execution is started

 -- Andrey Vasilenkov <indigo@yandex-team.ru>  Tue, 31 May 2016 01:14:51 +0300

mastermind (2.28.5) trusty; urgency=medium

  * Skip checking if all replicas groups are read-only
  * Fix logging of couple status change

 -- Andrey Vasilenkov <indigo@yandex-team.ru>  Tue, 31 May 2016 00:33:45 +0300

mastermind (2.28.4) trusty; urgency=medium

  * Add ttl attribute namespace settings

 -- Andrey Vasilenkov <indigo@yandex-team.ru>  Tue, 24 May 2016 18:16:09 +0300

mastermind (2.28.3) trusty; urgency=medium

  * Disable dnet_recovery safe mode

 -- Andrey Vasilenkov <indigo@yandex-team.ru>  Thu, 19 May 2016 17:34:15 +0300

mastermind (2.28.2) trusty; urgency=medium

  * Add prepare-new-groups cmd handle

 -- Andrey Vasilenkov <indigo@yandex-team.ru>  Thu, 19 May 2016 17:21:33 +0300

mastermind (2.28.1) trusty; urgency=medium

  * Add mastermind-util add-groupset command
  * Add 'add_groupset_to_couple' API handle
  * Add job that creates new groupset for a couple

 -- Andrey Vasilenkov <indigo@yandex-team.ru>  Thu, 19 May 2016 12:51:03 +0300

mastermind (2.27.18) trusty; urgency=medium

  * Fix constructing jobs' involved groups list

 -- Andrey Vasilenkov <indigo@yandex-team.ru>  Wed, 04 May 2016 14:47:17 +0300

mastermind (2.27.17) trusty; urgency=medium

  * Add weight coefficient for outgoing traffic
  * Not perform rollback on couple repair

 -- Andrey Vasilenkov <indigo@yandex-team.ru>  Fri, 29 Apr 2016 03:59:48 +0300

mastermind (2.27.16) trusty; urgency=medium

  * Use family when detaching node backend from group

 -- Andrey Vasilenkov <indigo@yandex-team.ru>  Mon, 11 Apr 2016 16:25:30 +0300

mastermind (2.27.15) trusty; urgency=medium

  * Add defrag startup timeout

 -- Andrey Vasilenkov <indigo@yandex-team.ru>  Mon, 11 Apr 2016 13:09:36 +0300

mastermind (2.27.14) trusty; urgency=medium

  * Add backward compatibility of NodeBackend binding object

 -- Andrey Vasilenkov <indigo@yandex-team.ru>  Sun, 10 Apr 2016 14:25:51 +0300

mastermind (2.27.13) trusty; urgency=medium

  * Add NodeBackend binding object

 -- Andrey Vasilenkov <indigo@yandex-team.ru>  Sun, 10 Apr 2016 14:15:13 +0300

mastermind (2.27.12) trusty; urgency=medium

  * Add new BAD_* statuses for LRC Groupset

 -- Andrey Vasilenkov <indigo@yandex-team.ru>  Fri, 08 Apr 2016 16:54:16 +0300

mastermind (2.27.11) trusty; urgency=medium

  * Fix couple freeze meta compose

 -- Andrey Vasilenkov <indigo@yandex-team.ru>  Tue, 05 Apr 2016 19:20:08 +0300

mastermind (2.27.10) trusty; urgency=medium

  * Fix 'couple settings' in for mastermind-cli
  * Format log messages

 -- Andrey Vasilenkov <indigo@yandex-team.ru>  Thu, 31 Mar 2016 18:04:19 +0300

mastermind (2.27.9) trusty; urgency=medium

  * Fix couple groupset attachment

 -- Andrey Vasilenkov <indigo@yandex-team.ru>  Thu, 31 Mar 2016 14:12:23 +0300

mastermind (2.27.8) trusty; urgency=medium

  * Add 'attach_groupset_to_couple' handle
  * Make groupsets responsible for generating its metakey
  * Skip uncoupled lrc groups meta processing

 -- Andrey Vasilenkov <indigo@yandex-team.ru>  Wed, 30 Mar 2016 16:35:07 +0300

mastermind (2.27.7) trusty; urgency=medium

  * Add couple settings

 -- Andrey Vasilenkov <indigo@yandex-team.ru>  Tue, 29 Mar 2016 15:39:09 +0300

mastermind (2.27.6) trusty; urgency=medium

  * Fix couple build parameters

 -- Andrey Vasilenkov <indigo@yandex-team.ru>  Mon, 28 Mar 2016 18:38:14 +0300

mastermind (2.27.5) trusty; urgency=medium

  * Add 'couple' attribute to binding Groupset object
  * Account new cache key distribute tasks
  * Add various binding features

 -- Andrey Vasilenkov <indigo@yandex-team.ru>  Sun, 27 Mar 2016 21:11:22 +0300

mastermind (2.27.4) trusty; urgency=medium

  * Add support of groupsets in couple build method of mastermind client
  * Add 'groupsets' property to couple object

 -- Andrey Vasilenkov <indigo@yandex-team.ru>  Fri, 25 Mar 2016 22:20:34 +0300

mastermind (2.27.3) trusty; urgency=medium

  * Skip internatl namespaces in client APIs

 -- Andrey Vasilenkov <indigo@yandex-team.ru>  Fri, 25 Mar 2016 13:00:34 +0300

mastermind (2.27.2) trusty; urgency=medium

  * Add python-requests dependency

 -- Andrey Vasilenkov <indigo@yandex-team.ru>  Thu, 24 Mar 2016 20:19:40 +0300

mastermind (2.27.1) trusty; urgency=medium

  * Add lrc commands to mastermind-cli
  * Add group filtering by 'type'
  * Add LRC builder to select groups for future LRC groupsets
  * Add lrc groupsets representation object
  * Add make lrc group job type
  * Divide groupsets by different types

 -- Andrey Vasilenkov <indigo@yandex-team.ru>  Thu, 24 Mar 2016 15:11:28 +0300

mastermind (2.26.6) trusty; urgency=medium

  * Increase defrag check timeout to 14 days

 -- Andrey Vasilenkov <indigo@yandex-team.ru>  Mon, 21 Mar 2016 14:20:39 +0300

mastermind (2.26.5) trusty; urgency=medium

  * Make recover planner coefficients configurable

 -- Andrey Vasilenkov <indigo@yandex-team.ru>  Thu, 10 Mar 2016 14:51:27 +0300

mastermind (2.26.4) trusty; urgency=medium

  * Fix group type detection

 -- Andrey Vasilenkov <indigo@yandex-team.ru>  Sat, 05 Mar 2016 05:26:33 +0300

mastermind (2.26.3) trusty; urgency=medium

  * Remove attributes capacity namespace setting
  * Add support for completion of unambiguous prefix commands

 -- Andrey Vasilenkov <indigo@yandex-team.ru>  Thu, 03 Mar 2016 18:01:54 +0300

mastermind (2.26.2) trusty; urgency=medium

  * Add namespace attribute setitngs

 -- Andrey Vasilenkov <indigo@yandex-team.ru>  Wed, 02 Mar 2016 17:34:12 +0300

mastermind (2.26.1) trusty; urgency=medium

  * Fix max net write setting for weight manager
  * Add explicit runtime error for cases when failed to release locks

 -- Andrey Vasilenkov <indigo@yandex-team.ru>  Wed, 02 Mar 2016 12:36:24 +0300

mastermind (2.25.120) trusty; urgency=medium

  * Enable dnet_recovery safe mode

 -- Andrey Vasilenkov <indigo@yandex-team.ru>  Sun, 28 Feb 2016 00:08:51 +0300

mastermind (2.25.119) trusty; urgency=medium

  * Fix bug for dc hosts view
  * Add logging for monitor stats update
  * Fix error fs and dstat update

 -- Andrey Vasilenkov <indigo@yandex-team.ru>  Tue, 23 Feb 2016 13:04:56 +0300

mastermind (2.25.118) trusty; urgency=medium

  * Increase startup timeouts

 -- Andrey Vasilenkov <indigo@yandex-team.ru>  Wed, 17 Feb 2016 23:31:26 +0300

mastermind (2.25.117) trusty; urgency=medium

  * Increase cache worker startup timeout

 -- Andrey Vasilenkov <indigo@yandex-team.ru>  Wed, 17 Feb 2016 14:37:28 +0300

mastermind (2.25.116) trusty; urgency=medium

  * Fix for cache lock acquiring

 -- Andrey Vasilenkov <indigo@yandex-team.ru>  Wed, 17 Feb 2016 12:25:22 +0300

mastermind (2.25.115) trusty; urgency=medium

  * Add 'update_cache_key_status' handle
  * Implement cached key upload queue
  * Fix cache couples list with no 'state' option
  * Fix couple list filtering
  * Add trace id to dnet_recovery command
  * Use blob_size_limit as total space unconditionally

 -- Andrey Vasilenkov <indigo@yandex-team.ru>  Tue, 16 Feb 2016 23:46:35 +0300

mastermind (2.25.114) trusty; urgency=medium

  * Change effective data size accounting
  * Add 'cache couples-list' handle

 -- Andrey Vasilenkov <indigo@yandex-team.ru>  Wed, 06 Jan 2016 22:10:41 +0300

mastermind (2.25.113) trusty; urgency=medium

  * Fix misprint

 -- Andrey Vasilenkov <indigo@yandex-team.ru>  Mon, 28 Dec 2015 16:48:00 +0300

mastermind (2.25.112) trusty; urgency=medium

  * Fix import dependency

 -- Andrey Vasilenkov <indigo@yandex-team.ru>  Mon, 28 Dec 2015 16:20:04 +0300

mastermind (2.25.111) trusty; urgency=medium

  * Fix frozen couple check

 -- Andrey Vasilenkov <indigo@yandex-team.ru>  Mon, 28 Dec 2015 15:45:49 +0300

mastermind (2.25.110) trusty; urgency=medium

  * Skip cache groups on hosts that already have a cache key copy
  * Fix dc selection on distributing cache keys

 -- Andrey Vasilenkov <indigo@yandex-team.ru>  Mon, 28 Dec 2015 14:31:00 +0300

mastermind (2.25.109) trusty; urgency=medium

  * Remove old app manifest during installation

 -- Andrey Vasilenkov <indigo@yandex-team.ru>  Thu, 24 Dec 2015 12:59:06 +0300

mastermind (2.25.108) trusty; urgency=medium

  * Remove old weight balancer traits
  * Fix for updating node backends set on history updates
  * Update couple namespace handle to use new weight manager

 -- Andrey Vasilenkov <indigo@yandex-team.ru>  Wed, 23 Dec 2015 17:58:38 +0300

mastermind (2.25.107) trusty; urgency=medium

  * Account disk defragmentation when calculating couple weights

 -- Andrey Vasilenkov <indigo@yandex-team.ru>  Wed, 16 Dec 2015 11:58:31 +0300

mastermind (2.25.106) trusty; urgency=medium

  * Fix defragmentation jobs for cache couples

 -- Andrey Vasilenkov <indigo@yandex-team.ru>  Fri, 11 Dec 2015 19:02:32 +0300

mastermind (2.25.105) trusty; urgency=medium

  * Fix misprint

 -- Andrey Vasilenkov <indigo@yandex-team.ru>  Fri, 11 Dec 2015 15:52:49 +0300

mastermind (2.25.104) trusty; urgency=medium

  * Fix for new msgpack version

 -- Andrey Vasilenkov <indigo@yandex-team.ru>  Fri, 11 Dec 2015 15:16:45 +0300

mastermind (2.25.103) trusty; urgency=medium

  * Update cache distributor groups list on cache cleaning

 -- Andrey Vasilenkov <indigo@yandex-team.ru>  Fri, 11 Dec 2015 14:54:55 +0300

mastermind (2.25.102) trusty; urgency=medium

  * Fix for defragmentation job of cache groups

 -- Andrey Vasilenkov <indigo@yandex-team.ru>  Fri, 11 Dec 2015 14:08:43 +0300

mastermind (2.25.101) trusty; urgency=medium

  * Cache get_namespaces_states response using CachedGzipResponse
  * Cache get_cached_keys response using CachedGzipResponse

 -- Andrey Vasilenkov <indigo@yandex-team.ru>  Tue, 08 Dec 2015 17:21:04 +0300

mastermind (2.25.100) trusty; urgency=medium

  * Fix for newly built couple status calculation
  * Fix misprint in mastermind client

 -- Andrey Vasilenkov <indigo@yandex-team.ru>  Tue, 01 Dec 2015 16:48:01 +0300

mastermind (2.25.99) trusty; urgency=medium

  * Fix for running cached data update handlers

 -- Andrey Vasilenkov <indigo@yandex-team.ru>  Wed, 25 Nov 2015 19:29:24 +0300

mastermind (2.25.98) trusty; urgency=medium

  * Fix cocaine handlers registering

 -- Andrey Vasilenkov <indigo@yandex-team.ru>  Wed, 25 Nov 2015 14:58:59 +0300

mastermind (2.25.97) trusty; urgency=medium

  * Temporarily fix cocaine service usage from sync thread

 -- Andrey Vasilenkov <indigo@yandex-team.ru>  Tue, 24 Nov 2015 17:02:59 +0300

mastermind (2.25.96) trusty; urgency=medium

  * Optimize get_config_remotes handle

 -- Andrey Vasilenkov <indigo@yandex-team.ru>  Tue, 24 Nov 2015 11:56:08 +0300

mastermind (2.25.95) trusty; urgency=medium

  * Fix frequent weight and load data updating
  * Optimize history records fetching from mongo
  * Add exception-safe backend stats processing

 -- Andrey Vasilenkov <indigo@yandex-team.ru>  Mon, 23 Nov 2015 15:00:58 +0300

mastermind (2.25.94) trusty; urgency=medium

  * Fix defrag complete decision based on stalled stats

 -- Andrey Vasilenkov <indigo@yandex-team.ru>  Fri, 20 Nov 2015 17:52:35 +0300

mastermind (2.25.93) trusty; urgency=medium

    * Add orig path query arg settings
    * Fix select couple to upload namespace setting
    * Add redirect query args support

 -- Andrey Vasilenkov <indigo@yandex-team.ru>  Thu, 19 Nov 2015 19:13:34 +0300

mastermind (2.25.92) trusty; urgency=medium

  * Fix cocaine worker termination

 -- Andrey Vasilenkov <indigo@yandex-team.ru>  Thu, 19 Nov 2015 14:44:39 +0300

mastermind (2.25.91) trusty; urgency=medium

  * Split planner config section into several sections
  * Cache flow stats
  * Use cache to handle get_cache_keys

 -- Andrey Vasilenkov <indigo@yandex-team.ru>  Wed, 18 Nov 2015 21:45:31 +0300

mastermind (2.25.90) trusty; urgency=medium

  * Fix cache worker startup script

 -- Andrey Vasilenkov <indigo@yandex-team.ru>  Tue, 17 Nov 2015 22:47:31 +0300

mastermind (2.25.89) trusty; urgency=medium

  * Set python-tornado dependency (>= 4.0)

 -- Andrey Vasilenkov <indigo@yandex-team.ru>  Tue, 17 Nov 2015 16:04:13 +0300

mastermind (2.25.88) trusty; urgency=medium

  * Decreased cocaine workers' pool limit to 5

 -- Andrey Vasilenkov <indigo@yandex-team.ru>  Tue, 17 Nov 2015 14:31:24 +0300

mastermind (2.25.87) trusty; urgency=medium

  * Use simplejson for faster parsing
  * Using monitor pool to fetch monitor stats from elliptics nodes
  * Inventory worker implementation
  * Fix build tests running

 -- Andrey Vasilenkov <indigo@yandex-team.ru>  Tue, 17 Nov 2015 13:59:44 +0300

mastermind (2.25.86-hotfix1) trusty; urgency=medium

  * Optimize get_config_remotes handle

 -- Andrey Vasilenkov <indigo@yandex-team.ru>  Wed, 18 Nov 2015 17:05:55 +0300

mastermind (2.25.86) trusty; urgency=medium

  * Fix mastermind build

 -- Andrey Vasilenkov <indigo@yandex-team.ru>  Fri, 13 Nov 2015 15:37:00 +0300

mastermind (2.25.85) trusty; urgency=medium

  * Fix mastermind build

 -- Andrey Vasilenkov <indigo@yandex-team.ru>  Fri, 13 Nov 2015 15:08:21 +0300

mastermind (2.25.84) trusty; urgency=medium

  * Add free reserved space to couple statistics

 -- Andrey Vasilenkov <indigo@yandex-team.ru>  Fri, 13 Nov 2015 14:19:41 +0300

mastermind (2.25.83) trusty; urgency=medium

  * Increase startup-timeout for mastermind-cache worker

 -- Andrey Vasilenkov <indigo@yandex-team.ru>  Mon, 02 Nov 2015 12:26:18 +0300

mastermind (2.25.82) trusty; urgency=medium

  * Fix for searching for uncoupled group to restore backend without history

 -- Andrey Vasilenkov <indigo@yandex-team.ru>  Wed, 28 Oct 2015 11:37:03 +0300

mastermind (2.25.81) trusty; urgency=medium

  * Fix for searching for uncoupled group to restore backend without history

 -- Andrey Vasilenkov <indigo@yandex-team.ru>  Tue, 27 Oct 2015 23:47:59 +0300

mastermind (2.25.80) trusty; urgency=medium

  * Fix for searching for uncoupled group to restore backend without history

 -- Andrey Vasilenkov <indigo@yandex-team.ru>  Tue, 27 Oct 2015 21:23:43 +0300

mastermind (2.25.79) trusty; urgency=medium

  * Fix wrong node backend check on group restoring job
  * Fix accounting job for a couple status when group is down

 -- Andrey Vasilenkov <indigo@yandex-team.ru>  Tue, 27 Oct 2015 19:30:12 +0300

mastermind (2.25.78) trusty; urgency=medium

  * Add proper pymongo and bson dependencies (<< 3)

 -- Andrey Vasilenkov <indigo@yandex-team.ru>  Mon, 26 Oct 2015 21:08:02 +0300

mastermind (2.25.77) trusty; urgency=medium

  * Fix mastermind2.26-cache worker initialization

 -- Andrey Vasilenkov <indigo@yandex-team.ru>  Fri, 23 Oct 2015 14:25:00 +0300

mastermind (2.25.76) trusty; urgency=medium

  * Add handler for fetching couple free effective space monitor samples
  * Change monitor statistics collection settings

 -- Andrey Vasilenkov <indigo@yandex-team.ru>  Fri, 23 Oct 2015 14:03:28 +0300

mastermind (2.25.75) trusty; urgency=medium

  * Fix group detach node task during restore job

 -- Andrey Vasilenkov <indigo@yandex-team.ru>  Mon, 19 Oct 2015 14:52:49 +0300

mastermind (2.25.74) trusty; urgency=medium

  * Fix group detach node task during restore job

 -- Andrey Vasilenkov <indigo@yandex-team.ru>  Mon, 19 Oct 2015 14:26:10 +0300

mastermind (2.25.73) trusty; urgency=medium

  * Fix group detach node task during restore job

 -- Andrey Vasilenkov <indigo@yandex-team.ru>  Mon, 19 Oct 2015 12:57:02 +0300

mastermind (2.25.72) trusty; urgency=medium

  * Check uncoupled groups right before settings metakey
  * Prevent statistics calculation failing

 -- Andrey Vasilenkov <indigo@yandex-team.ru>  Tue, 13 Oct 2015 18:41:32 +0300

mastermind (2.25.71) trusty; urgency=medium

  * Fix exception type for non-blocking locks (when acquiring failed)
  * Fix group history update task scheduling

 -- Andrey Vasilenkov <indigo@yandex-team.ru>  Mon, 12 Oct 2015 14:16:06 +0300

mastermind (2.25.70) trusty; urgency=medium

  * Add ability to run worker without history collection

 -- Andrey Vasilenkov <indigo@yandex-team.ru>  Fri, 09 Oct 2015 19:29:22 +0300

mastermind (2.25.69) trusty; urgency=medium

  * Accept generators to GroupNodeBackendsSet

 -- Andrey Vasilenkov <indigo@yandex-team.ru>  Fri, 09 Oct 2015 18:15:17 +0300

mastermind (2.25.68) trusty; urgency=medium

  * Store group history in mongo instead of meta elliptics

 -- Andrey Vasilenkov <indigo@yandex-team.ru>  Fri, 09 Oct 2015 12:03:04 +0300

mastermind (2.25.66) trusty; urgency=medium

  * Fix settings comparison with basic python types

 -- Andrey Vasilenkov <indigo@yandex-team.ru>  Thu, 08 Oct 2015 12:55:36 +0300

mastermind (2.25.58) trusty; urgency=medium

  * Add couple primary and fallback hosts to namespaces states

 -- Andrey Vasilenkov <indigo@yandex-team.ru>  Sun, 13 Sep 2015 21:13:48 +0300

mastermind (2.25.57) trusty; urgency=medium

  * Fix effective free space calculcation when disk contains irrelevant data

 -- Andrey Vasilenkov <indigo@yandex-team.ru>  Thu, 10 Sep 2015 14:08:30 +0300

mastermind (2.25.56) trusty; urgency=medium

  * Fix effective free space calculcation when disk contains irrelevant data

 -- Andrey Vasilenkov <indigo@yandex-team.ru>  Thu, 10 Sep 2015 14:00:47 +0300

mastermind (2.25.55) trusty; urgency=medium

  * Set nolock flag for metakey read queries

 -- Andrey Vasilenkov <indigo@yandex-team.ru>  Mon, 07 Sep 2015 20:21:47 +0300

mastermind (2.25.54) trusty; urgency=medium

  * Increase startup timeout for mastermind worker

 -- Andrey Vasilenkov <indigo@yandex-team.ru>  Fri, 28 Aug 2015 18:44:52 +0300

mastermind (2.25.53) trusty; urgency=medium

  * Use read_latest call to get storage max group id

 -- Andrey Vasilenkov <indigo@yandex-team.ru>  Fri, 28 Aug 2015 17:59:31 +0300

mastermind (2.25.52) trusty; urgency=medium

  * Add draft on namespaces state query handler

 -- Andrey Vasilenkov <indigo@yandex-team.ru>  Fri, 28 Aug 2015 15:22:37 +0300

mastermind (2.25.51) trusty; urgency=medium

  * Add forced namespaces states update handler

 -- Andrey Vasilenkov <indigo@yandex-team.ru>  Fri, 28 Aug 2015 13:33:52 +0300

mastermind (2.25.50) trusty; urgency=medium

  * Take down the lock on src backend during move job final stage

 -- Andrey Vasilenkov <indigo@yandex-team.ru>  Fri, 28 Aug 2015 11:51:06 +0300

mastermind (2.25.49) trusty; urgency=medium

  * Add status_text of bad group to status_text of couple

 -- Andrey Vasilenkov <indigo@yandex-team.ru>  Fri, 21 Aug 2015 16:30:16 +0300

mastermind (2.25.48) trusty; urgency=medium

  * Add removed records size to group info

 -- Andrey Vasilenkov <indigo@yandex-team.ru>  Fri, 21 Aug 2015 11:29:43 +0300

mastermind (2.25.47) trusty; urgency=medium

  * Consider effective_free_space when deciding on couple status
  * Fix for node backend defrag task retrying

 -- Andrey Vasilenkov <indigo@yandex-team.ru>  Thu, 20 Aug 2015 13:17:28 +0300

mastermind (2.25.46) trusty; urgency=medium

  * Correct build

 -- Andrey Vasilenkov <indigo@yandex-team.ru>  Wed, 19 Aug 2015 16:59:32 +0300

mastermind (2.25.45) trusty; urgency=medium

  * Add autoapprove setting for move planner jobs

 -- Andrey Vasilenkov <indigo@yandex-team.ru>  Wed, 19 Aug 2015 16:52:30 +0300

mastermind (2.25.44) trusty; urgency=medium

  * Fix minor misprints

 -- Andrey Vasilenkov <indigo@yandex-team.ru>  Wed, 19 Aug 2015 12:18:16 +0300

mastermind (2.25.43) trusty; urgency=medium

  * Fix destination group selection for move planner

 -- Andrey Vasilenkov <indigo@yandex-team.ru>  Wed, 19 Aug 2015 01:49:13 +0300

mastermind (2.25.42) trusty; urgency=medium

  * Mastermind node info updater: couple status should be set to FULL if group
    is not filled but hdd has no more space available
  * Jobs processor: do not fail couple defrag job if couple lost its OK
    status

 -- Andrey Vasilenkov <indigo@yandex-team.ru>  Thu, 06 Aug 2015 15:27:26 +0300

mastermind (2.25.41) trusty; urgency=medium

  * Fetch elliptics backends' io stats

 -- Andrey Vasilenkov <indigo@yandex-team.ru>  Tue, 04 Aug 2015 19:42:51 +0300

mastermind (2.25.40) trusty; urgency=medium

  * Planner: take lock to prevent simultaneous move jobs planning on several
    workers

 -- Andrey Vasilenkov <indigo@yandex-team.ru>  Tue, 04 Aug 2015 19:15:40 +0300

mastermind (2.25.39) trusty; urgency=medium

  * mastermind fake sync: persistent locks removal fixed

 -- Andrey Vasilenkov <indigo@yandex-team.ru>  Mon, 03 Aug 2015 15:30:40 +0300

mastermind (2.25.38) trusty; urgency=medium

  * Mastermind lib: couple build result is wrapped into result object
    to be able to filter only successfully created couples
    (or, on the other side, only exceptions)
  * Passing dstat errors (can happen on virtual hosts)
  * Fix for fake sync manager persistent lock acquiring
  * Mastermind lib: fix for __contains__ method in namespaces queries
  * Fix for frequent node statistics update
  * Mastermind lib: node backends list as a property

 -- Andrey Vasilenkov <indigo@yandex-team.ru>  Tue, 28 Jul 2015 18:16:20 +0300

mastermind (2.25.37) trusty; urgency=medium

  * Obsolete prechecking of active jobs when moving groups from host

 -- Andrey Vasilenkov <indigo@yandex-team.ru>  Fri, 17 Jul 2015 13:52:24 +0300

mastermind (2.25.36) trusty; urgency=medium

  * Do not update whole cluster state on couple break

 -- Andrey Vasilenkov <indigo@yandex-team.ru>  Thu, 16 Jul 2015 20:07:31 +0300

mastermind (2.25.35) trusty; urgency=medium

  * Remove obsolete dstat_error_code usage

 -- Andrey Vasilenkov <indigo@yandex-team.ru>  Thu, 16 Jul 2015 18:39:04 +0300

mastermind (2.25.34) trusty; urgency=medium

  * Frequent node stat update bug fixed

 -- Andrey Vasilenkov <indigo@yandex-team.ru>  Wed, 15 Jul 2015 18:14:31 +0300

mastermind (2.25.33) trusty; urgency=medium

  * Restore job can stop non-started move job on force request
  * Do not acquire global jobs lock on jobs creation
  * Lock uncoupled groups during couple build so no jobs could use it

 -- Andrey Vasilenkov <indigo@yandex-team.ru>  Wed, 15 Jul 2015 17:51:12 +0300

mastermind (2.25.32) trusty; urgency=medium

  * get_dc_by_host inventory function should accept hostname, not ip

 -- Andrey Vasilenkov <indigo@yandex-team.ru>  Wed, 15 Jul 2015 15:09:27 +0300

mastermind (2.25.31) trusty; urgency=medium

  * Fix for couple defrag group representation

 -- Andrey Vasilenkov <indigo@yandex-team.ru>  Tue, 14 Jul 2015 14:52:13 +0300

mastermind (2.25.30) trusty; urgency=medium

  * Fix for group active job setting

 -- Andrey Vasilenkov <indigo@yandex-team.ru>  Tue, 14 Jul 2015 13:45:46 +0300

mastermind (2.25.29) trusty; urgency=medium

  * Mastermind util error wrapping

 -- Andrey Vasilenkov <indigo@yandex-team.ru>  Tue, 14 Jul 2015 12:38:07 +0300

mastermind (2.25.28) trusty; urgency=medium

  * Any type of job is now set as an active_job for a couple
  * get_namespaces_states now can accept namespaces list
  * Fix for storage_keys_diff handler when there are backends without fetched stats

 -- Andrey Vasilenkov <indigo@yandex-team.ru>  Mon, 13 Jul 2015 15:44:19 +0300

mastermind (2.25.27) trusty; urgency=medium

  * Misprint fixed

 -- Andrey Vasilenkov <indigo@yandex-team.ru>  Fri, 10 Jul 2015 18:10:17 +0300

mastermind (2.25.26) trusty; urgency=medium

  * Mark group as bad if migrating job id from meta does not match active job
    id

 -- Andrey Vasilenkov <indigo@yandex-team.ru>  Fri, 10 Jul 2015 14:08:06 +0300

mastermind (2.25.25) trusty; urgency=medium

  * Read-only node backend status check fixed
  * Using common mastermind queue for gatlinggun tasks
  * Mastermind returns empty cache keys when cache worker is not set up
  * Backward compatibility for ns setup mastermind util command (credits go to shindo@)
  * Checking group couple on move job start

 -- Andrey Vasilenkov <indigo@yandex-team.ru>  Thu, 09 Jul 2015 18:42:09 +0300

mastermind (2.25.24) trusty; urgency=medium

  * Checking if couple is participating in job before trying to move it from
    host

 -- Andrey Vasilenkov <indigo@yandex-team.ru>  Fri, 03 Jul 2015 18:46:44 +0300

mastermind (2.25.23) trusty; urgency=medium

  * Checking node backends count on group move
  * Handler to restart job if failed on start

 -- Andrey Vasilenkov <indigo@yandex-team.ru>  Fri, 03 Jul 2015 17:38:18 +0300

mastermind (2.25.22) trusty; urgency=medium

  * Removed obsolete stat_file_error usage, moved stat_commit error logic to node backend stat object
  * Fix for namespace creation workflow

 -- Andrey Vasilenkov <indigo@yandex-team.ru>  Thu, 02 Jul 2015 17:40:30 +0300

mastermind (2.25.21) trusty; urgency=medium

  * fix to trusty++;

 -- Andrey Vasilenkov <indigo@yandex-team.ru>  Wed, 01 Jul 2015 19:01:17 +0300

mastermind (2.25.20) trusty; urgency=medium

  * debian/rules fixed for trusty

 -- Andrey Vasilenkov <indigo@yandex-team.ru>  Wed, 01 Jul 2015 18:39:16 +0300

mastermind (2.25.19) trusty; urgency=medium

  * Use elliptics stats for decision on backend writability
  * Fragmentation in mm util is now formatted with fixed precision

 -- Andrey Vasilenkov <indigo@yandex-team.ru>  Wed, 01 Jul 2015 18:16:14 +0300

mastermind (2.25.18) precise; urgency=low

  * Checking backends on restore group creation

 -- Andrey Vasilenkov <indigo@yandex-team.ru>  Tue, 30 Jun 2015 17:23:42 +0300

mastermind (2.25.17) precise; urgency=low

  * Mastermind client implemented
  * Python package dependencies fixed
  * Statistics should not fail if uncoupled groups list cannot be composed
  * Defrag planner uses vfs free space to see if a couple can be defragged
  * Minor changes: pepify and obsolete code removed

 -- Andrey Vasilenkov <indigo@yandex-team.ru>  Tue, 30 Jun 2015 13:12:47 +0300

mastermind (2.25.16) precise; urgency=low

  * Do not store old namespaces states if failed to construct a new one

 -- Andrey Vasilenkov <indigo@yandex-team.ru>  Thu, 18 Jun 2015 16:54:36 +0300

mastermind (2.25.15) precise; urgency=low

  * Caching of namespaces states

 -- Andrey Vasilenkov <indigo@yandex-team.ru>  Thu, 18 Jun 2015 15:11:28 +0300

mastermind (2.25.14) precise; urgency=low

  * Job execution fixed
  * Separate register handler wrapper for handlers with native cocaine exceptions support

 -- Andrey Vasilenkov <indigo@yandex-team.ru>  Wed, 17 Jun 2015 13:03:30 +0300

mastermind (2.25.13) precise; urgency=low

  * Reconnectable service should log detailed information on unexpected errors

 -- Andrey Vasilenkov <indigo@yandex-team.ru>  Tue, 16 Jun 2015 14:45:41 +0300

mastermind (2.25.12) precise; urgency=low

  * Binary version dependency

 -- Andrey Vasilenkov <indigo@yandex-team.ru>  Tue, 16 Jun 2015 13:19:15 +0300

mastermind (2.25.11) precise; urgency=low

  * Python-mastermind common dependency
  * Logging added

 -- Andrey Vasilenkov <indigo@yandex-team.ru>  Tue, 16 Jun 2015 13:00:54 +0300

mastermind (2.25.10) precise; urgency=low

  * Common mastermind utils in a separate python package
  * Unnecessary locking of jobs global lock on couple defragmentation planning

 -- Andrey Vasilenkov <indigo@yandex-team.ru>  Mon, 15 Jun 2015 20:11:18 +0300

mastermind (2.25.9) precise; urgency=low

  * Resources accounting fixed

 -- Andrey Vasilenkov <indigo@yandex-team.ru>  Thu, 11 Jun 2015 17:48:09 +0300

mastermind (2.25.8) precise; urgency=low

  * Logging added

 -- Andrey Vasilenkov <indigo@yandex-team.ru>  Thu, 11 Jun 2015 17:21:36 +0300

mastermind (2.25.7) precise; urgency=low

  * Misprint fixed

 -- Andrey Vasilenkov <indigo@yandex-team.ru>  Thu, 11 Jun 2015 16:43:04 +0300

mastermind (2.25.6) precise; urgency=low

  * Misprint fixed

 -- Andrey Vasilenkov <indigo@yandex-team.ru>  Thu, 11 Jun 2015 16:22:53 +0300

mastermind (2.25.5) precise; urgency=low

  * Jobs: fix for resource unfolding

 -- Andrey Vasilenkov <indigo@yandex-team.ru>  Thu, 11 Jun 2015 15:48:11 +0300

mastermind (2.25.4) precise; urgency=low

  * Minor bug fix

 -- Andrey Vasilenkov <indigo@yandex-team.ru>  Thu, 11 Jun 2015 15:32:10 +0300

mastermind (2.25.3) precise; urgency=low

  * Minor bug fix

 -- Andrey Vasilenkov <indigo@yandex-team.ru>  Thu, 11 Jun 2015 13:28:07 +0300

mastermind (2.25.2) precise; urgency=low

  * Job processing tweaks

 -- Andrey Vasilenkov <indigo@yandex-team.ru>  Thu, 11 Jun 2015 12:40:16 +0300

mastermind (2.25.1) precise; urgency=low

  * Cached keys handler should be tolerant to cocaine connection errors
  * Do not take global jobs lock on moving all groups from host
  * Planner tasks should not take jobs lock unless they are actually creating jobs

 -- Andrey Vasilenkov <indigo@yandex-team.ru>  Wed, 10 Jun 2015 17:10:47 +0300

mastermind (2.24.45) precise; urgency=low

  * Config parameter name fixed

 -- Andrey Vasilenkov <indigo@yandex-team.ru>  Wed, 10 Jun 2015 13:52:06 +0300

mastermind (2.24.44) precise; urgency=low

  * Ids file for rsync tasks

 -- Andrey Vasilenkov <indigo@yandex-team.ru>  Tue, 09 Jun 2015 17:55:04 +0300

mastermind (2.24.43) precise; urgency=low

  * Add-units settings for namespace implemented

 -- Andrey Vasilenkov <indigo@yandex-team.ru>  Fri, 05 Jun 2015 17:23:11 +0300

mastermind (2.24.42) precise; urgency=low

  * get_cached_key handler proxied to mastermind2.26-cache (no retries for now)

 -- Andrey Vasilenkov <indigo@yandex-team.ru>  Thu, 04 Jun 2015 19:58:11 +0300

mastermind (2.24.41) precise; urgency=low

  * get_cached_keys handler updated
  * Namespace statistics fixed, is_full flag added
  * Ns settings updating fixed - __service key could have been omited on update

 -- Andrey Vasilenkov <indigo@yandex-team.ru>  Wed, 03 Jun 2015 19:58:59 +0300

mastermind (2.24.40) precise; urgency=low

  * Infrastructure: empty group set for tree nodes that has no groups in child
    nodes

 -- Andrey Vasilenkov <indigo@yandex-team.ru>  Tue, 02 Jun 2015 12:49:29 +0300

mastermind (2.24.39) precise; urgency=low

  * Added mastermind2.26-cache application to cocaine runlist

 -- Andrey Vasilenkov <indigo@yandex-team.ru>  Mon, 01 Jun 2015 16:21:11 +0300

mastermind (2.24.38) precise; urgency=low

  * Top update period is set via periodic timer
  * Lock on cache distribution task

 -- Andrey Vasilenkov <indigo@yandex-team.ru>  Mon, 01 Jun 2015 15:12:04 +0300

mastermind (2.24.37) precise; urgency=low

  * Fix for existing cache key update

 -- Andrey Vasilenkov <indigo@yandex-team.ru>  Fri, 29 May 2015 16:01:53 +0300

mastermind (2.24.36) precise; urgency=low

  * Cache worker: cache groups selection refactored

 -- Andrey Vasilenkov <indigo@yandex-team.ru>  Fri, 29 May 2015 15:16:56 +0300

mastermind (2.24.35) precise; urgency=low

  * Do not account service storage_cache namespace in namespace states

 -- Andrey Vasilenkov <indigo@yandex-team.ru>  Thu, 28 May 2015 14:10:12 +0300

mastermind (2.24.34) precise; urgency=low

  * Cache group defragmentation job creation

 -- Andrey Vasilenkov <indigo@yandex-team.ru>  Tue, 26 May 2015 23:45:25 +0300

mastermind (2.24.33) precise; urgency=low

  * Fix for app start without mongo set up

 -- Andrey Vasilenkov <indigo@yandex-team.ru>  Tue, 26 May 2015 12:15:55 +0300

mastermind (2.24.32) precise; urgency=low

  * Cache clean handler added

 -- Andrey Vasilenkov <indigo@yandex-team.ru>  Mon, 25 May 2015 19:56:32 +0300

mastermind (2.24.31) precise; urgency=low

  * Group type checking should be executed after backend state checking

 -- Andrey Vasilenkov <indigo@yandex-team.ru>  Mon, 25 May 2015 13:17:54 +0300

mastermind (2.24.30) precise; urgency=low

  * Misprint fixed

 -- Andrey Vasilenkov <indigo@yandex-team.ru>  Sun, 24 May 2015 20:33:13 +0300

mastermind (2.24.29) precise; urgency=low

  * Misprints fixed and more logging added

 -- Andrey Vasilenkov <indigo@yandex-team.ru>  Fri, 22 May 2015 23:00:10 +0300

mastermind (2.24.28) precise; urgency=low

  * Some logging added

 -- Andrey Vasilenkov <indigo@yandex-team.ru>  Fri, 22 May 2015 20:43:44 +0300

mastermind (2.24.27) precise; urgency=low

  * Misprint fixed

 -- Andrey Vasilenkov <indigo@yandex-team.ru>  Fri, 22 May 2015 17:57:55 +0300

mastermind (2.24.26) precise; urgency=low

  * Misprint fixed

 -- Andrey Vasilenkov <indigo@yandex-team.ru>  Fri, 22 May 2015 17:29:05 +0300

mastermind (2.24.25) precise; urgency=low

  * Misprints fixed

 -- Andrey Vasilenkov <indigo@yandex-team.ru>  Fri, 22 May 2015 17:13:30 +0300

mastermind (2.24.24) precise; urgency=low

  * Cache cleaner implemented
  * Added static/non-static flag to log record for broken namespaces

 -- Andrey Vasilenkov <indigo@yandex-team.ru>  Fri, 22 May 2015 16:49:00 +0300

mastermind (2.24.23) precise; urgency=low

  * Fix for key updated in mongodb: couple is used as a part of primary key
  * Minor refactoring

 -- Andrey Vasilenkov <indigo@yandex-team.ru>  Thu, 21 May 2015 12:59:49 +0300

mastermind (2.24.22) precise; urgency=low

  * Fixed new keys processing

 -- Andrey Vasilenkov <indigo@yandex-team.ru>  Thu, 21 May 2015 00:00:29 +0300

mastermind (2.24.21) precise; urgency=low

  * Do not remove unpopular keys on distribution stage

 -- Andrey Vasilenkov <indigo@yandex-team.ru>  Wed, 20 May 2015 23:34:15 +0300

mastermind (2.24.20) precise; urgency=low

  * Misprint fixed

 -- Andrey Vasilenkov <indigo@yandex-team.ru>  Wed, 20 May 2015 23:07:51 +0300

mastermind (2.24.19) precise; urgency=low

  * Top stats aggregation fix: cache groups statistics are accounted properly

 -- Andrey Vasilenkov <indigo@yandex-team.ru>  Wed, 20 May 2015 16:10:22 +0300

mastermind (2.24.18) precise; urgency=low

  * Aggregate keys by (key_id, couple) pair

 -- Andrey Vasilenkov <indigo@yandex-team.ru>  Tue, 19 May 2015 16:42:11 +0300

mastermind (2.24.17) precise; urgency=low

  * Do not use cache module in the main worker

 -- Andrey Vasilenkov <indigo@yandex-team.ru>  Mon, 18 May 2015 18:52:56 +0300

mastermind (2.24.16) precise; urgency=low

  * Couple defragmentation should start only when want_defrag > 1
  * Move job tweaks: -114 processing when node backend is being disabled, STALLED status for node backend stop task is considered ok
  * Removed unnecessary locks on task retry and skip
  * Couple defrag: if dnet_client returns -114 on defrag command, consider task successfully completed

 -- Andrey Vasilenkov <indigo@yandex-team.ru>  Mon, 18 May 2015 18:32:07 +0300

mastermind (2.24.15) precise; urgency=low

  * Refactored infrastructure data usage and correspondent cache workflow

 -- Andrey Vasilenkov <indigo@yandex-team.ru>  Sun, 17 May 2015 18:18:41 +0300

mastermind (2.24.14) precise; urgency=low

  * Uncoupled group checker changed

 -- Andrey Vasilenkov <indigo@yandex-team.ru>  Fri, 15 May 2015 17:31:44 +0300

mastermind (2.24.13) precise; urgency=low

  * Good uncoupled groups selector moved to infrastructure

 -- Andrey Vasilenkov <indigo@yandex-team.ru>  Fri, 15 May 2015 16:45:05 +0300

mastermind (2.24.12) precise; urgency=low

  * Cache worker initialization fixed

 -- Andrey Vasilenkov <indigo@yandex-team.ru>  Fri, 15 May 2015 15:35:13 +0300

mastermind (2.24.11) precise; urgency=low

  * Mark group as migrating right away when job is created
  * Job mark group minor workflow updates
  * Service statuses for couples with active jobs

 -- Andrey Vasilenkov <indigo@yandex-team.ru>  Wed, 13 May 2015 18:19:10 +0300

mastermind (2.24.10) precise; urgency=low

  * Fix for increasing cache key copies number

 -- Andrey Vasilenkov <indigo@yandex-team.ru>  Mon, 27 Apr 2015 20:24:00 +0300

mastermind (2.24.9) lucid; urgency=low

  * Fallback to default cocaine logging service if mm_cache_logging service is not set up in cocaine

 -- Andrey Vasilenkov <indigo@yandex-team.ru>  Mon, 27 Apr 2015 19:49:32 +0300

mastermind (2.24.8) lucid; urgency=low

  * Do not use not marked uncoupled groups located at cache groups paths as data uncoupled groups

 -- Andrey Vasilenkov <indigo@yandex-team.ru>  Mon, 27 Apr 2015 16:23:24 +0300

mastermind (2.24.7) lucid; urgency=low

  * Removed obsolete tornado version dependency

 -- Andrey Vasilenkov <indigo@yandex-team.ru>  Wed, 22 Apr 2015 23:01:00 +0300

mastermind (2.24.6) lucid; urgency=low

  * Misprint fixed

 -- Andrey Vasilenkov <indigo@yandex-team.ru>  Wed, 22 Apr 2015 18:50:12 +0300

mastermind (2.24.5) lucid; urgency=low

  * Removed obsolete cache manager usage

 -- Andrey Vasilenkov <indigo@yandex-team.ru>  Wed, 22 Apr 2015 18:45:04 +0300

mastermind (2.24.4) lucid; urgency=low

  * Fix for make_tree script

 -- Andrey Vasilenkov <indigo@yandex-team.ru>  Wed, 22 Apr 2015 18:01:23 +0300

mastermind (2.24.3) lucid; urgency=low

  * Misprint in postinst fixed

 -- Andrey Vasilenkov <indigo@yandex-team.ru>  Wed, 22 Apr 2015 17:47:11 +0300

mastermind (2.24.2) lucid; urgency=low

  * Misprint in postinst fixed

 -- Andrey Vasilenkov <indigo@yandex-team.ru>  Wed, 22 Apr 2015 17:28:27 +0300

mastermind (2.24.1) lucid; urgency=low

  * Distributed cache manager (for gatlinggun)

 -- Andrey Vasilenkov <indigo@yandex-team.ru>  Wed, 22 Apr 2015 17:04:56 +0300

mastermind (2.23.15) lucid; urgency=low

  * Added explicit couple text status to couple status change message
  * Returned back the lost check for groups move planner

 -- Andrey Vasilenkov <indigo@yandex-team.ru>  Thu, 07 May 2015 19:13:51 +0300

mastermind (2.23.14) lucid; urgency=low

  * Misprint fixed

 -- Andrey Vasilenkov <indigo@yandex-team.ru>  Thu, 07 May 2015 17:49:04 +0300

mastermind (2.23.13) lucid; urgency=low

  * Misprint fixed

 -- Andrey Vasilenkov <indigo@yandex-team.ru>  Thu, 07 May 2015 17:12:36 +0300

mastermind (2.23.12) lucid; urgency=low

  * Misprint fixed

 -- Andrey Vasilenkov <indigo@yandex-team.ru>  Thu, 07 May 2015 15:56:33 +0300

mastermind (2.23.11) lucid; urgency=low

  * Uncoupled group should be considered broken if it has more than one backend and DHT check is enabled
  * In-service check for uncoupled group fetching

 -- Andrey Vasilenkov <indigo@yandex-team.ru>  Thu, 07 May 2015 13:07:37 +0300

mastermind (2.23.10) lucid; urgency=low

  * Fix for restore group job creation when history record is unavailable

 -- Andrey Vasilenkov <indigo@yandex-team.ru>  Wed, 06 May 2015 20:14:19 +0300

mastermind (2.23.9) lucid; urgency=low

  * If no backends are found in history, planner restores group according to namespace distribution (same as for move group)

 -- Andrey Vasilenkov <indigo@yandex-team.ru>  Wed, 06 May 2015 19:39:27 +0300

mastermind (2.23.8) lucid; urgency=low

  * Move planner should use default uncoupled groups select function

 -- Andrey Vasilenkov <indigo@yandex-team.ru>  Wed, 29 Apr 2015 15:22:16 +0300

mastermind (2.23.7) lucid; urgency=low

  * Comparing source and destination DCs when planning move jobs

 -- Andrey Vasilenkov <indigo@yandex-team.ru>  Wed, 29 Apr 2015 09:29:29 +0300

mastermind (2.23.6) lucid; urgency=low

  * Misprints fixed

 -- Andrey Vasilenkov <indigo@yandex-team.ru>  Tue, 28 Apr 2015 18:17:11 +0300

mastermind (2.23.5) lucid; urgency=low

  * Busy hosts accounting fixed

 -- Andrey Vasilenkov <indigo@yandex-team.ru>  Tue, 28 Apr 2015 17:49:02 +0300

mastermind (2.23.4) lucid; urgency=low

  * Using groups merging on move jobs planning

 -- Andrey Vasilenkov <indigo@yandex-team.ru>  Tue, 28 Apr 2015 17:35:20 +0300

mastermind (2.23.3) lucid; urgency=low

  * Misprint fixed

 -- Andrey Vasilenkov <indigo@yandex-team.ru>  Mon, 20 Apr 2015 23:41:56 +0300

mastermind (2.23.2) lucid; urgency=low

  * Properly job slots checking in planner for couple defrag jobs

 -- Andrey Vasilenkov <indigo@yandex-team.ru>  Mon, 20 Apr 2015 23:25:43 +0300

mastermind (2.23.1) lucid; urgency=low

  * Config option for autoapproving defrag jobs

 -- Andrey Vasilenkov <indigo@yandex-team.ru>  Fri, 17 Apr 2015 17:39:54 +0300

mastermind (2.21.24) lucid; urgency=low

  * Misprint fixed

 -- Andrey Vasilenkov <indigo@yandex-team.ru>  Tue, 07 Apr 2015 17:05:41 +0300

mastermind (2.21.23) lucid; urgency=low

  * Planner will try to create job if there is less than max_executing_jobs running

 -- Andrey Vasilenkov <indigo@yandex-team.ru>  Mon, 06 Apr 2015 15:32:26 +0300

mastermind (2.21.22) lucid; urgency=low

  * Force update fixed

 -- Andrey Vasilenkov <indigo@yandex-team.ru>  Mon, 06 Apr 2015 14:32:10 +0300

mastermind (2.21.21) lucid; urgency=low

  * Fix for restore group job when executed on old node backend

 -- Andrey Vasilenkov <indigo@yandex-team.ru>  Mon, 30 Mar 2015 19:36:51 +0300

mastermind (2.21.20) lucid; urgency=low

  * Minor fixed

 -- Andrey Vasilenkov <indigo@yandex-team.ru>  Mon, 30 Mar 2015 19:13:53 +0300

mastermind (2.21.19) lucid; urgency=low

  * Success codes for minion are encoded as a sequence

 -- Andrey Vasilenkov <indigo@yandex-team.ru>  Mon, 30 Mar 2015 18:43:09 +0300

mastermind (2.21.18) lucid; urgency=low

  * Update metadb synchronously on executing minion cmd

 -- Andrey Vasilenkov <indigo@yandex-team.ru>  Fri, 27 Mar 2015 21:06:55 +0300

mastermind (2.21.17) lucid; urgency=low

  * Several minor fixes

 -- Andrey Vasilenkov <indigo@yandex-team.ru>  Fri, 27 Mar 2015 20:20:06 +0300

mastermind (2.21.16-1) lucid; urgency=low

  * Configurable autoapprove for recovery jobs

 -- Andrey Vasilenkov <indigo@yandex-team.ru>  Sat, 04 Apr 2015 12:33:17 +0300

mastermind (2.21.16) lucid; urgency=low

  * Do not crash if failed to resolve some infrastructure host
  * Do not crash when any of elliptics hostnames from config cannot be resolved

 -- Andrey Vasilenkov <indigo@yandex-team.ru>  Fri, 27 Mar 2015 18:01:57 +0300

mastermind (2.21.15) lucid; urgency=low

  * Fix for detaching node backend from group: based on group_id, not object of type storage.Group

 -- Andrey Vasilenkov <indigo@yandex-team.ru>  Tue, 24 Mar 2015 19:27:46 +0300

mastermind (2.21.14) lucid; urgency=low

  * Fix for detaching node backend from group: based on group_id, not object of type storage.Group

 -- Andrey Vasilenkov <indigo@yandex-team.ru>  Tue, 24 Mar 2015 19:00:33 +0300

mastermind (2.21.13) lucid; urgency=low

  * Do not fail job when elliptics request request for command status update was unsuccessful

 -- Andrey Vasilenkov <indigo@yandex-team.ru>  Tue, 24 Mar 2015 15:39:18 +0300

mastermind (2.21.12) lucid; urgency=low

  * Fix for busy uncoupled list groups fetching

 -- Andrey Vasilenkov <indigo@yandex-team.ru>  Tue, 24 Mar 2015 13:13:21 +0300

mastermind (2.21.11) lucid; urgency=low

  * Version bump for release-2.20 hotfix

 -- Andrey Vasilenkov <indigo@yandex-team.ru>  Mon, 23 Mar 2015 14:39:59 +0300

mastermind (2.21.10) lucid; urgency=low

  * Do not stop job execution when mark/unmark groups failed

 -- Andrey Vasilenkov <indigo@yandex-team.ru>  Fri, 20 Mar 2015 19:17:47 +0300

mastermind (2.21.9) lucid; urgency=low

  * Jobs processor uses periodic timer
  * Periodic timer implementation for timed queue

 -- Andrey Vasilenkov <indigo@yandex-team.ru>  Fri, 20 Mar 2015 16:52:58 +0300

mastermind (2.21.8) lucid; urgency=low

  * If job fails exception is saved to error messages list of job
  * Jobs index cleaning script
  * Removed jobs data from metadb's secondary indexes
  * Renamed mastermind util 'couple list-namespaces' handle to 'ns list'
  * Configurable minion request timeout

 -- Andrey Vasilenkov <indigo@yandex-team.ru>  Thu, 19 Mar 2015 16:42:05 +0300

mastermind (2.21.7) lucid; urgency=low

  * Resetting attempts counter on task manual retry

 -- Andrey Vasilenkov <indigo@yandex-team.ru>  Tue, 17 Mar 2015 17:11:18 +0300

mastermind (2.21.6) lucid; urgency=low

  * Misprint

 -- Andrey Vasilenkov <indigo@yandex-team.ru>  Tue, 17 Mar 2015 16:54:52 +0300

mastermind (2.21.5) lucid; urgency=low

  * Misprint

 -- Andrey Vasilenkov <indigo@yandex-team.ru>  Tue, 17 Mar 2015 16:45:53 +0300

mastermind (2.21.4) lucid; urgency=low

  * Fix for planner recovery job creation (a batch of applicable couple is empty)

 -- Andrey Vasilenkov <indigo@yandex-team.ru>  Tue, 17 Mar 2015 15:51:18 +0300

mastermind (2.21.3) lucid; urgency=low

  * tornado < 4.1 does not support raise_error option, fallback to async request with error checking

 -- Andrey Vasilenkov <indigo@yandex-team.ru>  Tue, 17 Mar 2015 15:07:02 +0300

mastermind (2.21.2) lucid; urgency=low

  * Fix for jobs rendering

 -- Andrey Vasilenkov <indigo@yandex-team.ru>  Mon, 16 Mar 2015 19:43:50 +0300

mastermind (2.21.1) lucid; urgency=low

  * Minion requests retry on http errors

 -- Andrey Vasilenkov <indigo@yandex-team.ru>  Mon, 16 Mar 2015 19:33:46 +0300

mastermind (2.20.6) lucid; urgency=low

  * Move job: fix for unmarking group that is down at the moment

 -- Andrey Vasilenkov <indigo@yandex-team.ru>  Mon, 23 Mar 2015 13:24:25 +0300

mastermind (2.20.5) lucid; urgency=low

  * Node backend statistics time is extracted from elliptics async result
  * Couple defragmentation by partitions

 -- Andrey Vasilenkov <indigo@yandex-team.ru>  Tue, 17 Mar 2015 20:01:35 +0300

mastermind (2.20.4) lucid; urgency=low

  * Jobs handler: move all groups from host
  * Moved src backend status check to move job start phase instead of creation phase

 -- Andrey Vasilenkov <indigo@yandex-team.ru>  Fri, 13 Mar 2015 20:41:18 +0300

mastermind (2.20.3) lucid; urgency=low

  * Fix for search-by-path using ipv6 ip addrs

 -- Andrey Vasilenkov <indigo@yandex-team.ru>  Wed, 11 Mar 2015 20:11:59 +0300

mastermind (2.20.2) lucid; urgency=low

  * Group history unified

 -- Andrey Vasilenkov <indigo@yandex-team.ru>  Wed, 11 Mar 2015 19:39:12 +0300

mastermind (2.20.1) lucid; urgency=low

  * Restore job: make src backend readonly if possible to prevent blob truncation

 -- Andrey Vasilenkov <indigo@yandex-team.ru>  Wed, 11 Mar 2015 17:06:15 +0300

mastermind (2.19.6) lucid; urgency=low

  * Fix for removing node backend from group

 -- Andrey Vasilenkov <indigo@yandex-team.ru>  Fri, 13 Mar 2015 12:35:54 +0300

mastermind (2.19.5) lucid; urgency=low

  * Manual locker commited

 -- Andrey Vasilenkov <indigo@yandex-team.ru>  Thu, 12 Mar 2015 15:49:31 +0300

mastermind (2.19.4) lucid; urgency=low

  * Fix for node history backend unlink

 -- Andrey Vasilenkov <indigo@yandex-team.ru>  Thu, 12 Mar 2015 14:55:52 +0300

mastermind (2.19.3) lucid; urgency=low

  * Recovery planner accounts locked couples

 -- Andrey Vasilenkov <indigo@yandex-team.ru>  Wed, 11 Mar 2015 15:30:51 +0300

mastermind (2.19.2) lucid; urgency=low

  * Planner does not operate without mongo db setup

 -- Andrey Vasilenkov <indigo@yandex-team.ru>  Thu, 05 Mar 2015 20:14:26 +0300

mastermind (2.19.1) lucid; urgency=low

  * Recover dc queue is replaced by dynamic weighting of couples using last recovery timestamp and keys difference
  * Couples can be indexed by unicode str
  * Workaround for hosts that cannot be resolved
  * Do not compare couple groups' metadata version numbers
  * Added namespace settings custom expiration time feature

 -- Andrey Vasilenkov <indigo@yandex-team.ru>  Thu, 05 Mar 2015 19:15:45 +0300

mastermind (2.18.15) lucid; urgency=low

  * Logging for move group planner improved
  * Refactored job accounting: now it should properly account destination hdds of existing jobs
  * Fix for lock release on error during groups' marking

 -- Andrey Vasilenkov <indigo@yandex-team.ru>  Wed, 11 Mar 2015 14:45:53 +0300

mastermind (2.18.14) lucid; urgency=low

  * Logging requests and test handler for ns_current_state logging

 -- Andrey Vasilenkov <indigo@yandex-team.ru>  Tue, 10 Mar 2015 12:53:16 +0300

mastermind (2.18.13) lucid; urgency=low

  * Effective space statistics fix

 -- Andrey Vasilenkov <indigo@yandex-team.ru>  Wed, 04 Mar 2015 14:49:07 +0300

mastermind (2.18.12) lucid; urgency=low

  * Fix for total effective_free_space count

 -- Andrey Vasilenkov <indigo@yandex-team.ru>  Tue, 03 Mar 2015 20:51:44 +0300

mastermind (2.18.11) lucid; urgency=low

  * Ensure path before checking locked hosts
  * Planner job creation fixed

 -- Andrey Vasilenkov <indigo@yandex-team.ru>  Tue, 03 Mar 2015 20:05:17 +0300

mastermind (2.18.10) lucid; urgency=low

  * Fix for group move handler --force option

 -- Andrey Vasilenkov <indigo@yandex-team.ru>  Mon, 02 Mar 2015 12:40:49 +0300

mastermind (2.18.9) lucid; urgency=low

  * Misprint fixed

 -- Andrey Vasilenkov <indigo@yandex-team.ru>  Fri, 27 Feb 2015 20:43:37 +0300

mastermind (2.18.8) lucid; urgency=low

  * Fix for mongo queries

 -- Andrey Vasilenkov <indigo@yandex-team.ru>  Fri, 27 Feb 2015 20:29:15 +0300

mastermind (2.18.7) lucid; urgency=low

  * Downtimes for both src_host and dst_host during rsync task execution
  * Use hostname in net downtimes
  * Rsync node task is now used for move job instead of common MinionCmdTask

 -- Andrey Vasilenkov <indigo@yandex-team.ru>  Fri, 27 Feb 2015 19:39:16 +0300

mastermind (2.18.6) lucid; urgency=low

  * IPv6 for tornado clients turned on

 -- Andrey Vasilenkov <indigo@yandex-team.ru>  Fri, 27 Feb 2015 16:18:09 +0300

mastermind (2.18.5) lucid; urgency=low

  * Implementation of net monitoring usage during rsync tasks executing

 -- Andrey Vasilenkov <indigo@yandex-team.ru>  Fri, 27 Feb 2015 15:05:11 +0300

mastermind (2.18.4) lucid; urgency=low

  * Fake sync manager get_children_locks implemented

 -- Andrey Vasilenkov <indigo@yandex-team.ru>  Wed, 25 Feb 2015 17:40:38 +0300

mastermind (2.18.3) lucid; urgency=low

  * Minor job processing refactoring fixes

 -- Andrey Vasilenkov <indigo@yandex-team.ru>  Tue, 24 Feb 2015 16:47:07 +0300

mastermind (2.18.2) lucid; urgency=low

  * Effective free space statistics calculation fixed
  * Minor job processor refactoring

 -- Andrey Vasilenkov <indigo@yandex-team.ru>  Fri, 20 Feb 2015 18:23:06 +0300

mastermind (2.18.1) lucid; urgency=low

  * Host lock implemented, prevents active operations on selected host

 -- Andrey Vasilenkov <indigo@yandex-team.ru>  Wed, 18 Feb 2015 17:28:31 +0300

mastermind (2.17.13) lucid; urgency=low

  * Logging

 -- Andrey Vasilenkov <indigo@yandex-team.ru>  Mon, 16 Feb 2015 18:39:50 +0300

mastermind (2.17.12) lucid; urgency=low

  * Fix for check-for-update settings checking

 -- Andrey Vasilenkov <indigo@yandex-team.ru>  Mon, 16 Feb 2015 17:37:23 +0300

mastermind (2.17.11) lucid; urgency=low

  * Logging

 -- Andrey Vasilenkov <indigo@yandex-team.ru>  Mon, 16 Feb 2015 17:23:52 +0300

mastermind (2.17.10) lucid; urgency=low

  * Mongo db is made optional (job processor and planner are disabled)

 -- Andrey Vasilenkov <indigo@yandex-team.ru>  Fri, 13 Feb 2015 18:59:33 +0300

mastermind (2.17.9) lucid; urgency=low

  * Return error code 1 if failed to create couple
  * Mongo db is made optional (job processor and planner are disabled)

 -- Andrey Vasilenkov <indigo@yandex-team.ru>  Fri, 13 Feb 2015 16:00:56 +0300

mastermind (2.17.8) lucid; urgency=low

  * Update groups status befire applying jobs

 -- Andrey Vasilenkov <indigo@yandex-team.ru>  Thu, 12 Feb 2015 18:23:58 +0300

mastermind (2.17.7) lucid; urgency=low

  * Fix for determing group space requirements on restore

 -- Andrey Vasilenkov <indigo@yandex-team.ru>  Tue, 10 Feb 2015 22:02:10 +0300

mastermind (2.17.6) lucid; urgency=low

  * Fix for determing group space requirements on restore

 -- Andrey Vasilenkov <indigo@yandex-team.ru>  Tue, 10 Feb 2015 21:50:42 +0300

mastermind (2.17.5) lucid; urgency=low

  * Fix for determing group space requirements on restore

 -- Andrey Vasilenkov <indigo@yandex-team.ru>  Tue, 10 Feb 2015 21:37:28 +0300

mastermind (2.17.4) lucid; urgency=low

  * Fix for restore candidates selection

 -- Andrey Vasilenkov <indigo@yandex-team.ru>  Tue, 10 Feb 2015 21:22:19 +0300

mastermind (2.17.3) lucid; urgency=low

  * Fix for couple status update on unlinking node backend from group

 -- Andrey Vasilenkov <indigo@yandex-team.ru>  Tue, 10 Feb 2015 18:46:56 +0300

mastermind (2.17.2) lucid; urgency=low

  * Fix for zookeeper lock release
  * Fix for updating couple status when all the groups did not respond during checking

 -- Andrey Vasilenkov <indigo@yandex-team.ru>  Mon, 09 Feb 2015 12:46:04 +0300

mastermind (2.17.1) lucid; urgency=low

  * Check-for-update option for namespace setup
  * Storage total keys diff handler
  * Reconnect timeout for mastermind-util is decreased to 3 sec
  * cocaine-runtime dependency added

 -- Andrey Vasilenkov <indigo@yandex-team.ru>  Fri, 06 Feb 2015 18:00:27 +0300

mastermind (2.16.10) lucid; urgency=low

  * Fix for rsync group node backend checking

 -- Andrey Vasilenkov <indigo@yandex-team.ru>  Fri, 06 Feb 2015 17:41:47 +0300

mastermind (2.16.9) lucid; urgency=low

  * Removed constraints on node backend status during restore group job

 -- Andrey Vasilenkov <indigo@yandex-team.ru>  Thu, 05 Feb 2015 20:17:43 +0300

mastermind (2.16.8) lucid; urgency=low

  * Restore group job can now accept source group as a parameter

 -- Andrey Vasilenkov <indigo@yandex-team.ru>  Thu, 05 Feb 2015 19:10:06 +0300

mastermind (2.16.7) lucid; urgency=low

  * Removed obsolete checking if tasks where successfully fetched from minions

 -- Andrey Vasilenkov <indigo@yandex-team.ru>  Thu, 05 Feb 2015 15:07:56 +0300

mastermind (2.16.6) lucid; urgency=low

  * Fix for job accounting of groups with broken namespace settings

 -- Andrey Vasilenkov <indigo@yandex-team.ru>  Thu, 05 Feb 2015 12:35:26 +0300

mastermind (2.16.5) lucid; urgency=low

  * Couples taking part in new and executing jobs are taken in account when creating new move job
  * Group move --lucky option to automatically select uncoupled group to move source group to

 -- Andrey Vasilenkov <indigo@yandex-team.ru>  Wed, 04 Feb 2015 16:09:30 +0300

mastermind (2.16.4) lucid; urgency=low

  * Detecting stat file error from monitor stats

 -- Andrey Vasilenkov <indigo@yandex-team.ru>  Mon, 02 Feb 2015 12:41:27 +0300

mastermind (2.16.3) lucid; urgency=low

  * Group move has 'force' parameter, which will try to cancel unimportant jobs

 -- Andrey Vasilenkov <indigo@yandex-team.ru>  Thu, 29 Jan 2015 18:13:03 +0300

mastermind (2.16.2) lucid; urgency=low

  * More informative error message when trying to restore uncoupled group
  * Script for moving jobs from elliptics to mongodb
  * Removed obsolete syslog-ng restart command from postinst
  * Fix for logging elliptics request nano-seconds

 -- Andrey Vasilenkov <indigo@yandex-team.ru>  Tue, 27 Jan 2015 19:33:03 +0300

mastermind (2.16.1) lucid; urgency=low

  * Optional unimportant jobs cancellation on creating restore job

 -- Andrey Vasilenkov <indigo@yandex-team.ru>  Mon, 26 Jan 2015 18:48:18 +0300

mastermind (2.15.34) lucid; urgency=low

  * Read preferences for mongo forced to PRIMARY_PREFFERED

 -- Andrey Vasilenkov <indigo@yandex-team.ru>  Mon, 26 Jan 2015 14:38:02 +0300

mastermind (2.15.33) lucid; urgency=low

  * Read preferences for mongo forced to PRIMARY_PREFFERED

 -- Andrey Vasilenkov <indigo@yandex-team.ru>  Mon, 26 Jan 2015 14:16:57 +0300

mastermind (2.15.32) lucid; urgency=low

  * Misprint fixed

 -- Andrey Vasilenkov <indigo@yandex-team.ru>  Fri, 23 Jan 2015 16:49:10 +0300

mastermind (2.15.31) lucid; urgency=low

  * Fix for marking jobs fetched from db as non-dirty

 -- Andrey Vasilenkov <indigo@yandex-team.ru>  Fri, 23 Jan 2015 13:34:35 +0300

mastermind (2.15.30) lucid; urgency=low

  * Fixed bug with jobs creation

 -- Andrey Vasilenkov <indigo@yandex-team.ru>  Fri, 23 Jan 2015 13:11:49 +0300

mastermind (2.15.29) lucid; urgency=low

  * Misprint fixed

 -- Andrey Vasilenkov <indigo@yandex-team.ru>  Thu, 22 Jan 2015 22:23:46 +0300

mastermind (2.15.28) lucid; urgency=low

  * Forced jobs ts convertion to int

 -- Andrey Vasilenkov <indigo@yandex-team.ru>  Thu, 22 Jan 2015 21:33:56 +0300

mastermind (2.15.27) lucid; urgency=low

  * Dependencies updated

 -- Andrey Vasilenkov <indigo@yandex-team.ru>  Thu, 22 Jan 2015 19:56:03 +0300

mastermind (2.15.26) lucid; urgency=low

  * Misprint fixed

 -- Andrey Vasilenkov <indigo@yandex-team.ru>  Thu, 22 Jan 2015 19:39:47 +0300

mastermind (2.15.25) lucid; urgency=low

  * Mongo working draft for testing

 -- Andrey Vasilenkov <indigo@yandex-team.ru>  Thu, 22 Jan 2015 17:09:56 +0300

mastermind (2.15.24) lucid; urgency=low

  * Fix for minions command execution

 -- Andrey Vasilenkov <indigo@yandex-team.ru>  Wed, 21 Jan 2015 16:53:22 +0300

mastermind (2.15.23) lucid; urgency=low

  * Misprint fixed

 -- Andrey Vasilenkov <indigo@yandex-team.ru>  Wed, 21 Jan 2015 13:37:07 +0300

mastermind (2.15.22) lucid; urgency=low

  * Fix for minion cmd command execution

 -- Andrey Vasilenkov <indigo@yandex-team.ru>  Wed, 21 Jan 2015 13:10:30 +0300

mastermind (2.15.21) lucid; urgency=low

  * General concurrent handler implemented, wraps all API handlers
  * Misprint fixes

 -- Andrey Vasilenkov <indigo@yandex-team.ru>  Mon, 19 Jan 2015 15:01:06 +0300

mastermind (2.15.20) lucid; urgency=low

  * Changed dependencies (cocaine-tools << 0.12, cocaine-framework-python << 0.12)

 -- Andrey Vasilenkov <indigo@yandex-team.ru>  Fri, 16 Jan 2015 14:17:35 +0300

mastermind (2.15.19) lucid; urgency=low

  * Changed dependencies (python-tornado << 4)

 -- Andrey Vasilenkov <indigo@yandex-team.ru>  Fri, 16 Jan 2015 14:04:29 +0300

mastermind (2.15.18) lucid; urgency=low

  * Fix for manual handlers for defrag and recover-dc jobs creation
  * Fix for cocaine worker timeouts on job creation
  * Refactored minion states update process

 -- Andrey Vasilenkov <indigo@yandex-team.ru>  Wed, 14 Jan 2015 16:44:18 +0300

mastermind (2.15.17) lucid; urgency=low

  * Increased cocaine worker pool-limit to 7

 -- Andrey Vasilenkov <indigo@yandex-team.ru>  Tue, 13 Jan 2015 20:43:40 +0300

mastermind (2.15.16) lucid; urgency=low

  * Increased worker heartbeat timeout to 240s

 -- Andrey Vasilenkov <indigo@yandex-team.ru>  Tue, 13 Jan 2015 18:27:19 +0300

mastermind (2.15.15) lucid; urgency=low

  * Temporary decreased jobs prefetch time span

 -- Andrey Vasilenkov <indigo@yandex-team.ru>  Tue, 13 Jan 2015 14:55:54 +0300

mastermind (2.15.14) lucid; urgency=low

  * Minor logging cleaning

 -- Andrey Vasilenkov <indigo@yandex-team.ru>  Tue, 13 Jan 2015 12:53:16 +0300

mastermind (2.15.13) lucid; urgency=low

  * Decreased cocaine pool-limit to 3

 -- Andrey Vasilenkov <indigo@yandex-team.ru>  Mon, 12 Jan 2015 20:34:19 +0300

mastermind (2.15.12) lucid; urgency=low

  * Job processing can be started as soon as minions states has been fetched from all hosts with executing minion tasks according to job processor data
  * Fix for invalid checking of minions history records

 -- Andrey Vasilenkov <indigo@yandex-team.ru>  Mon, 12 Jan 2015 20:07:54 +0300

mastermind (2.15.11) lucid; urgency=low

  * Start task threads after cocaine worker has been initialized

 -- Andrey Vasilenkov <indigo@yandex-team.ru>  Fri, 09 Jan 2015 19:18:53 +0300

mastermind (2.15.10) lucid; urgency=low

  * Infrastructure procedures logging improved

 -- Andrey Vasilenkov <indigo@yandex-team.ru>  Fri, 09 Jan 2015 18:26:10 +0300

mastermind (2.15.9) lucid; urgency=low

  * Startup timeout temporarily increased
  * Excessive logging removed

 -- Andrey Vasilenkov <indigo@yandex-team.ru>  Fri, 02 Jan 2015 02:44:08 +0300

mastermind (2.15.8) lucid; urgency=low

  * Added handler execution time to logs

 -- Andrey Vasilenkov <indigo@yandex-team.ru>  Wed, 24 Dec 2014 15:48:54 +0300

mastermind (2.15.7) lucid; urgency=low

  * Fix for recovery jobs queue fill

 -- Andrey Vasilenkov <indigo@yandex-team.ru>  Tue, 23 Dec 2014 16:05:36 +0300

mastermind (2.15.6) lucid; urgency=low

  * Fix for indexes batch reader

 -- Andrey Vasilenkov <indigo@yandex-team.ru>  Tue, 23 Dec 2014 14:28:14 +0300

mastermind (2.15.5) lucid; urgency=low

  * Misprint fixed

 -- Andrey Vasilenkov <indigo@yandex-team.ru>  Mon, 22 Dec 2014 18:49:02 +0300

mastermind (2.15.4) lucid; urgency=low

  * Misprint fixed

 -- Andrey Vasilenkov <indigo@yandex-team.ru>  Mon, 22 Dec 2014 18:47:00 +0300

mastermind (2.15.3) lucid; urgency=low

  * Fix for recovery jobs refactoring

 -- Andrey Vasilenkov <indigo@yandex-team.ru>  Mon, 22 Dec 2014 18:39:23 +0300

mastermind (2.15.2) lucid; urgency=low

  * Recover dc planner refactored a little bit
  * Do not take jobs global lock on job cancelling

 -- Andrey Vasilenkov <indigo@yandex-team.ru>  Mon, 22 Dec 2014 17:47:55 +0300

mastermind (2.15.1) lucid; urgency=low

  * Added optional flag for considering namespace broken when its' groups has unequal total space

 -- Andrey Vasilenkov <indigo@yandex-team.ru>  Fri, 19 Dec 2014 14:31:33 +0300

mastermind (2.14.17) lucid; urgency=low

  * Logging for tagged records

 -- Andrey Vasilenkov <indigo@yandex-team.ru>  Thu, 18 Dec 2014 19:47:14 +0300

mastermind (2.14.16) lucid; urgency=low

  * Job handler for getting jobs by job ids

 -- Andrey Vasilenkov <indigo@yandex-team.ru>  Thu, 18 Dec 2014 15:22:30 +0300

mastermind (2.14.15) lucid; urgency=low

  * Use max executing recover dc jobs limit in planner

 -- Andrey Vasilenkov <indigo@yandex-team.ru>  Mon, 15 Dec 2014 19:57:10 +0300

mastermind (2.14.14) lucid; urgency=low

  * Recover dc: limited job creation

 -- Andrey Vasilenkov <indigo@yandex-team.ru>  Mon, 15 Dec 2014 19:44:06 +0300

mastermind (2.14.13) lucid; urgency=low

  * No approving for recovery jobs

 -- Andrey Vasilenkov <indigo@yandex-team.ru>  Mon, 15 Dec 2014 19:22:40 +0300

mastermind (2.14.12) lucid; urgency=low

  * Do not take global jobs lock on jobs' approving

 -- Andrey Vasilenkov <indigo@yandex-team.ru>  Mon, 15 Dec 2014 18:45:43 +0300

mastermind (2.14.11) lucid; urgency=low

  * Minor misprint

 -- Andrey Vasilenkov <indigo@yandex-team.ru>  Sat, 13 Dec 2014 20:20:52 +0300

mastermind (2.14.10) lucid; urgency=low

  * Minor misprint

 -- Andrey Vasilenkov <indigo@yandex-team.ru>  Fri, 12 Dec 2014 19:22:17 +0300

mastermind (2.14.9) lucid; urgency=low

  * Checking move jobs for dc sharing prevention before starting

 -- Andrey Vasilenkov <indigo@yandex-team.ru>  Fri, 12 Dec 2014 19:09:16 +0300

mastermind (2.14.8) lucid; urgency=low

  * Misprint fixed

 -- Andrey Vasilenkov <indigo@yandex-team.ru>  Thu, 11 Dec 2014 18:42:25 +0300

mastermind (2.14.7) lucid; urgency=low

  * Misprint fixed

 -- Andrey Vasilenkov <indigo@yandex-team.ru>  Thu, 11 Dec 2014 18:33:41 +0300

mastermind (2.14.6) lucid; urgency=low

  * Cluster lock and couple data updating before deleting namespace

 -- Andrey Vasilenkov <indigo@yandex-team.ru>  Thu, 11 Dec 2014 18:29:02 +0300

mastermind (2.14.5) lucid; urgency=low

  * Namespace settings service flags and options implemented

 -- Andrey Vasilenkov <indigo@yandex-team.ru>  Thu, 11 Dec 2014 17:36:02 +0300

mastermind (2.14.4) lucid; urgency=low

  * Read-only backends support and new move job workflow with making source group read-only instead of disabling

 -- Andrey Vasilenkov <indigo@yandex-team.ru>  Thu, 11 Dec 2014 15:08:43 +0300

mastermind (2.14.3) lucid; urgency=low

  * Checking busy uncoupled groups before selecting uncouple group for group restoring

 -- Andrey Vasilenkov <indigo@yandex-team.ru>  Mon, 08 Dec 2014 19:46:01 +0300

mastermind (2.14.2) lucid; urgency=low

  * Optional parameter for search-by-path for search only within the last history record

 -- Andrey Vasilenkov <indigo@yandex-team.ru>  Mon, 08 Dec 2014 18:03:20 +0300

mastermind (2.14.1) lucid; urgency=low

  * Support for search-by-path * syntax

 -- Andrey Vasilenkov <indigo@yandex-team.ru>  Mon, 08 Dec 2014 16:56:51 +0300

mastermind (2.13.5) lucid; urgency=low

  * Recover job: do not perform defrag tasks before actual recovery starts
  * Added -M and -L options to recover dc task

 -- Andrey Vasilenkov <indigo@yandex-team.ru>  Wed, 10 Dec 2014 14:56:25 +0300

mastermind (2.13.4) lucid; urgency=low

  * Fix for statistics updating

 -- Andrey Vasilenkov <indigo@yandex-team.ru>  Tue, 09 Dec 2014 17:06:09 +0300

mastermind (2.13.3) lucid; urgency=low

  * Restore group job can now select appropriate uncouple group and merge several into one if necessary

 -- Andrey Vasilenkov <indigo@yandex-team.ru>  Fri, 05 Dec 2014 16:55:10 +0300

mastermind (2.13.2) lucid; urgency=low

  * Updating namespace settings when building couples
  * Convert couple meta script updated

 -- Andrey Vasilenkov <indigo@yandex-team.ru>  Tue, 02 Dec 2014 16:14:20 +0300

mastermind (2.13.1) lucid; urgency=low

  * Moved 'frozen' setting from couple meta key to group meta key

 -- Andrey Vasilenkov <indigo@yandex-team.ru>  Mon, 01 Dec 2014 19:49:32 +0300

mastermind (2.12.2) lucid; urgency=low

  * Fix for couple build handler timeout

 -- Andrey Vasilenkov <indigo@yandex-team.ru>  Fri, 28 Nov 2014 19:11:13 +0300

mastermind (2.12.1) lucid; urgency=low

  * Group restore job implemented
  * Cmd restore deprecated
  * Optimized statistics updating

 -- Andrey Vasilenkov <indigo@yandex-team.ru>  Fri, 28 Nov 2014 16:11:45 +0300

mastermind (2.11.4) lucid; urgency=low

  * Temporary increased mastermind startup time to 120 sec

 -- Andrey Vasilenkov <indigo@yandex-team.ru>  Thu, 27 Nov 2014 16:25:53 +0300

mastermind (2.11.3) lucid; urgency=low

  * Fix for couple build mastermind utils

 -- Andrey Vasilenkov <indigo@yandex-team.ru>  Fri, 21 Nov 2014 19:09:02 +0300

mastermind (2.11.2) lucid; urgency=low

  * Fix for default locking sync manager

 -- Andrey Vasilenkov <indigo@yandex-team.ru>  Fri, 21 Nov 2014 18:47:46 +0300

mastermind (2.11.1) lucid; urgency=low

  * New couple builder

 -- Andrey Vasilenkov <indigo@yandex-team.ru>  Fri, 21 Nov 2014 16:55:14 +0300

mastermind (2.10.2) lucid; urgency=low

  * Do not use integer size for weights dictionary for json-compatibility

 -- Andrey Vasilenkov <indigo@yandex-team.ru>  Thu, 13 Nov 2014 19:08:42 +0300

mastermind (2.10.1) lucid; urgency=low

  * Ns setup: removed signature port option
  * Additional verbose couple status
  * Config option for forbidding namespaces without settings - couples of such namespaces will be considered BROKEN
  * get_namespaces_states handle that combines all namespace state as one dict
  * Ns setup: removed storage-location option
  * Fix for uniform auth-keys format

 -- Andrey Vasilenkov <indigo@yandex-team.ru>  Mon, 10 Nov 2014 19:08:16 +0300

mastermind (2.9.92) lucid; urgency=low

  * Temporary removed additional node stale checking in balancer itself

 -- Andrey Vasilenkov <indigo@yandex-team.ru>  Thu, 13 Nov 2014 00:28:04 +0300

mastermind (2.9.91) lucid; urgency=low

  * Statistics stale status is checked only when statistics is updated
  * get_namespaces_states handle that combines all namespace state as one dict
  * Ns setup: removed storage-location option
  * Fix for uniform auth-keys format
  * Ns setup: storage-location is a boolean flag now

 -- Andrey Vasilenkov <indigo@yandex-team.ru>  Wed, 12 Nov 2014 20:04:23 +0300

mastermind (2.9.90) lucid; urgency=low

  * Job status handle

 -- Andrey Vasilenkov <indigo@yandex-team.ru>  Fri, 07 Nov 2014 18:36:41 +0300

mastermind (2.9.89) lucid; urgency=low

  * Distinct BROKEN status for couples and groups that have forbidden configuration
  * Config flags for forbidding dht and dc sharing among groups
  * Dependencies updated

 -- Andrey Vasilenkov <indigo@yandex-team.ru>  Thu, 06 Nov 2014 18:04:45 +0300

mastermind (2.9.88) lucid; urgency=low

  * Cmd restore: reconfiguring elliptics before starting node backend

 -- Andrey Vasilenkov <indigo@yandex-team.ru>  Wed, 05 Nov 2014 17:05:35 +0300

mastermind (2.9.87) lucid; urgency=low

  * Cluster global lock and update before changing its state (couple build and couple break)

 -- Andrey Vasilenkov <indigo@yandex-team.ru>  Tue, 04 Nov 2014 20:15:41 +0300

mastermind (2.9.86) lucid; urgency=low

  * Namespace settings using tagged indexes

 -- Andrey Vasilenkov <indigo@yandex-team.ru>  Sat, 01 Nov 2014 15:28:56 +0300

mastermind (2.9.85) lucid; urgency=low

  * Fixed broken couples status update in case of coupled groups having different namespaces
  * Configurable node backend stat stale timeout

 -- Andrey Vasilenkov <indigo@yandex-team.ru>  Fri, 31 Oct 2014 16:15:48 +0300

mastermind (2.9.84) lucid; urgency=low

  * Fix for free effective space info handle

 -- Andrey Vasilenkov <indigo@yandex-team.ru>  Wed, 29 Oct 2014 19:28:39 +0300

mastermind (2.9.83) lucid; urgency=low

  * Fix for namespace-aware handlers that can fail because of the broken couples
  * Cocaine framework dependencies

 -- Andrey Vasilenkov <indigo@yandex-team.ru>  Wed, 29 Oct 2014 18:51:52 +0300

mastermind (2.9.82) lucid; urgency=low

  * Mastermind util reconnects automatically on DisconnectionError of cocaine Service
  * Minions status fetching configurable timeout
  * Workaround for minions state update
  * Indexes uses batched read latest requests insted of a bulk read

 -- Andrey Vasilenkov <indigo@yandex-team.ru>  Wed, 29 Oct 2014 17:41:05 +0300

mastermind (2.9.81) lucid; urgency=low

  * Reserved space option for namespaces

 -- Andrey Vasilenkov <indigo@yandex-team.ru>  Tue, 28 Oct 2014 17:28:45 +0300

mastermind (2.9.80) lucid; urgency=low

  * Added alive and removed records counters

 -- Andrey Vasilenkov <indigo@yandex-team.ru>  Mon, 27 Oct 2014 18:03:18 +0300

mastermind (2.9.79) lucid; urgency=low

  * Rearranged locks acquiring

 -- Andrey Vasilenkov <indigo@yandex-team.ru>  Fri, 24 Oct 2014 16:33:44 +0400

mastermind (2.9.78) lucid; urgency=low

  * Do not share locks among different threads, this can cause unwanted sideeffects
  * Recover dc task: decreased number of threads by one to leave one group in couple available for data reads and writes

 -- Andrey Vasilenkov <indigo@yandex-team.ru>  Fri, 24 Oct 2014 15:44:26 +0400

mastermind (2.9.77) lucid; urgency=low

  * One more zero-weight couple fix

 -- Andrey Vasilenkov <indigo@yandex-team.ru>  Wed, 22 Oct 2014 15:10:53 +0400

mastermind (2.9.76) lucid; urgency=low

  * Ultimate fix for zero-weight couples

 -- Andrey Vasilenkov <indigo@yandex-team.ru>  Wed, 22 Oct 2014 14:07:49 +0400

mastermind (2.9.75) lucid; urgency=low

  * Fix for minions ready state

 -- Andrey Vasilenkov <indigo@yandex-team.ru>  Tue, 21 Oct 2014 19:02:16 +0400

mastermind (2.9.74) lucid; urgency=low

  * Misprints

 -- Andrey Vasilenkov <indigo@yandex-team.ru>  Tue, 21 Oct 2014 18:16:11 +0400

mastermind (2.9.73) lucid; urgency=low

  * Fix for blob max size stats

 -- Andrey Vasilenkov <indigo@yandex-team.ru>  Tue, 21 Oct 2014 16:12:16 +0400

mastermind (2.9.72) lucid; urgency=low

  * Do not create defrag jobs if not enough free space on any node backend
  * Max blob size as node backend statistics parameter
  * Couple defrag check timeout increased to 2 days
  * Using dstat error from elliptics monitor stat

 -- Andrey Vasilenkov <indigo@yandex-team.ru>  Tue, 21 Oct 2014 14:56:02 +0400

mastermind (2.9.71) lucid; urgency=low

  * Redirect namespace options
  * Json output for group search-by-path handle

 -- Andrey Vasilenkov <indigo@yandex-team.ru>  Mon, 20 Oct 2014 18:08:18 +0400

mastermind (2.9.70) lucid; urgency=low

  * Minions gzip turned on

 -- Andrey Vasilenkov <indigo@yandex-team.ru>  Mon, 20 Oct 2014 16:16:41 +0400

mastermind (2.9.69) lucid; urgency=low

  * Couple defrag planner uses records removed size to select couples to defrag

 -- Andrey Vasilenkov <indigo@yandex-team.ru>  Fri, 17 Oct 2014 18:51:02 +0400

mastermind (2.9.68) lucid; urgency=low

  * Couple defragmentation planner

 -- Andrey Vasilenkov <indigo@yandex-team.ru>  Fri, 17 Oct 2014 15:17:52 +0400

mastermind (2.9.67) lucid; urgency=low

   * Couple defragmentation job

 -- Andrey Vasilenkov <indigo@yandex-team.ru>  Thu, 16 Oct 2014 16:24:57 +0400

mastermind (2.9.66) lucid; urgency=low

  * Misprints

 -- Andrey Vasilenkov <indigo@yandex-team.ru>  Wed, 15 Oct 2014 19:37:55 +0400

mastermind (2.9.65) lucid; urgency=low

  * Jobs locks are performed on job creation
  * Fix for tree map generation for flowmastermind

 -- Andrey Vasilenkov <indigo@yandex-team.ru>  Wed, 15 Oct 2014 16:35:09 +0400

mastermind (2.9.64) lucid; urgency=low

  * Move jobs: check src couple status before stopping node backend
  * Fix for move jobs tasks order
  * Check for last error to prevent lock acquire errors duplication
  * Defrag tasks for recover dc jobs added

 -- Andrey Vasilenkov <indigo@yandex-team.ru>  Tue, 14 Oct 2014 16:22:36 +0400

mastermind (2.9.63) lucid; urgency=low

  * Added features to namespace settings with two options: multipart-content-length-threshold and select-couple-to-upload
  * Fix for zookeeper lock release when failed to process job

 -- Andrey Vasilenkov <indigo@yandex-team.ru>  Mon, 13 Oct 2014 18:37:41 +0400

mastermind (2.9.62) lucid; urgency=low

  * Fix for couple repair

 -- Andrey Vasilenkov <indigo@yandex-team.ru>  Sun, 12 Oct 2014 23:06:15 +0400

mastermind (2.9.61) lucid; urgency=low

  * Minions status fetch fixed

 -- Andrey Vasilenkov <indigo@yandex-team.ru>  Sun, 12 Oct 2014 14:48:02 +0400

mastermind (2.9.60) lucid; urgency=low

  * Removed minions ready percentage, 100% minion response is required

 -- Andrey Vasilenkov <indigo@yandex-team.ru>  Fri, 10 Oct 2014 13:33:18 +0400

mastermind (2.9.59) lucid; urgency=low

  * Profile name fix in mastermind deployment script
  * Fix for max group number inconsistency

 -- Andrey Vasilenkov <indigo@yandex-team.ru>  Thu, 09 Oct 2014 17:46:00 +0400

mastermind (2.9.58) lucid; urgency=low

  * Detaching node backend from uncoupled group on move job completion

 -- Andrey Vasilenkov <indigo@yandex-team.ru>  Thu, 09 Oct 2014 16:30:33 +0400

mastermind (2.9.57) lucid; urgency=low

  * Separate max executing jobs counters per job type
  * Json output fix for mastermind util

 -- Andrey Vasilenkov <indigo@yandex-team.ru>  Thu, 09 Oct 2014 15:06:32 +0400

mastermind (2.9.56) lucid; urgency=low

  * Fix for flowmastermind statistics

 -- Andrey Vasilenkov <indigo@yandex-team.ru>  Wed, 08 Oct 2014 21:01:03 +0400

mastermind (2.9.55) lucid; urgency=low

  * Fix for flowmastermind statistics

 -- Andrey Vasilenkov <indigo@yandex-team.ru>  Wed, 08 Oct 2014 20:44:54 +0400

mastermind (2.9.54) lucid; urgency=low

  * Additional checking for busy hosts

 -- Andrey Vasilenkov <indigo@yandex-team.ru>  Wed, 08 Oct 2014 19:18:04 +0400

mastermind (2.9.53) lucid; urgency=low

  * Misprint fixed

 -- Andrey Vasilenkov <indigo@yandex-team.ru>  Wed, 08 Oct 2014 18:39:51 +0400

mastermind (2.9.52) lucid; urgency=low

  * Misprint fixed

 -- Andrey Vasilenkov <indigo@yandex-team.ru>  Wed, 08 Oct 2014 18:29:59 +0400

mastermind (2.9.51) lucid; urgency=low

  * Fix for job move planning

 -- Andrey Vasilenkov <indigo@yandex-team.ru>  Wed, 08 Oct 2014 18:08:14 +0400

mastermind (2.9.50) lucid; urgency=low

  * Jobs tagging optimized

 -- Andrey Vasilenkov <indigo@yandex-team.ru>  Wed, 08 Oct 2014 17:47:41 +0400

mastermind (2.9.49) lucid; urgency=low

  * Usage of tag secondary indexes

 -- Andrey Vasilenkov <indigo@yandex-team.ru>  Tue, 07 Oct 2014 20:01:43 +0400

mastermind (2.9.48) lucid; urgency=low

  * Fix for zk lock acquirings

 -- Andrey Vasilenkov <indigo@yandex-team.ru>  Mon, 06 Oct 2014 18:54:14 +0400

mastermind (2.9.47) lucid; urgency=low

  * Fix for zk lock acquirings

 -- Andrey Vasilenkov <indigo@yandex-team.ru>  Mon, 06 Oct 2014 18:43:01 +0400

mastermind (2.9.46) lucid; urgency=low

  * Fix for zk lock acquirings

 -- Andrey Vasilenkov <indigo@yandex-team.ru>  Mon, 06 Oct 2014 18:32:22 +0400

mastermind (2.9.45) lucid; urgency=low

  * Fix for zk lock acquirings

 -- Andrey Vasilenkov <indigo@yandex-team.ru>  Mon, 06 Oct 2014 17:58:13 +0400

mastermind (2.9.44) lucid; urgency=low

  * Fix for zk lock acquirings

 -- Andrey Vasilenkov <indigo@yandex-team.ru>  Mon, 06 Oct 2014 17:44:54 +0400

mastermind (2.9.43) lucid; urgency=low

  * Minor bugs fixed

 -- Andrey Vasilenkov <indigo@yandex-team.ru>  Thu, 02 Oct 2014 08:59:09 +0400

mastermind (2.9.42) lucid; urgency=low

  * Remove path and migrate dst dir for move jobs

 -- Andrey Vasilenkov <indigo@yandex-team.ru>  Wed, 01 Oct 2014 19:04:04 +0400

mastermind (2.9.41) lucid; urgency=low

  * Fix for namespace statistics fetching

 -- Andrey Vasilenkov <indigo@yandex-team.ru>  Wed, 01 Oct 2014 17:29:12 +0400

mastermind (2.9.40) lucid; urgency=low

  * Wait timeout for dnet_client minion commands

 -- Andrey Vasilenkov <indigo@yandex-team.ru>  Tue, 30 Sep 2014 19:57:17 +0400

mastermind (2.9.39) lucid; urgency=low

  * Use timeout for zookeeper locks

 -- Andrey Vasilenkov <indigo@yandex-team.ru>  Tue, 30 Sep 2014 14:26:28 +0400

mastermind (2.9.38) lucid; urgency=low

  * Move jobs planner: take lost space instead of moved data size into consideration

 -- Andrey Vasilenkov <indigo@yandex-team.ru>  Mon, 29 Sep 2014 15:14:44 +0400

mastermind (2.9.37) lucid; urgency=low

  * Create maximum one move job per host
  * Do not process jobs till minions status is fetched

 -- Andrey Vasilenkov <indigo@yandex-team.ru>  Fri, 26 Sep 2014 13:04:21 +0400

mastermind (2.9.36) lucid; urgency=low

  * Minor fixes

 -- Andrey Vasilenkov <indigo@yandex-team.ru>  Thu, 25 Sep 2014 14:46:47 +0400

mastermind (2.9.35) lucid; urgency=low

  * Fix for selecting src and dst datacenters for move jobs

 -- Andrey Vasilenkov <indigo@yandex-team.ru>  Thu, 25 Sep 2014 14:06:45 +0400

mastermind (2.9.34) lucid; urgency=low

  * More logging

 -- Andrey Vasilenkov <indigo@yandex-team.ru>  Thu, 25 Sep 2014 12:49:21 +0400

mastermind (2.9.33) lucid; urgency=low

  * temporary proxy fix to prevent bad response caching

 -- Andrey Vasilenkov <indigo@yandex-team.ru>  Wed, 24 Sep 2014 18:54:46 +0400

mastermind (2.9.32) lucid; urgency=low

  * New algorithm for move jobs generation
  * Minor bug fixes

 -- Andrey Vasilenkov <indigo@yandex-team.ru>  Wed, 24 Sep 2014 17:51:09 +0400

mastermind (2.9.31) lucid; urgency=low

  * create_group_ids uses new service name

 -- Andrey Vasilenkov <indigo@yandex-team.ru>  Wed, 24 Sep 2014 14:28:17 +0400

mastermind (2.9.30) lucid; urgency=low

  * cmd restore should now work with old history records

 -- Andrey Vasilenkov <indigo@yandex-team.ru>  Wed, 24 Sep 2014 12:11:26 +0400

mastermind (2.9.29) lucid; urgency=low

  * Fix for zookeeper lock ensuring path

 -- Andrey Vasilenkov <indigo@yandex-team.ru>  Tue, 23 Sep 2014 13:53:35 +0400

mastermind (2.9.28) lucid; urgency=low

  * Failover in case of bad monitor_stat for node and/or node_backend

 -- Andrey Vasilenkov <indigo@yandex-team.ru>  Mon, 22 Sep 2014 15:28:25 +0400

mastermind (2.9.27) lucid; urgency=low

  * Less logs

 -- Andrey Vasilenkov <indigo@yandex-team.ru>  Thu, 18 Sep 2014 17:56:02 +0400

mastermind (2.9.26) lucid; urgency=low

  * More logs

 -- Andrey Vasilenkov <indigo@yandex-team.ru>  Thu, 18 Sep 2014 17:30:44 +0400

mastermind (2.9.25) lucid; urgency=low

  * Log fix

 -- Andrey Vasilenkov <indigo@yandex-team.ru>  Thu, 18 Sep 2014 17:18:15 +0400

mastermind (2.9.24) lucid; urgency=low

  * Logging invalid backend statistics

 -- Andrey Vasilenkov <indigo@yandex-team.ru>  Thu, 18 Sep 2014 17:05:59 +0400

mastermind (2.9.23) lucid; urgency=low

  * Search group by hostname and path

 -- Andrey Vasilenkov <indigo@yandex-team.ru>  Wed, 17 Sep 2014 21:16:14 +0400

mastermind (2.9.22) lucid; urgency=low

  * Namespace couple weights are considered valid only if there is more than min_units of writeable couples
  * Namespace settings for min-units number

 -- Andrey Vasilenkov <indigo@yandex-team.ru>  Tue, 16 Sep 2014 19:30:54 +0400

mastermind (2.9.21) lucid; urgency=low

  * Storage location option for namespace setup
  * Required parameters for couple build command: namespace and initial state

 -- Andrey Vasilenkov <indigo@yandex-team.ru>  Mon, 15 Sep 2014 15:31:32 +0400

mastermind (2.9.20) lucid; urgency=low

  * Groups key count for recovery jobs

 -- Andrey Vasilenkov <indigo@yandex-team.ru>  Fri, 12 Sep 2014 15:30:24 +0400

mastermind (2.9.19) lucid; urgency=low

  * Minor fix

 -- Andrey Vasilenkov <indigo@yandex-team.ru>  Fri, 12 Sep 2014 13:48:22 +0400

mastermind (2.9.18) lucid; urgency=low

  * Additional option of processes number for recovery job

 -- Andrey Vasilenkov <indigo@yandex-team.ru>  Fri, 12 Sep 2014 13:17:16 +0400

mastermind (2.9.17) lucid; urgency=low

  * Minor fix

 -- Andrey Vasilenkov <indigo@yandex-team.ru>  Thu, 11 Sep 2014 16:58:42 +0400

mastermind (2.9.16) lucid; urgency=low

  * Additional parameters for recovery dc

 -- Andrey Vasilenkov <indigo@yandex-team.ru>  Thu, 11 Sep 2014 16:51:51 +0400

mastermind (2.9.15) lucid; urgency=low

  * Fix for setting task start time

 -- Andrey Vasilenkov <indigo@yandex-team.ru>  Mon, 08 Sep 2014 14:50:13 +0400

mastermind (2.9.14) lucid; urgency=low

  * Use all remotes when creating recovery dc jobs

 -- Andrey Vasilenkov <indigo@yandex-team.ru>  Fri, 05 Sep 2014 18:13:46 +0400

mastermind (2.9.13) lucid; urgency=low

  * Minor fix

 -- Andrey Vasilenkov <indigo@yandex-team.ru>  Fri, 05 Sep 2014 15:43:36 +0400

mastermind (2.9.12) lucid; urgency=low

  * Implemented recover dc jobs

 -- Andrey Vasilenkov <indigo@yandex-team.ru>  Fri, 05 Sep 2014 15:31:40 +0400

mastermind (2.9.11) lucid; urgency=low

  * Compatible fetching eblob path from config

 -- Andrey Vasilenkov <indigo@yandex-team.ru>  Thu, 04 Sep 2014 12:42:34 +0400

mastermind (2.9.10) lucid; urgency=low

  * Fix for fetching the list of all namespaces when there are broken couples
  * Support of new elliptics 26 monitor stat format

 -- Andrey Vasilenkov <indigo@yandex-team.ru>  Wed, 03 Sep 2014 17:32:57 +0400

mastermind (2.9.9) lucid; urgency=low

  * Tasks fixes

 -- Andrey Vasilenkov <indigo@yandex-team.ru>  Thu, 28 Aug 2014 13:55:09 +0400

mastermind (2.9.8) lucid; urgency=low

  * Jobs fixes

 -- Andrey Vasilenkov <indigo@yandex-team.ru>  Thu, 28 Aug 2014 11:53:23 +0400

mastermind (2.9.7) lucid; urgency=low

  * Fix for jobs processor logs messages

 -- Andrey Vasilenkov <indigo@yandex-team.ru>  Tue, 26 Aug 2014 19:40:37 +0400

mastermind (2.9.6) lucid; urgency=low

  * Manual move job creation: checking uncoupled group dc
  * Fix for application name parameter for console util

 -- Andrey Vasilenkov <indigo@yandex-team.ru>  Tue, 26 Aug 2014 16:39:27 +0400

mastermind (2.9.5) lucid; urgency=low

  * Tasks parameters for minions updated to using node backends

 -- Andrey Vasilenkov <indigo@yandex-team.ru>  Mon, 25 Aug 2014 16:28:27 +0400

mastermind (2.9.4) lucid; urgency=low

  * Cache handlers turned back on
  * Using only necessary monitor stat categories

 -- Andrey Vasilenkov <indigo@yandex-team.ru>  Mon, 25 Aug 2014 11:01:18 +0400

mastermind (2.9.3) lucid; urgency=low

  * Fix for mixing old and new history records

 -- Andrey Vasilenkov <indigo@yandex-team.ru>  Fri, 22 Aug 2014 17:11:34 +0400

mastermind (2.9.2) lucid; urgency=low

  * Fix for deployment script

 -- Andrey Vasilenkov <indigo@yandex-team.ru>  Fri, 22 Aug 2014 13:43:32 +0400

mastermind (2.9.1) lucid; urgency=low

  * Optional mastermind app name for mastermind util

 -- Andrey Vasilenkov <indigo@yandex-team.ru>  Fri, 22 Aug 2014 12:37:16 +0400

mastermind (2.9.0) lucid; urgency=low

  * Support for elliptics26

 -- Andrey Vasilenkov <indigo@yandex-team.ru>  Thu, 21 Aug 2014 18:57:53 +0400

mastermind (2.8.49) lucid; urgency=low

  * Storage location option for namespace setup
  * Required parameters for couple build command: namespace and initial state

 -- Andrey Vasilenkov <indigo@yandex-team.ru>  Mon, 15 Sep 2014 15:28:50 +0400

mastermind (2.8.48) lucid; urgency=low

  * Group weights handler accepts namespace as optional parameter

 -- Andrey Vasilenkov <indigo@yandex-team.ru>  Fri, 12 Sep 2014 17:32:30 +0400

mastermind (2.8.47) lucid; urgency=low

  * Fix for minion nc http fetcher

 -- Andrey Vasilenkov <indigo@yandex-team.ru>  Wed, 10 Sep 2014 18:08:33 +0400

mastermind (2.8.46) lucid; urgency=low

  * Fix for empty couples namespace

 -- Andrey Vasilenkov <indigo@yandex-team.ru>  Tue, 09 Sep 2014 16:52:50 +0400

mastermind (2.8.45) lucid; urgency=low

  * Added optional move task for move jobs
  * Fix for applying smoother plan simultaneously from several workers
  * Handler for elliptics remote nodes list

 -- Andrey Vasilenkov <indigo@yandex-team.ru>  Wed, 20 Aug 2014 17:38:25 +0400

mastermind (2.8.44) lucid; urgency=low

  * Additional checkings for move jobs: number of keys of uncoupled group

 -- Andrey Vasilenkov <indigo@yandex-team.ru>  Thu, 14 Aug 2014 12:47:09 +0400

mastermind (2.8.43) lucid; urgency=low

  * Fix for couple build with all n groups are mandatory

 -- Andrey Vasilenkov <indigo@yandex-team.ru>  Wed, 13 Aug 2014 16:27:13 +0400

mastermind (2.8.42) lucid; urgency=low

  * Fix for couple info namespace key

 -- Andrey Vasilenkov <indigo@yandex-team.ru>  Tue, 12 Aug 2014 17:19:45 +0400

mastermind (2.8.41) lucid; urgency=low

  * Explicit family for elliptics nodes

 -- Andrey Vasilenkov <indigo@yandex-team.ru>  Tue, 12 Aug 2014 16:34:29 +0400

mastermind (2.8.40) lucid; urgency=low

  * Fix for couple broken namespace checking
  * Implemented broken jobs and dedicated node stop tasks for enhanced checking

 -- Andrey Vasilenkov <indigo@yandex-team.ru>  Tue, 12 Aug 2014 15:53:54 +0400
mastermind (2.8.39) lucid; urgency=low

  * Jobs logging changed
  * Syncing infrastructure state before updating

 -- Andrey Vasilenkov <indigo@yandex-team.ru>  Mon, 11 Aug 2014 16:25:39 +0400

mastermind (2.8.38) lucid; urgency=low

  * Creation of +N nonoverlapping couples if dcs are available

 -- Andrey Vasilenkov <indigo@yandex-team.ru>  Fri, 08 Aug 2014 19:43:38 +0400

mastermind (2.8.37) lucid; urgency=low

  * Update namespaces settings by default, overwrite is optional
  * Prefer using group with the most alive keys number for restoration
  * Creation of +N nonoverlapping couples if dcs are available
  * Independent timeout for elliptics nodes and elliptics meta nodes

 -- Andrey Vasilenkov <indigo@yandex-team.ru>  Thu, 07 Aug 2014 16:10:57 +0400

mastermind (2.8.36) lucid; urgency=low

  * Filtering groups by total space for building couples
  * All space counters of namespaces statistics as integers (bytes)
  * Additional parameter for move jobs: group file path for removal

 -- Andrey Vasilenkov <indigo@yandex-team.ru>  Tue, 05 Aug 2014 17:58:56 +0400

mastermind (2.8.35) lucid; urgency=low

  * Fix for minions commands status processing

 -- Andrey Vasilenkov <indigo@yandex-team.ru>  Mon, 04 Aug 2014 15:18:24 +0400

mastermind (2.8.34) lucid; urgency=low

  * Namespaces statistics handle
  * Creating groups move tasks is disabled by default
  * Minor fixes

 -- Andrey Vasilenkov <indigo@yandex-team.ru>  Fri, 01 Aug 2014 14:40:33 +0400

mastermind (2.8.33) lucid; urgency=low

  * Fix for cocaine app deployment

 -- Andrey Vasilenkov <indigo@yandex-team.ru>  Thu, 31 Jul 2014 12:57:17 +0400

mastermind (2.8.32) lucid; urgency=low

  * Jobs processing turned on
  * Treemap filtering
  * Outages statistics

 -- Andrey Vasilenkov <indigo@yandex-team.ru>  Wed, 30 Jul 2014 19:02:53 +0400

mastermind (2.8.31) lucid; urgency=low

  * Fix for namespace balancer couple weights

 -- Andrey Vasilenkov <indigo@yandex-team.ru>  Fri, 18 Jul 2014 14:49:14 +0400

mastermind (2.8.30) lucid; urgency=low

  * Fix for cmd restore status fetching, added retries
  * Content length threshold namespace settings
  * Fix for statistics of groups with no nodes

 -- Andrey Vasilenkov <indigo@yandex-team.ru>  Wed, 16 Jul 2014 15:55:46 +0400

mastermind (2.8.29) lucid; urgency=low

  * Group restore updated: checking for DHT rings and starting node up after restoration

 -- Andrey Vasilenkov <indigo@yandex-team.ru>  Thu, 10 Jul 2014 17:23:03 +0400

mastermind (2.8.28) lucid; urgency=low

  * Temporary disabled new modules

 -- Andrey Vasilenkov <indigo@yandex-team.ru>  Wed, 09 Jul 2014 19:34:45 +0400

mastermind (2.8.27) lucid; urgency=low

  * Fix for elliptics id transforming

 -- Andrey Vasilenkov <indigo@yandex-team.ru>  Wed, 09 Jul 2014 19:29:19 +0400

mastermind (2.8.26) lucid; urgency=low

  * Fix for metakey parallel read

 -- Andrey Vasilenkov <indigo@yandex-team.ru>  Wed, 09 Jul 2014 19:22:11 +0400

mastermind (2.8.25) lucid; urgency=low

  * Fix for ns settings fetching from elliptics indexes

 -- Andrey Vasilenkov <indigo@yandex-team.ru>  Wed, 09 Jul 2014 12:26:24 +0400

mastermind (2.8.24) lucid; urgency=low

  * Settings for elliptics client pools in mastermind config

 -- Andrey Vasilenkov <indigo@yandex-team.ru>  Thu, 03 Jul 2014 17:34:51 +0400

mastermind (2.8.23) lucid; urgency=low

  * Fix for cocaine crashlog content

 -- Andrey Vasilenkov <indigo@yandex-team.ru>  Tue, 24 Jun 2014 16:55:28 +0400

mastermind (2.8.22) lucid; urgency=low

  * Multipurpose authkey namespace settings

 -- Andrey Vasilenkov <indigo@yandex-team.ru>  Fri, 20 Jun 2014 19:22:04 +0400

mastermind (2.8.21) lucid; urgency=low

  * Fix for couple namespace processing

 -- Andrey Vasilenkov <indigo@yandex-team.ru>  Fri, 25 Apr 2014 19:36:56 +0400

mastermind (2.8.20) lucid; urgency=low

  * Keys statistics and fragmentation tree map

 -- Andrey Vasilenkov <indigo@yandex-team.ru>  Wed, 23 Apr 2014 18:46:24 +0400

mastermind (2.8.19) lucid; urgency=low

  * Minor change in couple statistics format

 -- Andrey Vasilenkov <indigo@yandex-team.ru>  Mon, 14 Apr 2014 14:50:00 +0400

mastermind (2.8.18) lucid; urgency=low

  * Fix for python 2.6.5 logging handlers

 -- Andrey Vasilenkov <indigo@yandex-team.ru>  Thu, 10 Apr 2014 17:02:44 +0400

mastermind (2.8.17) lucid; urgency=low

  * By-state formatter for couples list
  * Fix for couple breaking (couple metadata is also being removed)
  * Logging refactored

 -- Andrey Vasilenkov <indigo@yandex-team.ru>  Thu, 10 Apr 2014 16:34:44 +0400

mastermind (2.8.16) lucid; urgency=low

  * Used space stats for couples

 -- Andrey Vasilenkov <indigo@yandex-team.ru>  Thu, 03 Apr 2014 17:44:41 +0400

mastermind (2.8.15) lucid; urgency=low

  * Do not start if elliptics nodes and/or metanodes are unavailable

 -- Andrey Vasilenkov <indigo@yandex-team.ru>  Thu, 03 Apr 2014 17:08:35 +0400

mastermind (2.8.14) lucid; urgency=low

  * Network map for namespaces

 -- Andrey Vasilenkov <indigo@yandex-team.ru>  Thu, 03 Apr 2014 15:09:28 +0400

mastermind (2.8.13) lucid; urgency=low

  * Couple statistics for flowmastermind
  * Namespace signature settings added

 -- Andrey Vasilenkov <indigo@yandex-team.ru>  Tue, 01 Apr 2014 16:39:16 +0400

mastermind (2.8.12) lucid; urgency=low

  * Json output for couples list command

 -- Andrey Vasilenkov <indigo@yandex-team.ru>  Thu, 27 Mar 2014 14:46:04 +0400

mastermind (2.8.11) lucid; urgency=low

  * Fix for fetching closed couples info
  * Mastermind-utils handle for fetching metadata and any arbitrary key from group
  * Used space returned along with free space for group info
  * Bash completion for command options
  * Universal couple list handle unifying all list-xxx handles
  * Fix for minions tasks status fetching
  * Admin actions log

 -- Andrey Vasilenkov <indigo@yandex-team.ru>  Thu, 27 Mar 2014 13:16:45 +0400

mastermind (2.8.10) lucid; urgency=low

  * Fix: fix for detaching inexistent nodes

 -- Andrey Vasilenkov <indigo@yandex-team.ru>  Tue, 18 Mar 2014 18:55:06 +0400

mastermind (2.8.9) lucid; urgency=low

  * Fix: closed couples added to treemap

 -- Andrey Vasilenkov <indigo@yandex-team.ru>  Fri, 14 Mar 2014 19:03:39 +0400

mastermind (2.8.8) lucid; urgency=low

  * Fix: closed couples added to treemap

 -- Andrey Vasilenkov <indigo@yandex-team.ru>  Fri, 14 Mar 2014 18:49:30 +0400

mastermind (2.8.7) lucid; urgency=low

  * Fix: flowmastermind statistics fix

 -- Andrey Vasilenkov <indigo@yandex-team.ru>  Thu, 13 Mar 2014 18:38:51 +0400

mastermind (2.8.6) lucid; urgency=low

  * Feature: treemap groups statistics for flowmastermind

 -- Andrey Vasilenkov <indigo@yandex-team.ru>  Thu, 13 Mar 2014 13:38:12 +0400

mastermind (2.8.5) lucid; urgency=low

  * Fix: removing manifest for safe deploy to cocaine v11 cloud

 -- Andrey Vasilenkov <indigo@yandex-team.ru>  Mon, 24 Feb 2014 17:40:12 +0400

mastermind (2.8.4) lucid; urgency=low

  * Feature: handle for forcing nodes stats update
  * Feature: handles for namespace setup

 -- Andrey Vasilenkov <indigo@yandex-team.ru>  Mon, 24 Feb 2014 12:26:51 +0400

mastermind (2.8.3) lucid; urgency=low

  * Feature: added couple free size to get_group_weights handle

 -- Andrey Vasilenkov <indigo@yandex-team.ru>  Wed, 19 Feb 2014 15:21:58 +0400

mastermind (2.8.2) lucid; urgency=low

  * Fix: configurable minion port

 -- Andrey Vasilenkov <indigo@yandex-team.ru>  Wed, 19 Feb 2014 12:48:38 +0400

mastermind (2.8.1) lucid; urgency=low

  * Feature: using minion for remote command execution
  * Feature: minion commands history for flowmastermind

 -- Andrey Vasilenkov <indigo@yandex-team.ru>  Tue, 18 Feb 2014 16:34:34 +0400

mastermind (2.7.18) lucid; urgency=low

  * Feature: configurable wait_timeout for elliptics sessions
  * Fix: sleep on startup to wait for elliptics nodes to collect data

 -- Andrey Vasilenkov <indigo@yandex-team.ru>  Tue, 28 Jan 2014 17:17:24 +0400

mastermind (2.7.17) lucid; urgency=low

  * Feature: closed and bad couples statistics for flowmastermind
  * Feature: couple info handler added
  * Feature: command for detaching node from group
  * Fix: synchronous node info update on worker start

 -- Andrey Vasilenkov <indigo@yandex-team.ru>  Mon, 27 Jan 2014 15:31:00 +0400

mastermind (2.7.16) lucid; urgency=low

  * Fix: couple break handler

 -- Andrey Vasilenkov <indigo@yandex-team.ru>  Wed, 25 Dec 2013 19:53:28 +0400

mastermind (2.7.15) lucid; urgency=low

  * Feature: data memory availability feature for flowmastermind

 -- Andrey Vasilenkov <indigo@yandex-team.ru>  Wed, 25 Dec 2013 18:47:50 +0400

mastermind (2.7.14) lucid; urgency=low

  * Feature: added per namespace statistics for flowmastermind
  * Feature: closed couple marker for group info request
  * Fix: inventory queries logging

 -- Andrey Vasilenkov <indigo@yandex-team.ru>  Tue, 24 Dec 2013 20:30:13 +0400

mastermind (2.7.13) lucid; urgency=low

  * Fix: flowmastermind total counters fix

 -- Andrey Vasilenkov <indigo@yandex-team.ru>  Fri, 20 Dec 2013 17:10:37 +0400

mastermind (2.7.12) lucid; urgency=low

  * Fix: dc data cache in metastorage for inventory failovers
  * Feature: flowmastermind statistics export handler
  * Feature: configurable cocaine worker disown timeout

 -- Andrey Vasilenkov <indigo@yandex-team.ru>  Fri, 20 Dec 2013 14:45:47 +0400

mastermind (2.7.11) lucid; urgency=low

  * node info updater delayed

 -- Andrey Vasilenkov <indigo@yandex-team.ru>  Wed, 11 Dec 2013 02:18:07 +0400

mastermind (2.7.10) lucid; urgency=low

  * Disabled inventory (temp)

 -- Andrey Vasilenkov <indigo@yandex-team.ru>  Wed, 11 Dec 2013 02:05:53 +0400

mastermind (2.7.9) lucid; urgency=low

  * Removed node info updating on start

 -- Andrey Vasilenkov <indigo@yandex-team.ru>  Wed, 11 Dec 2013 01:57:03 +0400

mastermind (2.7.8) lucid; urgency=low

  * Feature: elliptics statistics compatibility (2.24.14.30)
  * Feature: bash completion

 -- Andrey Vasilenkov <indigo@yandex-team.ru>  Tue, 03 Dec 2013 17:45:47 +0400

mastermind (2.7.7) lucid; urgency=low

  * Feature: elliptics async api compatibility (2.24.14.29)

 -- Andrey Vasilenkov <indigo@yandex-team.ru>  Thu, 28 Nov 2013 19:07:56 +0400

mastermind (2.7.6) lucid; urgency=low

  * Fix: removed lower threshold of 100 IOPS for maximum node performance

 -- Andrey Vasilenkov <indigo@yandex-team.ru>  Tue, 26 Nov 2013 13:15:22 +0400

mastermind (2.7.5) lucid; urgency=low

  * Feature: removed cached state usage
  * Fix: balancer load average counter
  * Fix: do not unlink nodes from group automatically

 -- Andrey Vasilenkov <indigo@yandex-team.ru>  Mon, 25 Nov 2013 16:55:21 +0400

mastermind (2.7.4) lucid; urgency=low

  * Feature: async node statistics requests
  * Fix: do not create couples from bad groups

 -- Andrey Vasilenkov <indigo@yandex-team.ru>  Fri, 22 Nov 2013 16:32:28 +0400

mastermind (2.7.3) lucid; urgency=low

  * Feature: degradational requests frequency for nodes with constant timeout experiences

 -- Andrey Vasilenkov <indigo@yandex-team.ru>  Tue, 19 Nov 2013 20:27:20 +0400

mastermind (2.7.2) lucid; urgency=low

  * Fix: couple creation using groups with empty nodes list
  * Fix: unnecessary infrastructure state update removed

 -- Andrey Vasilenkov <indigo@yandex-team.ru>  Mon, 18 Nov 2013 19:15:12 +0400

mastermind (2.7.1) lucid; urgency=low

  * Feature: history of group nodes
  * Feature: group restoration command generation and execution

 -- Andrey Vasilenkov <indigo@yandex-team.ru>  Wed, 13 Nov 2013 19:18:41 +0400

mastermind (2.6.5) lucid; urgency=low

  * Feature: list of couple namespaces

 -- Andrey Vasilenkov <indigo@yandex-team.ru>  Fri, 08 Nov 2013 16:01:26 +0400

mastermind (2.6.4+2elliptics2.20) lucid; urgency=low

  * Fix: inventory import

 -- Andrey Vasilenkov <indigo@yandex-team.ru>  Wed, 13 Nov 2013 14:03:47 +0400

mastermind (2.6.4+1elliptics2.20) lucid; urgency=low

  * Feature: compatibility with elliptics 2.20

 -- Andrey Vasilenkov <indigo@yandex-team.ru>  Wed, 30 Oct 2013 13:24:30 +0400

mastermind (2.6.4) lucid; urgency=low

  * Feature: storage cached state via cocaine cache storage

 -- Andrey Vasilenkov <indigo@yandex-team.ru>  Wed, 30 Oct 2013 13:23:20 +0400

mastermind (2.6.3) lucid; urgency=low

  * List of balancer closed groups feature

 -- Andrey Vasilenkov <indigo@yandex-team.ru>  Thu, 24 Oct 2013 18:39:54 +0400

mastermind (2.6.2) lucid; urgency=low

  * Fix for zero bandwidth bug

 -- Andrey Vasilenkov <indigo@yandex-team.ru>  Wed, 16 Oct 2013 16:33:44 +0400

mastermind (2.6.1) lucid; urgency=low

  * Fix for couple weights with different couple sizes

 -- Andrey Vasilenkov <indigo@yandex-team.ru>  Mon, 14 Oct 2013 18:55:46 +0400

mastermind (2.6.0) lucid; urgency=low

  * Cache using gatlinggun

 -- Andrey Vasilenkov <indigo@yandex-team.ru>  Fri, 11 Oct 2013 19:58:40 +0400

mastermind (2.5) lucid; urgency=low

  * New feature: frozen couples

 -- Andrey Vasilenkov <indigo@yandex-team.ru>  Tue, 08 Oct 2013 18:10:01 +0400

mastermind (2.4) lucid; urgency=low

  * Compatibility with cocaine 0.10.6 

 -- Andrey Vasilenkov <indigo@yandex-team.ru>  Mon, 07 Oct 2013 13:19:17 +0400

mastermind (2.3) lucid; urgency=low

  * Namespaces implemented
  * mastermind util updated

 -- Andrey Vasilenkov <indigo@yandex-team.ru>  Tue, 10 Sep 2013 15:26:33 +0400

mastermind (2.2) lucid; urgency=low

  * Updated create_group_ids to work with new mastermind
  * Updated deploy scripts

 -- Anton Kortunov <toshik@yandex-team.ru>  Thu, 15 Aug 2013 17:41:25 +0400

mastermind (2.1) lucid; urgency=low

  * mastermind_deploy.sh updated to work with cocaine v10
  * Added debian/*.install files

 -- Anton Kortunov <toshik@yandex-team.ru>  Mon, 05 Aug 2013 20:50:00 +0400

mastermind (2.0) lucid; urgency=low

  * New storage model
  * Cocaine v10 support

 -- Anton Kortunov <toshik@yandex-team.ru>  Mon, 05 Aug 2013 20:15:08 +0400

mastermind (1.9) lucid; urgency=low

  * Fixed get-group-weight

 -- Anton Kortunov <toshik@yandex-team.ru>  Mon, 27 May 2013 21:13:42 +0400

mastermind (1.8) lucid; urgency=low

  * Show couples in bad groups

 -- Anton Kortunov <toshik@yandex-team.ru>  Mon, 27 May 2013 20:52:31 +0400

mastermind (1.7) lucid; urgency=low

  * Fixed damon flag in collection thread
  * Set pool-limit to 10 in manifest

 -- Anton Kortunov <toshik@yandex-team.ru>  Thu, 23 May 2013 14:50:21 +0400

mastermind (1.6) lucid; urgency=low

  * Set collecting thread as daemon for normal shutdown

 -- Anton Kortunov <toshik@yandex-team.ru>  Wed, 22 May 2013 21:26:02 +0400

mastermind (1.5) lucid; urgency=low

  * Fixed statistics expiration time

 -- Anton Kortunov <toshik@yandex-team.ru>  Thu, 04 Apr 2013 15:00:39 +0400

mastermind (1.4) lucid; urgency=low

  * Improved statistics collection

 -- Anton Kortunov <toshik@yandex-team.ru>  Thu, 21 Mar 2013 14:51:25 +0400

mastermind (1.3) lucid; urgency=low

  * ver++ 

 -- Andrey Godin <agodin@yandex-team.ru>  Wed, 26 Dec 2012 16:23:11 +0400

mastermind (1.2) lucid; urgency=low

  * change path to config mastermind; 

 -- Andrey Godin <agodin@yandex-team.ru>  Wed, 26 Dec 2012 16:11:58 +0400

mastermind (1.1) lucid; urgency=low

  * Fixed signature mismatch

 -- Anton Kortunov <toshik@yandex-team.ru>  Mon, 24 Dec 2012 16:44:32 +0400

mastermind (1.0) lucid; urgency=low

  * Use balancelogic

 -- Anton Kortunov <toshik@yandex-team.ru>  Fri, 21 Dec 2012 13:58:12 +0400

mastermind (0.11) lucid; urgency=low

  * Fixed lookup_addr function call

 -- Anton Kortunov <toshik@yandex-team.ru>  Fri, 21 Dec 2012 13:35:58 +0400

mastermind (0.10) lucid; urgency=low

  * fixed reading metabalancer key

 -- Anton Kortunov <toshik@yandex-team.ru>  Mon, 17 Dec 2012 15:03:22 +0400

mastermind (0.9) lucid; urgency=low

  * chow logging dir 

 -- Andrey Godin <agodin@yandex-team.ru>  Fri, 14 Dec 2012 14:26:15 +0400

mastermind (0.8) lucid; urgency=low

  * Removed unnecessary return in couple_groups

 -- toshik <toshik@elisto22f.dev.yandex.net>  Mon, 10 Dec 2012 13:06:43 +0400

mastermind (0.7) unstable; urgency=low

  * Raise correct exception
    

 -- Andrey Godin <agodin@yandex-team.ru>  Fri, 07 Dec 2012 19:31:07 +0400

mastermind (0.6) unstable; urgency=low

  * add support inventory; 
  * add create group by suggest;	

 -- Andrey Godin <agodin@yandex-team.ru>  Fri, 07 Dec 2012 16:21:05 +0400

mastermind (0.5) unstable; urgency=low

  * fix remove bad-groups
  * add dev version invetory.py 

 -- Andrey Godin <agodin@yandex-team.ru>  Thu, 06 Dec 2012 17:35:58 +0400

mastermind (0.4) unstable; urgency=low

  * Call collect() from timer event, not from aggregate() 

 -- Andrey Godin <agodin@yandex-team.ru>  Thu, 06 Dec 2012 13:09:34 +0400

mastermind (0.1) unstable; urgency=low

  * Initial Release.

 -- Andrey Godin <agodin@yandex-team.ru>  Tue, 13 Nov 2012 10:58:14 +0400<|MERGE_RESOLUTION|>--- conflicted
+++ resolved
@@ -1,16 +1,14 @@
-<<<<<<< HEAD
-mastermind (2.28.87~cocainev12-1) trusty; urgency=medium
+mastermind (2.28.88~cocainev12-1) trusty; urgency=medium
 
   * Update workers to run on cocaine v12
 
  -- Andrey Vasilenkov <indigo@yandex-team.ru>  Mon, 21 Mar 2016 12:17:24 +0300
-=======
+
 mastermind (2.28.88) trusty; urgency=medium
 
   * Update group type properly if metakey was removed
 
  -- Andrey Vasilenkov <indigo@yandex-team.ru>  Fri, 11 Nov 2016 20:55:32 +0300
->>>>>>> 70558179
 
 mastermind (2.28.87) trusty; urgency=medium
 
