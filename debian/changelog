<<<<<<< HEAD
mastermind (2.9.15) lucid; urgency=low

  * Fix for setting task start time

 -- Andrey Vasilenkov <indigo@yandex-team.ru>  Mon, 08 Sep 2014 14:50:13 +0400

mastermind (2.9.14) lucid; urgency=low

  * Use all remotes when creating recovery dc jobs

 -- Andrey Vasilenkov <indigo@yandex-team.ru>  Fri, 05 Sep 2014 18:13:46 +0400

mastermind (2.9.13) lucid; urgency=low

  * Minor fix

 -- Andrey Vasilenkov <indigo@yandex-team.ru>  Fri, 05 Sep 2014 15:43:36 +0400

mastermind (2.9.12) lucid; urgency=low

  * Implemented recover dc jobs

 -- Andrey Vasilenkov <indigo@yandex-team.ru>  Fri, 05 Sep 2014 15:31:40 +0400

mastermind (2.9.11) lucid; urgency=low

  * Compatible fetching eblob path from config

 -- Andrey Vasilenkov <indigo@yandex-team.ru>  Thu, 04 Sep 2014 12:42:34 +0400

mastermind (2.9.10) lucid; urgency=low

  * Fix for fetching the list of all namespaces when there are broken couples
  * Support of new elliptics 26 monitor stat format

 -- Andrey Vasilenkov <indigo@yandex-team.ru>  Wed, 03 Sep 2014 17:32:57 +0400

mastermind (2.9.9) lucid; urgency=low

  * Tasks fixes

 -- Andrey Vasilenkov <indigo@yandex-team.ru>  Thu, 28 Aug 2014 13:55:09 +0400

mastermind (2.9.8) lucid; urgency=low

  * Jobs fixes

 -- Andrey Vasilenkov <indigo@yandex-team.ru>  Thu, 28 Aug 2014 11:53:23 +0400

mastermind (2.9.7) lucid; urgency=low

  * Fix for jobs processor logs messages

 -- Andrey Vasilenkov <indigo@yandex-team.ru>  Tue, 26 Aug 2014 19:40:37 +0400

mastermind (2.9.6) lucid; urgency=low

  * Manual move job creation: checking uncoupled group dc
  * Fix for application name parameter for console util

 -- Andrey Vasilenkov <indigo@yandex-team.ru>  Tue, 26 Aug 2014 16:39:27 +0400

mastermind (2.9.5) lucid; urgency=low

  * Tasks parameters for minions updated to using node backends

 -- Andrey Vasilenkov <indigo@yandex-team.ru>  Mon, 25 Aug 2014 16:28:27 +0400

mastermind (2.9.4) lucid; urgency=low

  * Cache handlers turned back on
  * Using only necessary monitor stat categories

 -- Andrey Vasilenkov <indigo@yandex-team.ru>  Mon, 25 Aug 2014 11:01:18 +0400

mastermind (2.9.3) lucid; urgency=low

  * Fix for mixing old and new history records

 -- Andrey Vasilenkov <indigo@yandex-team.ru>  Fri, 22 Aug 2014 17:11:34 +0400

mastermind (2.9.2) lucid; urgency=low

  * Fix for deployment script

 -- Andrey Vasilenkov <indigo@yandex-team.ru>  Fri, 22 Aug 2014 13:43:32 +0400

mastermind (2.9.1) lucid; urgency=low

  * Optional mastermind app name for mastermind util

 -- Andrey Vasilenkov <indigo@yandex-team.ru>  Fri, 22 Aug 2014 12:37:16 +0400

mastermind (2.9.0) lucid; urgency=low

  * Support for elliptics26

 -- Andrey Vasilenkov <indigo@yandex-team.ru>  Thu, 21 Aug 2014 18:57:53 +0400
=======
mastermind (2.8.46) lucid; urgency=low

  * Fix for empty couples namespace

 -- Andrey Vasilenkov <indigo@yandex-team.ru>  Tue, 09 Sep 2014 16:52:50 +0400
>>>>>>> a471b5ea

mastermind (2.8.45) lucid; urgency=low

  * Added optional move task for move jobs
  * Fix for applying smoother plan simultaneously from several workers
  * Handler for elliptics remote nodes list

 -- Andrey Vasilenkov <indigo@yandex-team.ru>  Wed, 20 Aug 2014 17:38:25 +0400

mastermind (2.8.44) lucid; urgency=low

  * Additional checkings for move jobs: number of keys of uncoupled group

 -- Andrey Vasilenkov <indigo@yandex-team.ru>  Thu, 14 Aug 2014 12:47:09 +0400

mastermind (2.8.43) lucid; urgency=low

  * Fix for couple build with all n groups are mandatory

 -- Andrey Vasilenkov <indigo@yandex-team.ru>  Wed, 13 Aug 2014 16:27:13 +0400

mastermind (2.8.42) lucid; urgency=low

  * Fix for couple info namespace key

 -- Andrey Vasilenkov <indigo@yandex-team.ru>  Tue, 12 Aug 2014 17:19:45 +0400

mastermind (2.8.41) lucid; urgency=low

  * Explicit family for elliptics nodes

 -- Andrey Vasilenkov <indigo@yandex-team.ru>  Tue, 12 Aug 2014 16:34:29 +0400

mastermind (2.8.40) lucid; urgency=low

  * Fix for couple broken namespace checking
  * Implemented broken jobs and dedicated node stop tasks for enhanced checking

 -- Andrey Vasilenkov <indigo@yandex-team.ru>  Tue, 12 Aug 2014 15:53:54 +0400
mastermind (2.8.39) lucid; urgency=low

  * Jobs logging changed
  * Syncing infrastructure state before updating

 -- Andrey Vasilenkov <indigo@yandex-team.ru>  Mon, 11 Aug 2014 16:25:39 +0400

mastermind (2.8.38) lucid; urgency=low

  * Creation of +N nonoverlapping couples if dcs are available

 -- Andrey Vasilenkov <indigo@yandex-team.ru>  Fri, 08 Aug 2014 19:43:38 +0400

mastermind (2.8.37) lucid; urgency=low

  * Update namespaces settings by default, overwrite is optional
  * Prefer using group with the most alive keys number for restoration
  * Creation of +N nonoverlapping couples if dcs are available
  * Independent timeout for elliptics nodes and elliptics meta nodes

 -- Andrey Vasilenkov <indigo@yandex-team.ru>  Thu, 07 Aug 2014 16:10:57 +0400

mastermind (2.8.36) lucid; urgency=low

  * Filtering groups by total space for building couples
  * All space counters of namespaces statistics as integers (bytes)
  * Additional parameter for move jobs: group file path for removal

 -- Andrey Vasilenkov <indigo@yandex-team.ru>  Tue, 05 Aug 2014 17:58:56 +0400

mastermind (2.8.35) lucid; urgency=low

  * Fix for minions commands status processing

 -- Andrey Vasilenkov <indigo@yandex-team.ru>  Mon, 04 Aug 2014 15:18:24 +0400

mastermind (2.8.34) lucid; urgency=low

  * Namespaces statistics handle
  * Creating groups move tasks is disabled by default
  * Minor fixes

 -- Andrey Vasilenkov <indigo@yandex-team.ru>  Fri, 01 Aug 2014 14:40:33 +0400

mastermind (2.8.33) lucid; urgency=low

  * Fix for cocaine app deployment

 -- Andrey Vasilenkov <indigo@yandex-team.ru>  Thu, 31 Jul 2014 12:57:17 +0400

mastermind (2.8.32) lucid; urgency=low

  * Jobs processing turned on
  * Treemap filtering
  * Outages statistics

 -- Andrey Vasilenkov <indigo@yandex-team.ru>  Wed, 30 Jul 2014 19:02:53 +0400

mastermind (2.8.31) lucid; urgency=low

  * Fix for namespace balancer couple weights

 -- Andrey Vasilenkov <indigo@yandex-team.ru>  Fri, 18 Jul 2014 14:49:14 +0400

mastermind (2.8.30) lucid; urgency=low

  * Fix for cmd restore status fetching, added retries
  * Content length threshold namespace settings
  * Fix for statistics of groups with no nodes

 -- Andrey Vasilenkov <indigo@yandex-team.ru>  Wed, 16 Jul 2014 15:55:46 +0400

mastermind (2.8.29) lucid; urgency=low

  * Group restore updated: checking for DHT rings and starting node up after restoration

 -- Andrey Vasilenkov <indigo@yandex-team.ru>  Thu, 10 Jul 2014 17:23:03 +0400

mastermind (2.8.28) lucid; urgency=low

  * Temporary disabled new modules

 -- Andrey Vasilenkov <indigo@yandex-team.ru>  Wed, 09 Jul 2014 19:34:45 +0400

mastermind (2.8.27) lucid; urgency=low

  * Fix for elliptics id transforming

 -- Andrey Vasilenkov <indigo@yandex-team.ru>  Wed, 09 Jul 2014 19:29:19 +0400

mastermind (2.8.26) lucid; urgency=low

  * Fix for metakey parallel read

 -- Andrey Vasilenkov <indigo@yandex-team.ru>  Wed, 09 Jul 2014 19:22:11 +0400

mastermind (2.8.25) lucid; urgency=low

  * Fix for ns settings fetching from elliptics indexes

 -- Andrey Vasilenkov <indigo@yandex-team.ru>  Wed, 09 Jul 2014 12:26:24 +0400

mastermind (2.8.24) lucid; urgency=low

  * Settings for elliptics client pools in mastermind config

 -- Andrey Vasilenkov <indigo@yandex-team.ru>  Thu, 03 Jul 2014 17:34:51 +0400

mastermind (2.8.23) lucid; urgency=low

  * Fix for cocaine crashlog content

 -- Andrey Vasilenkov <indigo@yandex-team.ru>  Tue, 24 Jun 2014 16:55:28 +0400

mastermind (2.8.22) lucid; urgency=low

  * Multipurpose authkey namespace settings

 -- Andrey Vasilenkov <indigo@yandex-team.ru>  Fri, 20 Jun 2014 19:22:04 +0400

mastermind (2.8.21) lucid; urgency=low

  * Fix for couple namespace processing

 -- Andrey Vasilenkov <indigo@yandex-team.ru>  Fri, 25 Apr 2014 19:36:56 +0400

mastermind (2.8.20) lucid; urgency=low

  * Keys statistics and fragmentation tree map

 -- Andrey Vasilenkov <indigo@yandex-team.ru>  Wed, 23 Apr 2014 18:46:24 +0400

mastermind (2.8.19) lucid; urgency=low

  * Minor change in couple statistics format

 -- Andrey Vasilenkov <indigo@yandex-team.ru>  Mon, 14 Apr 2014 14:50:00 +0400

mastermind (2.8.18) lucid; urgency=low

  * Fix for python 2.6.5 logging handlers

 -- Andrey Vasilenkov <indigo@yandex-team.ru>  Thu, 10 Apr 2014 17:02:44 +0400

mastermind (2.8.17) lucid; urgency=low

  * By-state formatter for couples list
  * Fix for couple breaking (couple metadata is also being removed)
  * Logging refactored

 -- Andrey Vasilenkov <indigo@yandex-team.ru>  Thu, 10 Apr 2014 16:34:44 +0400

mastermind (2.8.16) lucid; urgency=low

  * Used space stats for couples

 -- Andrey Vasilenkov <indigo@yandex-team.ru>  Thu, 03 Apr 2014 17:44:41 +0400

mastermind (2.8.15) lucid; urgency=low

  * Do not start if elliptics nodes and/or metanodes are unavailable

 -- Andrey Vasilenkov <indigo@yandex-team.ru>  Thu, 03 Apr 2014 17:08:35 +0400

mastermind (2.8.14) lucid; urgency=low

  * Network map for namespaces

 -- Andrey Vasilenkov <indigo@yandex-team.ru>  Thu, 03 Apr 2014 15:09:28 +0400

mastermind (2.8.13) lucid; urgency=low

  * Couple statistics for flowmastermind
  * Namespace signature settings added

 -- Andrey Vasilenkov <indigo@yandex-team.ru>  Tue, 01 Apr 2014 16:39:16 +0400

mastermind (2.8.12) lucid; urgency=low

  * Json output for couples list command

 -- Andrey Vasilenkov <indigo@yandex-team.ru>  Thu, 27 Mar 2014 14:46:04 +0400

mastermind (2.8.11) lucid; urgency=low

  * Fix for fetching closed couples info
  * Mastermind-utils handle for fetching metadata and any arbitrary key from group
  * Used space returned along with free space for group info
  * Bash completion for command options
  * Universal couple list handle unifying all list-xxx handles
  * Fix for minions tasks status fetching
  * Admin actions log

 -- Andrey Vasilenkov <indigo@yandex-team.ru>  Thu, 27 Mar 2014 13:16:45 +0400

mastermind (2.8.10) lucid; urgency=low

  * Fix: fix for detaching inexistent nodes

 -- Andrey Vasilenkov <indigo@yandex-team.ru>  Tue, 18 Mar 2014 18:55:06 +0400

mastermind (2.8.9) lucid; urgency=low

  * Fix: closed couples added to treemap

 -- Andrey Vasilenkov <indigo@yandex-team.ru>  Fri, 14 Mar 2014 19:03:39 +0400

mastermind (2.8.8) lucid; urgency=low

  * Fix: closed couples added to treemap

 -- Andrey Vasilenkov <indigo@yandex-team.ru>  Fri, 14 Mar 2014 18:49:30 +0400

mastermind (2.8.7) lucid; urgency=low

  * Fix: flowmastermind statistics fix

 -- Andrey Vasilenkov <indigo@yandex-team.ru>  Thu, 13 Mar 2014 18:38:51 +0400

mastermind (2.8.6) lucid; urgency=low

  * Feature: treemap groups statistics for flowmastermind

 -- Andrey Vasilenkov <indigo@yandex-team.ru>  Thu, 13 Mar 2014 13:38:12 +0400

mastermind (2.8.5) lucid; urgency=low

  * Fix: removing manifest for safe deploy to cocaine v11 cloud

 -- Andrey Vasilenkov <indigo@yandex-team.ru>  Mon, 24 Feb 2014 17:40:12 +0400

mastermind (2.8.4) lucid; urgency=low

  * Feature: handle for forcing nodes stats update
  * Feature: handles for namespace setup

 -- Andrey Vasilenkov <indigo@yandex-team.ru>  Mon, 24 Feb 2014 12:26:51 +0400

mastermind (2.8.3) lucid; urgency=low

  * Feature: added couple free size to get_group_weights handle

 -- Andrey Vasilenkov <indigo@yandex-team.ru>  Wed, 19 Feb 2014 15:21:58 +0400

mastermind (2.8.2) lucid; urgency=low

  * Fix: configurable minion port

 -- Andrey Vasilenkov <indigo@yandex-team.ru>  Wed, 19 Feb 2014 12:48:38 +0400

mastermind (2.8.1) lucid; urgency=low

  * Feature: using minion for remote command execution
  * Feature: minion commands history for flowmastermind

 -- Andrey Vasilenkov <indigo@yandex-team.ru>  Tue, 18 Feb 2014 16:34:34 +0400

mastermind (2.7.18) lucid; urgency=low

  * Feature: configurable wait_timeout for elliptics sessions
  * Fix: sleep on startup to wait for elliptics nodes to collect data

 -- Andrey Vasilenkov <indigo@yandex-team.ru>  Tue, 28 Jan 2014 17:17:24 +0400

mastermind (2.7.17) lucid; urgency=low

  * Feature: closed and bad couples statistics for flowmastermind
  * Feature: couple info handler added
  * Feature: command for detaching node from group
  * Fix: synchronous node info update on worker start

 -- Andrey Vasilenkov <indigo@yandex-team.ru>  Mon, 27 Jan 2014 15:31:00 +0400

mastermind (2.7.16) lucid; urgency=low

  * Fix: couple break handler

 -- Andrey Vasilenkov <indigo@yandex-team.ru>  Wed, 25 Dec 2013 19:53:28 +0400

mastermind (2.7.15) lucid; urgency=low

  * Feature: data memory availability feature for flowmastermind

 -- Andrey Vasilenkov <indigo@yandex-team.ru>  Wed, 25 Dec 2013 18:47:50 +0400

mastermind (2.7.14) lucid; urgency=low

  * Feature: added per namespace statistics for flowmastermind
  * Feature: closed couple marker for group info request
  * Fix: inventory queries logging

 -- Andrey Vasilenkov <indigo@yandex-team.ru>  Tue, 24 Dec 2013 20:30:13 +0400

mastermind (2.7.13) lucid; urgency=low

  * Fix: flowmastermind total counters fix

 -- Andrey Vasilenkov <indigo@yandex-team.ru>  Fri, 20 Dec 2013 17:10:37 +0400

mastermind (2.7.12) lucid; urgency=low

  * Fix: dc data cache in metastorage for inventory failovers
  * Feature: flowmastermind statistics export handler
  * Feature: configurable cocaine worker disown timeout

 -- Andrey Vasilenkov <indigo@yandex-team.ru>  Fri, 20 Dec 2013 14:45:47 +0400

mastermind (2.7.11) lucid; urgency=low

  * node info updater delayed

 -- Andrey Vasilenkov <indigo@yandex-team.ru>  Wed, 11 Dec 2013 02:18:07 +0400

mastermind (2.7.10) lucid; urgency=low

  * Disabled inventory (temp)

 -- Andrey Vasilenkov <indigo@yandex-team.ru>  Wed, 11 Dec 2013 02:05:53 +0400

mastermind (2.7.9) lucid; urgency=low

  * Removed node info updating on start

 -- Andrey Vasilenkov <indigo@yandex-team.ru>  Wed, 11 Dec 2013 01:57:03 +0400

mastermind (2.7.8) lucid; urgency=low

  * Feature: elliptics statistics compatibility (2.24.14.30)
  * Feature: bash completion

 -- Andrey Vasilenkov <indigo@yandex-team.ru>  Tue, 03 Dec 2013 17:45:47 +0400

mastermind (2.7.7) lucid; urgency=low

  * Feature: elliptics async api compatibility (2.24.14.29)

 -- Andrey Vasilenkov <indigo@yandex-team.ru>  Thu, 28 Nov 2013 19:07:56 +0400

mastermind (2.7.6) lucid; urgency=low

  * Fix: removed lower threshold of 100 IOPS for maximum node performance

 -- Andrey Vasilenkov <indigo@yandex-team.ru>  Tue, 26 Nov 2013 13:15:22 +0400

mastermind (2.7.5) lucid; urgency=low

  * Feature: removed cached state usage
  * Fix: balancer load average counter
  * Fix: do not unlink nodes from group automatically

 -- Andrey Vasilenkov <indigo@yandex-team.ru>  Mon, 25 Nov 2013 16:55:21 +0400

mastermind (2.7.4) lucid; urgency=low

  * Feature: async node statistics requests
  * Fix: do not create couples from bad groups

 -- Andrey Vasilenkov <indigo@yandex-team.ru>  Fri, 22 Nov 2013 16:32:28 +0400

mastermind (2.7.3) lucid; urgency=low

  * Feature: degradational requests frequency for nodes with constant timeout experiences

 -- Andrey Vasilenkov <indigo@yandex-team.ru>  Tue, 19 Nov 2013 20:27:20 +0400

mastermind (2.7.2) lucid; urgency=low

  * Fix: couple creation using groups with empty nodes list
  * Fix: unnecessary infrastructure state update removed

 -- Andrey Vasilenkov <indigo@yandex-team.ru>  Mon, 18 Nov 2013 19:15:12 +0400

mastermind (2.7.1) lucid; urgency=low

  * Feature: history of group nodes
  * Feature: group restoration command generation and execution

 -- Andrey Vasilenkov <indigo@yandex-team.ru>  Wed, 13 Nov 2013 19:18:41 +0400

mastermind (2.6.5) lucid; urgency=low

  * Feature: list of couple namespaces

 -- Andrey Vasilenkov <indigo@yandex-team.ru>  Fri, 08 Nov 2013 16:01:26 +0400

mastermind (2.6.4+2elliptics2.20) lucid; urgency=low

  * Fix: inventory import

 -- Andrey Vasilenkov <indigo@yandex-team.ru>  Wed, 13 Nov 2013 14:03:47 +0400

mastermind (2.6.4+1elliptics2.20) lucid; urgency=low

  * Feature: compatibility with elliptics 2.20

 -- Andrey Vasilenkov <indigo@yandex-team.ru>  Wed, 30 Oct 2013 13:24:30 +0400

mastermind (2.6.4) lucid; urgency=low

  * Feature: storage cached state via cocaine cache storage

 -- Andrey Vasilenkov <indigo@yandex-team.ru>  Wed, 30 Oct 2013 13:23:20 +0400

mastermind (2.6.3) lucid; urgency=low

  * List of balancer closed groups feature

 -- Andrey Vasilenkov <indigo@yandex-team.ru>  Thu, 24 Oct 2013 18:39:54 +0400

mastermind (2.6.2) lucid; urgency=low

  * Fix for zero bandwidth bug

 -- Andrey Vasilenkov <indigo@yandex-team.ru>  Wed, 16 Oct 2013 16:33:44 +0400

mastermind (2.6.1) lucid; urgency=low

  * Fix for couple weights with different couple sizes

 -- Andrey Vasilenkov <indigo@yandex-team.ru>  Mon, 14 Oct 2013 18:55:46 +0400

mastermind (2.6.0) lucid; urgency=low

  * Cache using gatlinggun

 -- Andrey Vasilenkov <indigo@yandex-team.ru>  Fri, 11 Oct 2013 19:58:40 +0400

mastermind (2.5) lucid; urgency=low

  * New feature: frozen couples

 -- Andrey Vasilenkov <indigo@yandex-team.ru>  Tue, 08 Oct 2013 18:10:01 +0400

mastermind (2.4) lucid; urgency=low

  * Compatibility with cocaine 0.10.6 

 -- Andrey Vasilenkov <indigo@yandex-team.ru>  Mon, 07 Oct 2013 13:19:17 +0400

mastermind (2.3) lucid; urgency=low

  * Namespaces implemented
  * mastermind util updated

 -- Andrey Vasilenkov <indigo@yandex-team.ru>  Tue, 10 Sep 2013 15:26:33 +0400

mastermind (2.2) lucid; urgency=low

  * Updated create_group_ids to work with new mastermind
  * Updated deploy scripts

 -- Anton Kortunov <toshik@yandex-team.ru>  Thu, 15 Aug 2013 17:41:25 +0400

mastermind (2.1) lucid; urgency=low

  * mastermind_deploy.sh updated to work with cocaine v10
  * Added debian/*.install files

 -- Anton Kortunov <toshik@yandex-team.ru>  Mon, 05 Aug 2013 20:50:00 +0400

mastermind (2.0) lucid; urgency=low

  * New storage model
  * Cocaine v10 support

 -- Anton Kortunov <toshik@yandex-team.ru>  Mon, 05 Aug 2013 20:15:08 +0400

mastermind (1.9) lucid; urgency=low

  * Fixed get-group-weight

 -- Anton Kortunov <toshik@yandex-team.ru>  Mon, 27 May 2013 21:13:42 +0400

mastermind (1.8) lucid; urgency=low

  * Show couples in bad groups

 -- Anton Kortunov <toshik@yandex-team.ru>  Mon, 27 May 2013 20:52:31 +0400

mastermind (1.7) lucid; urgency=low

  * Fixed damon flag in collection thread
  * Set pool-limit to 10 in manifest

 -- Anton Kortunov <toshik@yandex-team.ru>  Thu, 23 May 2013 14:50:21 +0400

mastermind (1.6) lucid; urgency=low

  * Set collecting thread as daemon for normal shutdown

 -- Anton Kortunov <toshik@yandex-team.ru>  Wed, 22 May 2013 21:26:02 +0400

mastermind (1.5) lucid; urgency=low

  * Fixed statistics expiration time

 -- Anton Kortunov <toshik@yandex-team.ru>  Thu, 04 Apr 2013 15:00:39 +0400

mastermind (1.4) lucid; urgency=low

  * Improved statistics collection

 -- Anton Kortunov <toshik@yandex-team.ru>  Thu, 21 Mar 2013 14:51:25 +0400

mastermind (1.3) lucid; urgency=low

  * ver++ 

 -- Andrey Godin <agodin@yandex-team.ru>  Wed, 26 Dec 2012 16:23:11 +0400

mastermind (1.2) lucid; urgency=low

  * change path to config mastermind; 

 -- Andrey Godin <agodin@yandex-team.ru>  Wed, 26 Dec 2012 16:11:58 +0400

mastermind (1.1) lucid; urgency=low

  * Fixed signature mismatch

 -- Anton Kortunov <toshik@yandex-team.ru>  Mon, 24 Dec 2012 16:44:32 +0400

mastermind (1.0) lucid; urgency=low

  * Use balancelogic

 -- Anton Kortunov <toshik@yandex-team.ru>  Fri, 21 Dec 2012 13:58:12 +0400

mastermind (0.11) lucid; urgency=low

  * Fixed lookup_addr function call

 -- Anton Kortunov <toshik@yandex-team.ru>  Fri, 21 Dec 2012 13:35:58 +0400

mastermind (0.10) lucid; urgency=low

  * fixed reading metabalancer key

 -- Anton Kortunov <toshik@yandex-team.ru>  Mon, 17 Dec 2012 15:03:22 +0400

mastermind (0.9) lucid; urgency=low

  * chow logging dir 

 -- Andrey Godin <agodin@yandex-team.ru>  Fri, 14 Dec 2012 14:26:15 +0400

mastermind (0.8) lucid; urgency=low

  * Removed unnecessary return in couple_groups

 -- toshik <toshik@elisto22f.dev.yandex.net>  Mon, 10 Dec 2012 13:06:43 +0400

mastermind (0.7) unstable; urgency=low

  * Raise correct exception
    

 -- Andrey Godin <agodin@yandex-team.ru>  Fri, 07 Dec 2012 19:31:07 +0400

mastermind (0.6) unstable; urgency=low

  * add support inventory; 
  * add create group by suggest;	

 -- Andrey Godin <agodin@yandex-team.ru>  Fri, 07 Dec 2012 16:21:05 +0400

mastermind (0.5) unstable; urgency=low

  * fix remove bad-groups
  * add dev version invetory.py 

 -- Andrey Godin <agodin@yandex-team.ru>  Thu, 06 Dec 2012 17:35:58 +0400

mastermind (0.4) unstable; urgency=low

  * Call collect() from timer event, not from aggregate() 

 -- Andrey Godin <agodin@yandex-team.ru>  Thu, 06 Dec 2012 13:09:34 +0400

mastermind (0.1) unstable; urgency=low

  * Initial Release.

 -- Andrey Godin <agodin@yandex-team.ru>  Tue, 13 Nov 2012 10:58:14 +0400<|MERGE_RESOLUTION|>--- conflicted
+++ resolved
@@ -1,4 +1,3 @@
-<<<<<<< HEAD
 mastermind (2.9.15) lucid; urgency=low
 
   * Fix for setting task start time
@@ -97,13 +96,12 @@
   * Support for elliptics26
 
  -- Andrey Vasilenkov <indigo@yandex-team.ru>  Thu, 21 Aug 2014 18:57:53 +0400
-=======
+
 mastermind (2.8.46) lucid; urgency=low
 
   * Fix for empty couples namespace
 
  -- Andrey Vasilenkov <indigo@yandex-team.ru>  Tue, 09 Sep 2014 16:52:50 +0400
->>>>>>> a471b5ea
 
 mastermind (2.8.45) lucid; urgency=low
 
