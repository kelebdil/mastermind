<<<<<<< HEAD
mastermind (2.28.166) trusty; urgency=medium
=======
mastermind-cocainev11 (2.28.167) trusty; urgency=medium

  * Restore-path: clean reserved-lrc groups

 -- Andrey Vasilenkov <indigo@yandex-team.ru>  Tue, 14 Feb 2017 15:26:39 +0300

mastermind-cocainev11 (2.28.166) trusty; urgency=medium
>>>>>>> 8444dfd3

  * Add optional external storage validation task for lrc restore
  * Fix restore job

 -- Andrey Vasilenkov <indigo@yandex-team.ru>  Fri, 10 Feb 2017 19:38:49 +0300

mastermind (2.28.165) trusty; urgency=medium

  * Add --no-check-status option to skip lrc groupset status checking on restore
  * Fix uncoupled groups total space checking in lrc reserve planner

 -- Andrey Vasilenkov <indigo@yandex-team.ru>  Thu, 09 Feb 2017 19:58:15 +0300

mastermind (2.28.164) trusty; urgency=medium

  * Fix lrc group restore

 -- Andrey Vasilenkov <indigo@yandex-team.ru>  Thu, 09 Feb 2017 19:11:03 +0300

mastermind (2.28.163) trusty; urgency=medium

  * Use only appropriate groups on lrc reserve planning

 -- Andrey Vasilenkov <indigo@yandex-team.ru>  Thu, 09 Feb 2017 17:39:37 +0300

mastermind (2.28.162) trusty; urgency=medium

  * Use cluster tree for lrc reserve planning

 -- Andrey Vasilenkov <indigo@yandex-team.ru>  Thu, 09 Feb 2017 16:08:03 +0300

mastermind (2.28.161) trusty; urgency=medium

  * Fix restore job

 -- Andrey Vasilenkov <indigo@yandex-team.ru>  Wed, 08 Feb 2017 14:05:49 +0300

mastermind (2.28.160) trusty; urgency=medium

  * Add backend to history record only when its statistics is fresh

 -- Andrey Vasilenkov <indigo@yandex-team.ru>  Tue, 07 Feb 2017 18:42:10 +0300

mastermind (2.28.159) trusty; urgency=medium

  * Skip acquiring global 'jobs' lock when stopping jobs
  * Check lrc groupset status before creating restore job

 -- Andrey Vasilenkov <indigo@yandex-team.ru>  Tue, 07 Feb 2017 14:19:48 +0300

mastermind (2.28.158) trusty; urgency=medium

  * Stop trying to use uncoupled group for reserve groups planning if job
    creation failed

 -- Andrey Vasilenkov <indigo@yandex-team.ru>  Mon, 06 Feb 2017 19:45:46 +0300

mastermind (2.28.157) trusty; urgency=medium

  * Remove check for group existence when executing create group task
  * Add NodeBackend helper method to create NodeBackend object from backend history record
  * Add lrc group restore cli command
  * Implement LrcReserveGroupSelector that selects appropriate lrc reserve groups and creates lrc restore jobs
  * Add helper for fetching last known host for group by its id
  * Add reserved groups list to cli commands
  * Implement lrc reserve planner
  * Implement make lrc reserved group job
  * Add groupset view for uncoupled lrc groups list cli command
  * Add lrc recover job

 -- Andrey Vasilenkov <indigo@yandex-team.ru>  Mon, 06 Feb 2017 18:27:54 +0300

mastermind (2.28.156) trusty; urgency=medium

  * Use minion task

 -- Andrey Vasilenkov <indigo@yandex-team.ru>  Fri, 03 Feb 2017 16:31:25 +0300

mastermind (2.28.155) trusty; urgency=medium

  * Remove excessive logs
  * Cache external storage mapping along with namespaces states
  * Add debug log for namespace state
  * Fix info_data usage for lrc groupsets

 -- Andrey Vasilenkov <indigo@yandex-team.ru>  Tue, 31 Jan 2017 16:49:12 +0300

mastermind (2.28.154) trusty; urgency=medium

  * Increase startup timeout

 -- Andrey Vasilenkov <indigo@yandex-team.ru>  Thu, 26 Jan 2017 14:20:02 +0300

mastermind (2.28.153) trusty; urgency=medium

  * Fix restore path workflow

 -- Andrey Vasilenkov <indigo@yandex-team.ru>  Thu, 26 Jan 2017 13:51:42 +0300

mastermind (2.28.152) trusty; urgency=medium

  * Fix restore job

 -- Andrey Vasilenkov <indigo@yandex-team.ru>  Tue, 24 Jan 2017 17:26:08 +0300

mastermind (2.28.151) trusty; urgency=medium

  * Restore-path: fix group type

 -- Andrey Vasilenkov <indigo@yandex-team.ru>  Tue, 24 Jan 2017 14:32:12 +0300

mastermind (2.28.150) trusty; urgency=medium

  * Alter debug logs for _cached property

 -- Andrey Vasilenkov <indigo@yandex-team.ru>  Mon, 23 Jan 2017 19:43:47 +0300

mastermind (2.28.149) trusty; urgency=medium

  * Add elliptics-client dependency

 -- Andrey Vasilenkov <indigo@yandex-team.ru>  Mon, 23 Jan 2017 18:32:58 +0300

mastermind (2.28.148) trusty; urgency=medium

  * Fix backend manager and cleanup job locks
  * Fix caching info data for couples with only a single lrc groupset

 -- Andrey Vasilenkov <indigo@yandex-team.ru>  Mon, 23 Jan 2017 17:05:59 +0300

mastermind (2.28.147) trusty; urgency=medium

  * Fix caching info data for couples with only a single lrc groupset

 -- Andrey Vasilenkov <indigo@yandex-team.ru>  Mon, 23 Jan 2017 15:18:06 +0300

mastermind (2.28.146) trusty; urgency=medium

  * Store couple explicitly in backend manager job's data
  * Store couple explicitly in backend cleanup job's data
  * Skip not approved jobs when selecting ready jobs
  * Restore-path: use group history

 -- Andrey Vasilenkov <indigo@yandex-team.ru>  Sun, 22 Jan 2017 17:41:31 +0300

mastermind (2.28.145) trusty; urgency=medium

  * Add couple info data invalidation on settings change
  * Cache the latest namespaces states update result

 -- Andrey Vasilenkov <indigo@yandex-team.ru>  Fri, 20 Jan 2017 18:14:46 +0300

mastermind (2.28.144) trusty; urgency=medium

  * Remove yql dependency
  * Fix misprint

 -- Andrey Vasilenkov <indigo@yandex-team.ru>  Fri, 20 Jan 2017 15:32:35 +0300

mastermind (2.28.143) trusty; urgency=medium

  * Fix possible old mongo sorting limit problem

 -- Andrey Vasilenkov <indigo@yandex-team.ru>  Fri, 20 Jan 2017 14:17:52 +0300

mastermind (2.28.142) trusty; urgency=medium

  * Add temporary debug log

 -- Andrey Vasilenkov <indigo@yandex-team.ru>  Sun, 15 Jan 2017 00:28:08 +0300

mastermind (2.28.141) trusty; urgency=medium

  * Fix concurrent object serialization bug

 -- Andrey Vasilenkov <indigo@yandex-team.ru>  Thu, 12 Jan 2017 17:38:41 +0300

mastermind (2.28.140) trusty; urgency=medium

  * Add 'ids' filter option to job list handler

 -- Andrey Vasilenkov <indigo@yandex-team.ru>  Thu, 12 Jan 2017 00:09:34 +0300

mastermind (2.28.139) trusty; urgency=medium

  * Cache *effective_space counters
  * Use light copying for namespace states

 -- Andrey Vasilenkov <indigo@yandex-team.ru>  Wed, 11 Jan 2017 18:45:04 +0300

mastermind (2.28.138) trusty; urgency=medium

  * Calculate storage statistics only once
  * Disable hash memoization temporarily

 -- Andrey Vasilenkov <indigo@yandex-team.ru>  Tue, 10 Jan 2017 17:24:07 +0300

mastermind (2.28.137) trusty; urgency=medium

  * Add hash memoization for all storage objects

 -- Andrey Vasilenkov <indigo@yandex-team.ru>  Mon, 09 Jan 2017 23:48:09 +0300

mastermind (2.28.136) trusty; urgency=medium

  * Disable weight manager's intensive debug logging

 -- Andrey Vasilenkov <indigo@yandex-team.ru>  Mon, 09 Jan 2017 13:39:41 +0300

mastermind (2.28.135) trusty; urgency=medium

  * Disable job sort where it is not required

 -- Andrey Vasilenkov <indigo@yandex-team.ru>  Sat, 07 Jan 2017 17:54:48 +0300

mastermind (2.28.134) trusty; urgency=medium

  * Fix excessive jobs sorting when updating groups' state

 -- Andrey Vasilenkov <indigo@yandex-team.ru>  Sat, 07 Jan 2017 15:26:55 +0300

mastermind (2.28.133) trusty; urgency=medium

  * Fix excessive jobs sorting when searching for good uncoupled groups

 -- Andrey Vasilenkov <indigo@yandex-team.ru>  Wed, 04 Jan 2017 00:25:01 +0300

mastermind (2.28.132) trusty; urgency=medium

  * Change task status when failed check if it's finished

 -- Andrey Vasilenkov <indigo@yandex-team.ru>  Sun, 01 Jan 2017 11:40:00 +0300

mastermind (2.28.131) trusty; urgency=medium

  * Check alive keys when selecting lrc groups for converting
  * Add tskv_log name as a parameter of ttl_cleanup job

 -- Andrey Vasilenkov <indigo@yandex-team.ru>  Sat, 31 Dec 2016 18:24:16 +0300

mastermind (2.28.130) trusty; urgency=medium

  * Adding permanent options to mastermind cli

 -- Andrey Vasilenkov <indigo@yandex-team.ru>  Tue, 27 Dec 2016 18:09:47 +0300

mastermind (2.28.129) trusty; urgency=medium

  * Increase worker startup timeout

 -- Andrey Vasilenkov <indigo@yandex-team.ru>  Mon, 26 Dec 2016 19:43:20 +0300

mastermind (2.28.128) trusty; urgency=medium

  * Process artifact's meta null value as empty dict

 -- Andrey Vasilenkov <indigo@yandex-team.ru>  Mon, 26 Dec 2016 18:22:37 +0300

mastermind (2.28.127) trusty; urgency=medium

  * Do not update minion host's finish ts if any command failed to update

 -- Andrey Vasilenkov <indigo@yandex-team.ru>  Mon, 26 Dec 2016 17:31:01 +0300

mastermind (2.28.126) trusty; urgency=medium

  * Skip command states if failed to update
  * Modify commands for compatibility with mongo

 -- Andrey Vasilenkov <indigo@yandex-team.ru>  Sun, 25 Dec 2016 16:49:05 +0300

mastermind (2.28.125) trusty; urgency=medium

  * Continue to check convert queue items if dcs filter is exhausted
  * Fix chunk size misprint
  * Skip checking group when removing it

 -- Andrey Vasilenkov <indigo@yandex-team.ru>  Sat, 24 Dec 2016 16:13:14 +0300

mastermind (2.28.124) trusty; urgency=medium

  * Add backward compatibility with tasks without run history

 -- Andrey Vasilenkov <indigo@yandex-team.ru>  Fri, 23 Dec 2016 20:15:59 +0300

mastermind (2.28.123) trusty; urgency=medium

  * Add default init value for task's run history delayed_till_ts

 -- Andrey Vasilenkov <indigo@yandex-team.ru>  Fri, 23 Dec 2016 17:56:27 +0300

mastermind (2.28.122) trusty; urgency=medium

  * Implement retry jobs workflow
  * Add inventory extension for determining if the task is ready for retry
  * Add task interface to determine next retry if possible
  * Add inventory extension for determining retry timestamp for external storage operations
  * Update and fixes for inventory module

 -- Andrey Vasilenkov <indigo@yandex-team.ru>  Fri, 23 Dec 2016 16:05:19 +0300

mastermind (2.28.121) trusty; urgency=medium

  * Skip uncoupled groups if failed to determine dc

 -- Andrey Vasilenkov <indigo@yandex-team.ru>  Thu, 22 Dec 2016 14:33:36 +0300

mastermind (2.28.120) trusty; urgency=medium

  * Fix job start_ts setting

 -- Andrey Vasilenkov <indigo@yandex-team.ru>  Tue, 20 Dec 2016 14:06:04 +0300

mastermind (2.28.119) trusty; urgency=medium

  * Set dc to 'unknown' value when strict detection is not required

 -- Andrey Vasilenkov <indigo@yandex-team.ru>  Tue, 20 Dec 2016 12:08:07 +0300

mastermind (2.28.118) trusty; urgency=medium

  * Fix groups' state update

 -- Andrey Vasilenkov <indigo@yandex-team.ru>  Sun, 18 Dec 2016 21:53:54 +0300

mastermind (2.28.117) trusty; urgency=medium

  * Update eblob want_defrag value interpretation

 -- Andrey Vasilenkov <indigo@yandex-team.ru>  Sat, 17 Dec 2016 22:40:17 +0300

mastermind (2.28.116) trusty; urgency=medium

  * Restore job: make RO group.backend
  * Refactor job processing

 -- Andrey Vasilenkov <indigo@yandex-team.ru>  Fri, 16 Dec 2016 15:39:32 +0300

mastermind (2.28.115) trusty; urgency=medium

  * Add mimetype namespace settings

 -- Andrey Vasilenkov <indigo@yandex-team.ru>  Tue, 13 Dec 2016 14:38:59 +0300

mastermind (2.28.114) trusty; urgency=medium

  * Restore: remove backend

 -- Andrey Vasilenkov <indigo@yandex-team.ru>  Mon, 12 Dec 2016 17:05:09 +0300

mastermind (2.28.113) trusty; urgency=medium

  * Restore-path: fix

 -- Andrey Vasilenkov <indigo@yandex-team.ru>  Fri, 09 Dec 2016 17:52:44 +0300

mastermind (2.28.112) trusty; urgency=medium

  * Fix wait backend state

 -- Andrey Vasilenkov <indigo@yandex-team.ru>  Fri, 09 Dec 2016 14:17:31 +0300

mastermind (2.28.111) trusty; urgency=medium

  * Add task for wait backends's detection and acquiring statu

 -- Andrey Vasilenkov <indigo@yandex-team.ru>  Thu, 08 Dec 2016 22:42:48 +0300

mastermind (2.28.110) trusty; urgency=medium

  * Add sleep period for lrc convert jobs

 -- Andrey Vasilenkov <indigo@yandex-team.ru>  Thu, 08 Dec 2016 19:15:00 +0300

mastermind (2.28.109) trusty; urgency=medium

  * Restore job: RO task

 -- Andrey Vasilenkov <indigo@yandex-team.ru>  Thu, 08 Dec 2016 13:42:09 +0300

mastermind (2.28.108) trusty; urgency=medium

  * Do not exhaust host list while searching for appropriate converting
    storages
  * Fix uncoupling groups without history record

 -- Andrey Vasilenkov <indigo@yandex-team.ru>  Thu, 08 Dec 2016 02:03:44 +0300

mastermind (2.28.107) trusty; urgency=medium

  * Minor fix

 -- Andrey Vasilenkov <indigo@yandex-team.ru>  Wed, 07 Dec 2016 14:36:02 +0300

mastermind (2.28.106) trusty; urgency=medium

  * Allow setting required groups' total space for new couples

 -- Andrey Vasilenkov <indigo@yandex-team.ru>  Wed, 07 Dec 2016 01:41:05 +0300

mastermind (2.28.105) trusty; urgency=medium

  * Add workaround for creating jobs with empty involved groups list

 -- Andrey Vasilenkov <indigo@yandex-team.ru>  Tue, 06 Dec 2016 18:35:51 +0300

mastermind (2.28.104) trusty; urgency=medium

  * Extend is_external_storage_ready function

 -- Andrey Vasilenkov <indigo@yandex-team.ru>  Tue, 06 Dec 2016 01:04:16 +0300

mastermind (2.28.103) trusty; urgency=medium

  * Fix unknown couple settings update
  * Add configurable profiles for mastermind cocaine applications

 -- Andrey Vasilenkov <indigo@yandex-team.ru>  Mon, 05 Dec 2016 17:13:45 +0300

mastermind (2.28.102) trusty; urgency=medium

  * Minor fix

 -- Andrey Vasilenkov <indigo@yandex-team.ru>  Fri, 02 Dec 2016 23:12:19 +0300

mastermind (2.28.101) trusty; urgency=medium

  * Change mongo find request construction to provide complete logging

 -- Andrey Vasilenkov <indigo@yandex-team.ru>  Fri, 02 Dec 2016 18:05:27 +0300

mastermind (2.28.100) trusty; urgency=medium

  * Improve `couple break`: update group histories
  * Remove READ* commands accounting for weight calculation
  * Restore-path: fail lrc groups

 -- Andrey Vasilenkov <indigo@yandex-team.ru>  Fri, 02 Dec 2016 00:13:53 +0300

mastermind (2.28.99) trusty; urgency=medium

  * Fix lrc converting for external storage with empty data
  * Restore-path: create backend lock file

 -- Andrey Vasilenkov <indigo@yandex-team.ru>  Thu, 24 Nov 2016 18:29:27 +0300

mastermind (2.28.98) trusty; urgency=medium

  * Fix inventory function usage

 -- Andrey Vasilenkov <indigo@yandex-team.ru>  Thu, 24 Nov 2016 14:57:37 +0300

mastermind (2.28.97) trusty; urgency=medium

  * Add optional inventory function to check if external storage is ready to
    be converted
  * Use convert items priority when constructing convert jobs

 -- Andrey Vasilenkov <indigo@yandex-team.ru>  Wed, 23 Nov 2016 19:29:53 +0300

mastermind (2.28.96) trusty; urgency=medium

  * Version bump

 -- Andrey Vasilenkov <indigo@yandex-team.ru>  Mon, 21 Nov 2016 17:46:21 +0300

mastermind (2.28.95) trusty; urgency=medium

  * Update workers to run on cocaine v12

 -- Andrey Vasilenkov <indigo@yandex-team.ru>  Mon, 21 Nov 2016 16:33:29 +0300

mastermind (2.28.91) trusty; urgency=medium

  * Add support of determine_data_size convert queue parameter

 -- Andrey Vasilenkov <indigo@yandex-team.ru>  Sun, 20 Nov 2016 17:25:56 +0300

mastermind (2.28.90) trusty; urgency=medium

  * Implement external storage converting planner
  * Remove unsupported symlink parameter value description

 -- Andrey Vasilenkov <indigo@yandex-team.ru>  Thu, 17 Nov 2016 19:03:49 +0300

mastermind (2.28.89) trusty; urgency=medium

  * Add symlink namespace setting

 -- Andrey Vasilenkov <indigo@yandex-team.ru>  Mon, 14 Nov 2016 11:47:32 +0300

mastermind (2.28.88) trusty; urgency=medium

  * Update group type properly if metakey was removed

 -- Andrey Vasilenkov <indigo@yandex-team.ru>  Fri, 11 Nov 2016 20:55:32 +0300

mastermind (2.28.87) trusty; urgency=medium

  * Minor fix

 -- Andrey Vasilenkov <indigo@yandex-team.ru>  Wed, 09 Nov 2016 18:42:30 +0300

mastermind (2.28.86) trusty; urgency=medium

  * Add job processor enable config flag

 -- Andrey Vasilenkov <indigo@yandex-team.ru>  Wed, 09 Nov 2016 14:57:13 +0300

mastermind (2.28.85) trusty; urgency=medium

  * Claim net resources on weight calcaltion for a namespace

 -- Andrey Vasilenkov <indigo@yandex-team.ru>  Tue, 08 Nov 2016 18:41:28 +0300

mastermind (2.28.84) trusty; urgency=medium

  * Claim net resources during single namespace weights calculation

 -- Andrey Vasilenkov <indigo@yandex-team.ru>  Tue, 08 Nov 2016 16:49:34 +0300

mastermind (2.28.83) trusty; urgency=medium

  * Tweak resource accounting for running move jobs

 -- Andrey Vasilenkov <indigo@yandex-team.ru>  Thu, 03 Nov 2016 00:44:15 +0300

mastermind (2.28.82) trusty; urgency=medium

  * Fix for total space accounting in move planner

 -- Andrey Vasilenkov <indigo@yandex-team.ru>  Wed, 02 Nov 2016 14:17:21 +0300

mastermind (2.28.81) trusty; urgency=medium

  * Fix uncoupled space min limit accounting in move planner

 -- Andrey Vasilenkov <indigo@yandex-team.ru>  Tue, 01 Nov 2016 22:40:28 +0300

mastermind (2.28.80) trusty; urgency=medium

  * Fix resource accounting in move planner

 -- Andrey Vasilenkov <indigo@yandex-team.ru>  Tue, 01 Nov 2016 20:16:06 +0300

mastermind (2.28.79) trusty; urgency=medium

  * Refactor move planner
  * Allow cooperative running of low priority jobs

 -- Andrey Vasilenkov <indigo@yandex-team.ru>  Tue, 01 Nov 2016 15:54:27 +0300

mastermind (2.28.78) trusty; urgency=medium

  * Add separate minion API request to fetch command output

 -- Andrey Vasilenkov <indigo@yandex-team.ru>  Mon, 24 Oct 2016 17:22:59 +0300

mastermind (2.28.77) trusty; urgency=medium

  * * Add separate minion API request to fetch command output

 -- Andrey Vasilenkov <indigo@yandex-team.ru>  Mon, 24 Oct 2016 16:53:11 +0300

mastermind (2.28.76) trusty; urgency=medium

  * Skip static couple validation when skip_validation option is applied

 -- Andrey Vasilenkov <indigo@yandex-team.ru>  Mon, 24 Oct 2016 13:03:13 +0300

mastermind (2.28.75) trusty; urgency=medium

  * Skip claiming net resources when calculating couple weights

 -- Andrey Vasilenkov <indigo@yandex-team.ru>  Mon, 24 Oct 2016 12:23:45 +0300

mastermind (2.28.74) trusty; urgency=medium

  * Minor fixes

 -- Andrey Vasilenkov <indigo@yandex-team.ru>  Fri, 21 Oct 2016 14:51:42 +0300

mastermind (2.28.73) trusty; urgency=medium

  * Misprint fix

 -- Andrey Vasilenkov <indigo@yandex-team.ru>  Thu, 20 Oct 2016 19:04:20 +0300

mastermind (2.28.72) trusty; urgency=medium

  * Fix return of storage_keys_diff

 -- Andrey Vasilenkov <indigo@yandex-team.ru>  Thu, 20 Oct 2016 18:48:26 +0300

mastermind (2.28.71) trusty; urgency=medium

  * Fix minions monitor's request execution

 -- Andrey Vasilenkov <indigo@yandex-team.ru>  Thu, 20 Oct 2016 18:39:12 +0300

mastermind (2.28.70) trusty; urgency=medium

  * Get rid of elliptics meta database
  * Implement max group manager to store storage max group id in mongo

 -- Andrey Vasilenkov <indigo@yandex-team.ru>  Thu, 20 Oct 2016 15:37:30 +0300

mastermind (2.28.69) trusty; urgency=medium

  * Remove obsolete elliptics indexes wrappers
  * Store inventory cache on a file system instead of metaelliptics

 -- Andrey Vasilenkov <indigo@yandex-team.ru>  Fri, 14 Oct 2016 18:32:28 +0300

mastermind (2.28.68) trusty; urgency=medium

  * Force updating minion command when command is completed

 -- Andrey Vasilenkov <indigo@yandex-team.ru>  Fri, 14 Oct 2016 16:55:26 +0300

mastermind (2.28.67) trusty; urgency=medium

  * Fix cache worker namespaces usage

 -- Andrey Vasilenkov <indigo@yandex-team.ru>  Fri, 14 Oct 2016 13:59:41 +0300

mastermind (2.28.66) trusty; urgency=medium

  * Fix for job list options passing

 -- Andrey Vasilenkov <indigo@yandex-team.ru>  Thu, 13 Oct 2016 23:39:27 +0300

mastermind (2.28.65) trusty; urgency=medium

  * Initialize http client after making thread ioloop

 -- Andrey Vasilenkov <indigo@yandex-team.ru>  Thu, 13 Oct 2016 18:32:10 +0300

mastermind (2.28.64) trusty; urgency=medium

  * Remove run_sync timeout from ioloop
  * Added jobs list in cli

 -- Andrey Vasilenkov <indigo@yandex-team.ru>  Thu, 13 Oct 2016 17:37:50 +0300

mastermind (2.28.63) trusty; urgency=medium

  * Store and use minion commands from mongo

 -- Andrey Vasilenkov <indigo@yandex-team.ru>  Wed, 12 Oct 2016 13:57:55 +0300

mastermind (2.28.62) trusty; urgency=medium

  * Fix move group planner misprint

 -- Andrey Vasilenkov <indigo@yandex-team.ru>  Tue, 11 Oct 2016 17:57:57 +0300

mastermind (2.28.61) trusty; urgency=medium

  * Fix namespace setup parameter types

 -- Andrey Vasilenkov <indigo@yandex-team.ru>  Tue, 11 Oct 2016 12:23:40 +0300

mastermind (2.28.60) trusty; urgency=medium

  * Fix cache worker

 -- Andrey Vasilenkov <indigo@yandex-team.ru>  Thu, 06 Oct 2016 17:56:24 +0300

mastermind (2.28.59) trusty; urgency=medium

  * Fix cache worker

 -- Andrey Vasilenkov <indigo@yandex-team.ru>  Thu, 06 Oct 2016 17:02:27 +0300

mastermind (2.28.58) trusty; urgency=medium

  * Skip hosts without known dc for dc host view
  * Restore-path: ask for help if restore pending

 -- Andrey Vasilenkov <indigo@yandex-team.ru>  Thu, 06 Oct 2016 16:47:37 +0300

mastermind (2.28.57) trusty; urgency=medium

  * Change min finish time when fetching states from minions

 -- Andrey Vasilenkov <indigo@yandex-team.ru>  Thu, 06 Oct 2016 15:17:47 +0300

mastermind (2.28.56) trusty; urgency=medium

  * Fix delete service key name

 -- Andrey Vasilenkov <indigo@yandex-team.ru>  Wed, 05 Oct 2016 13:50:49 +0300

mastermind (2.28.55) trusty; urgency=medium

  * Implement uncoupled group selector for group selection problems
    investigating

 -- Andrey Vasilenkov <indigo@yandex-team.ru>  Wed, 05 Oct 2016 11:50:57 +0300

mastermind (2.28.54) trusty; urgency=medium

  * Fix reserved space percentage setting

 -- Andrey Vasilenkov <indigo@yandex-team.ru>  Tue, 04 Oct 2016 18:04:27 +0300

mastermind (2.28.53) trusty; urgency=medium

  * Change priority for BACKEND_MANAGER_JOB

 -- Andrey Vasilenkov <indigo@yandex-team.ru>  Tue, 04 Oct 2016 14:28:45 +0300

mastermind (2.28.52) trusty; urgency=medium

  * Support internal storage_cache namespace

 -- Andrey Vasilenkov <indigo@yandex-team.ru>  Tue, 04 Oct 2016 12:07:17 +0300

mastermind (2.28.51) trusty; urgency=medium

  * Move to using namespaces settings from mongo

 -- Andrey Vasilenkov <indigo@yandex-team.ru>  Mon, 03 Oct 2016 12:32:16 +0300

mastermind (2.28.50) trusty; urgency=medium

  * Tolerate unknown command errors when failed to fetch from metadb

 -- Andrey Vasilenkov <indigo@yandex-team.ru>  Wed, 28 Sep 2016 13:38:01 +0300

mastermind (2.28.49) trusty; urgency=medium

  * Tolerate unknown command errors when failed to fetch from metadb

 -- Andrey Vasilenkov <indigo@yandex-team.ru>  Wed, 28 Sep 2016 11:56:42 +0300

mastermind (2.28.48) trusty; urgency=medium

  * Improve finding jobs for path restoring

 -- Andrey Vasilenkov <indigo@yandex-team.ru>  Tue, 27 Sep 2016 16:38:42 +0300

mastermind (2.28.47) trusty; urgency=medium

  * Sample move source groups by neighbouring dcs along with total space
  * Skip -2 and -77 statuses when parsing recover dc command results

 -- Andrey Vasilenkov <indigo@yandex-team.ru>  Tue, 27 Sep 2016 15:21:40 +0300

mastermind (2.28.46) trusty; urgency=medium

  * Replace 'group_ids' with empty list when replicas groupset is not
    available

 -- Andrey Vasilenkov <indigo@yandex-team.ru>  Wed, 21 Sep 2016 18:26:14 +0300

mastermind (2.28.45) trusty; urgency=medium

  * Add couple settings viewer command
  * Do not provide a list of fake groups if replicas groupset is not used

 -- Andrey Vasilenkov <indigo@yandex-team.ru>  Wed, 21 Sep 2016 15:13:09 +0300

mastermind (2.28.44) trusty; urgency=medium

  * Ignore checks for uncoupled groups in node stop task

 -- Andrey Vasilenkov <indigo@yandex-team.ru>  Tue, 20 Sep 2016 18:18:18 +0300

mastermind (2.28.43) trusty; urgency=medium

  * Fix backend cleanup tasks creating

 -- Andrey Vasilenkov <indigo@yandex-team.ru>  Mon, 19 Sep 2016 20:29:37 +0300

mastermind (2.28.42) trusty; urgency=medium

  * Fix jobs status filtering on jobs scheduling

 -- Andrey Vasilenkov <indigo@yandex-team.ru>  Mon, 19 Sep 2016 20:18:07 +0300

mastermind (2.28.41) trusty; urgency=medium

  * Use backend cleanup and backend manager jobs when restoring path

 -- Andrey Vasilenkov <indigo@yandex-team.ru>  Mon, 19 Sep 2016 18:17:13 +0300

mastermind (2.28.40) trusty; urgency=medium

  * Add tskv option support for mds_cleanup
  * Skip uncoupled groups with alive keys
  * Add couple and namespace to ttl cleanup job attributes

 -- Andrey Vasilenkov <indigo@yandex-team.ru>  Fri, 16 Sep 2016 18:14:42 +0300

mastermind (2.28.39) trusty; urgency=medium

  * Separate replicas and lrc groupset primary/secondary hosts

 -- Andrey Vasilenkov <indigo@yandex-team.ru>  Thu, 15 Sep 2016 14:10:45 +0300

mastermind (2.28.38) trusty; urgency=medium

  * Set primary and secondary hosts when lrc groupset is used

 -- Andrey Vasilenkov <indigo@yandex-team.ru>  Wed, 14 Sep 2016 17:52:59 +0300

mastermind (2.28.37) trusty; urgency=medium

  * Add new job to remove records with expired ttl

 -- Andrey Vasilenkov <indigo@yandex-team.ru>  Mon, 12 Sep 2016 19:17:54 +0300

mastermind (2.28.36) trusty; urgency=medium

  * Fix mastermind2.26-cache worker start

 -- Andrey Vasilenkov <indigo@yandex-team.ru>  Thu, 08 Sep 2016 13:49:20 +0300

mastermind (2.28.35) trusty; urgency=medium

  * Restore-path: fix cancel_job

 -- Andrey Vasilenkov <indigo@yandex-team.ru>  Mon, 05 Sep 2016 14:07:27 +0300

mastermind (2.28.34) trusty; urgency=medium

  * Restore-path: cancel jobs

 -- Andrey Vasilenkov <indigo@yandex-team.ru>  Fri, 02 Sep 2016 17:59:25 +0300

mastermind (2.28.33) trusty; urgency=medium

  * Optimize history record search mongo queries

 -- Andrey Vasilenkov <indigo@yandex-team.ru>  Thu, 01 Sep 2016 23:04:06 +0300

mastermind (2.28.32) trusty; urgency=medium

  * Limit couple defrag jobs number per host

 -- Andrey Vasilenkov <indigo@yandex-team.ru>  Thu, 01 Sep 2016 20:56:39 +0300

mastermind (2.28.31) trusty; urgency=medium

  * Convert to lrc groupset minor fix

 -- Andrey Vasilenkov <indigo@yandex-team.ru>  Wed, 31 Aug 2016 14:06:12 +0300

mastermind (2.28.30) trusty; urgency=medium

  * Restore path: option to automatically approve jobs

 -- Andrey Vasilenkov <indigo@yandex-team.ru>  Wed, 31 Aug 2016 12:17:57 +0300

mastermind (2.28.29) trusty; urgency=medium

  * Fix group restore by path handle

 -- Andrey Vasilenkov <indigo@yandex-team.ru>  Thu, 25 Aug 2016 18:51:43 +0300

mastermind (2.28.28) trusty; urgency=medium

  * Fix restore group src_group parameter

 -- Andrey Vasilenkov <indigo@yandex-team.ru>  Thu, 25 Aug 2016 13:58:34 +0300

mastermind (2.28.27) trusty; urgency=medium

  * Add job for restore groups from path

 -- Andrey Vasilenkov <indigo@yandex-team.ru>  Wed, 24 Aug 2016 18:38:33 +0300

mastermind (2.28.26) trusty; urgency=medium

  * Add group base path to recover dc command

 -- Andrey Vasilenkov <indigo@yandex-team.ru>  Wed, 24 Aug 2016 15:09:04 +0300

mastermind (2.28.25) trusty; urgency=medium

  * Consider want_defrag worth when > 3

 -- Andrey Vasilenkov <indigo@yandex-team.ru>  Tue, 23 Aug 2016 14:18:50 +0300

mastermind (2.28.24) trusty; urgency=medium

  * Implement external storage mapping for external storage convertion
  * Use task to determine external storage total size and alter convert job accordingly
  * Add ExternalStorageDataSizeTask for fetching data size of external storage
  * Add multi groupsets to mastermind-cli groupset convert command
  * Add make_external_storage_data_size_command inventory command

 -- Andrey Vasilenkov <indigo@yandex-team.ru>  Thu, 11 Aug 2016 17:02:57 +0300

mastermind (2.28.23) trusty; urgency=medium

  * Consider WRITE_NEW commands as write operations

 -- Andrey Vasilenkov <indigo@yandex-team.ru>  Mon, 08 Aug 2016 14:25:37 +0300

mastermind (2.28.22) trusty; urgency=medium

  * Forbid moving cache groups via move jobs

 -- Andrey Vasilenkov <indigo@yandex-team.ru>  Fri, 29 Jul 2016 00:57:11 +0300

mastermind (2.28.21) trusty; urgency=medium

  * Refactor move planner candidates generating
  * Filter destination groups in unsuitable dcs when moving groups via move planner

 -- Andrey Vasilenkov <indigo@yandex-team.ru>  Wed, 27 Jul 2016 15:16:18 +0300

mastermind (2.28.20) trusty; urgency=medium

  * Optimize group move planner algorithm

 -- Andrey Vasilenkov <indigo@yandex-team.ru>  Tue, 26 Jul 2016 18:21:02 +0300

mastermind (2.28.19) trusty; urgency=medium

  * Read metakey with nolock flag

 -- Andrey Vasilenkov <indigo@yandex-team.ru>  Tue, 12 Jul 2016 13:21:40 +0300

mastermind (2.28.18) trusty; urgency=medium

  * Change convert job priority

 -- Andrey Vasilenkov <indigo@yandex-team.ru>  Thu, 30 Jun 2016 01:13:03 +0300

mastermind (2.28.17) trusty; urgency=medium

  * Add convert to lrc groupset from external source job

 -- Andrey Vasilenkov <indigo@yandex-team.ru>  Wed, 29 Jun 2016 23:44:03 +0300

mastermind (2.28.16) trusty; urgency=medium

  * Fix group's effective_free_space calculation

 -- Andrey Vasilenkov <indigo@yandex-team.ru>  Mon, 20 Jun 2016 17:29:52 +0300

mastermind (2.28.15) trusty; urgency=medium

  * Add data_flow_rate and wait_timeout parameters for lrc-* commands

 -- Andrey Vasilenkov <indigo@yandex-team.ru>  Fri, 17 Jun 2016 13:20:46 +0300

mastermind (2.28.14) trusty; urgency=medium

  * Fix couple status text for non-coupled couples

 -- Andrey Vasilenkov <indigo@yandex-team.ru>  Tue, 14 Jun 2016 15:05:13 +0300

mastermind (2.28.13) trusty; urgency=medium

  * Fix StorageState excessive dcs list construction

 -- Andrey Vasilenkov <indigo@yandex-team.ru>  Sat, 11 Jun 2016 19:32:30 +0300

mastermind (2.28.12) trusty; urgency=medium

  * Run lrc_* commands with all nodes as remotes

 -- Andrey Vasilenkov <indigo@yandex-team.ru>  Fri, 10 Jun 2016 20:18:55 +0300

mastermind (2.28.11) trusty; urgency=medium

  * Fix StorageState excessive dcs list construction

 -- Andrey Vasilenkov <indigo@yandex-team.ru>  Fri, 10 Jun 2016 15:45:04 +0300

mastermind (2.28.10) trusty; urgency=medium

  * Add lrc groupset statuses for couple list handle

 -- Andrey Vasilenkov <indigo@yandex-team.ru>  Thu, 09 Jun 2016 19:07:47 +0300

mastermind (2.28.9) trusty; urgency=medium

  * Add histories query object for fetching group histories

 -- Andrey Vasilenkov <indigo@yandex-team.ru>  Wed, 08 Jun 2016 18:51:52 +0300

mastermind (2.28.8) trusty; urgency=medium

  * Add remove backend task to prepare lrc groups job

 -- Andrey Vasilenkov <indigo@yandex-team.ru>  Mon, 06 Jun 2016 12:02:49 +0300

mastermind (2.28.7) trusty; urgency=medium

  * Increase lrc groupset job priority

 -- Andrey Vasilenkov <indigo@yandex-team.ru>  Tue, 31 May 2016 15:45:40 +0300

mastermind (2.28.6) trusty; urgency=medium

  * Check task status after its execution is started

 -- Andrey Vasilenkov <indigo@yandex-team.ru>  Tue, 31 May 2016 01:14:51 +0300

mastermind (2.28.5) trusty; urgency=medium

  * Skip checking if all replicas groups are read-only
  * Fix logging of couple status change

 -- Andrey Vasilenkov <indigo@yandex-team.ru>  Tue, 31 May 2016 00:33:45 +0300

mastermind (2.28.4) trusty; urgency=medium

  * Add ttl attribute namespace settings

 -- Andrey Vasilenkov <indigo@yandex-team.ru>  Tue, 24 May 2016 18:16:09 +0300

mastermind (2.28.3) trusty; urgency=medium

  * Disable dnet_recovery safe mode

 -- Andrey Vasilenkov <indigo@yandex-team.ru>  Thu, 19 May 2016 17:34:15 +0300

mastermind (2.28.2) trusty; urgency=medium

  * Add prepare-new-groups cmd handle

 -- Andrey Vasilenkov <indigo@yandex-team.ru>  Thu, 19 May 2016 17:21:33 +0300

mastermind (2.28.1) trusty; urgency=medium

  * Add mastermind-util add-groupset command
  * Add 'add_groupset_to_couple' API handle
  * Add job that creates new groupset for a couple

 -- Andrey Vasilenkov <indigo@yandex-team.ru>  Thu, 19 May 2016 12:51:03 +0300

mastermind (2.27.18) trusty; urgency=medium

  * Fix constructing jobs' involved groups list

 -- Andrey Vasilenkov <indigo@yandex-team.ru>  Wed, 04 May 2016 14:47:17 +0300

mastermind (2.27.17) trusty; urgency=medium

  * Add weight coefficient for outgoing traffic
  * Not perform rollback on couple repair

 -- Andrey Vasilenkov <indigo@yandex-team.ru>  Fri, 29 Apr 2016 03:59:48 +0300

mastermind (2.27.16) trusty; urgency=medium

  * Use family when detaching node backend from group

 -- Andrey Vasilenkov <indigo@yandex-team.ru>  Mon, 11 Apr 2016 16:25:30 +0300

mastermind (2.27.15) trusty; urgency=medium

  * Add defrag startup timeout

 -- Andrey Vasilenkov <indigo@yandex-team.ru>  Mon, 11 Apr 2016 13:09:36 +0300

mastermind (2.27.14) trusty; urgency=medium

  * Add backward compatibility of NodeBackend binding object

 -- Andrey Vasilenkov <indigo@yandex-team.ru>  Sun, 10 Apr 2016 14:25:51 +0300

mastermind (2.27.13) trusty; urgency=medium

  * Add NodeBackend binding object

 -- Andrey Vasilenkov <indigo@yandex-team.ru>  Sun, 10 Apr 2016 14:15:13 +0300

mastermind (2.27.12) trusty; urgency=medium

  * Add new BAD_* statuses for LRC Groupset

 -- Andrey Vasilenkov <indigo@yandex-team.ru>  Fri, 08 Apr 2016 16:54:16 +0300

mastermind (2.27.11) trusty; urgency=medium

  * Fix couple freeze meta compose

 -- Andrey Vasilenkov <indigo@yandex-team.ru>  Tue, 05 Apr 2016 19:20:08 +0300

mastermind (2.27.10) trusty; urgency=medium

  * Fix 'couple settings' in for mastermind-cli
  * Format log messages

 -- Andrey Vasilenkov <indigo@yandex-team.ru>  Thu, 31 Mar 2016 18:04:19 +0300

mastermind (2.27.9) trusty; urgency=medium

  * Fix couple groupset attachment

 -- Andrey Vasilenkov <indigo@yandex-team.ru>  Thu, 31 Mar 2016 14:12:23 +0300

mastermind (2.27.8) trusty; urgency=medium

  * Add 'attach_groupset_to_couple' handle
  * Make groupsets responsible for generating its metakey
  * Skip uncoupled lrc groups meta processing

 -- Andrey Vasilenkov <indigo@yandex-team.ru>  Wed, 30 Mar 2016 16:35:07 +0300

mastermind (2.27.7) trusty; urgency=medium

  * Add couple settings

 -- Andrey Vasilenkov <indigo@yandex-team.ru>  Tue, 29 Mar 2016 15:39:09 +0300

mastermind (2.27.6) trusty; urgency=medium

  * Fix couple build parameters

 -- Andrey Vasilenkov <indigo@yandex-team.ru>  Mon, 28 Mar 2016 18:38:14 +0300

mastermind (2.27.5) trusty; urgency=medium

  * Add 'couple' attribute to binding Groupset object
  * Account new cache key distribute tasks
  * Add various binding features

 -- Andrey Vasilenkov <indigo@yandex-team.ru>  Sun, 27 Mar 2016 21:11:22 +0300

mastermind (2.27.4) trusty; urgency=medium

  * Add support of groupsets in couple build method of mastermind client
  * Add 'groupsets' property to couple object

 -- Andrey Vasilenkov <indigo@yandex-team.ru>  Fri, 25 Mar 2016 22:20:34 +0300

mastermind (2.27.3) trusty; urgency=medium

  * Skip internatl namespaces in client APIs

 -- Andrey Vasilenkov <indigo@yandex-team.ru>  Fri, 25 Mar 2016 13:00:34 +0300

mastermind (2.27.2) trusty; urgency=medium

  * Add python-requests dependency

 -- Andrey Vasilenkov <indigo@yandex-team.ru>  Thu, 24 Mar 2016 20:19:40 +0300

mastermind (2.27.1) trusty; urgency=medium

  * Add lrc commands to mastermind-cli
  * Add group filtering by 'type'
  * Add LRC builder to select groups for future LRC groupsets
  * Add lrc groupsets representation object
  * Add make lrc group job type
  * Divide groupsets by different types

 -- Andrey Vasilenkov <indigo@yandex-team.ru>  Thu, 24 Mar 2016 15:11:28 +0300

mastermind (2.26.6) trusty; urgency=medium

  * Increase defrag check timeout to 14 days

 -- Andrey Vasilenkov <indigo@yandex-team.ru>  Mon, 21 Mar 2016 14:20:39 +0300

mastermind (2.26.5) trusty; urgency=medium

  * Make recover planner coefficients configurable

 -- Andrey Vasilenkov <indigo@yandex-team.ru>  Thu, 10 Mar 2016 14:51:27 +0300

mastermind (2.26.4) trusty; urgency=medium

  * Fix group type detection

 -- Andrey Vasilenkov <indigo@yandex-team.ru>  Sat, 05 Mar 2016 05:26:33 +0300

mastermind (2.26.3) trusty; urgency=medium

  * Remove attributes capacity namespace setting
  * Add support for completion of unambiguous prefix commands

 -- Andrey Vasilenkov <indigo@yandex-team.ru>  Thu, 03 Mar 2016 18:01:54 +0300

mastermind (2.26.2) trusty; urgency=medium

  * Add namespace attribute setitngs

 -- Andrey Vasilenkov <indigo@yandex-team.ru>  Wed, 02 Mar 2016 17:34:12 +0300

mastermind (2.26.1) trusty; urgency=medium

  * Fix max net write setting for weight manager
  * Add explicit runtime error for cases when failed to release locks

 -- Andrey Vasilenkov <indigo@yandex-team.ru>  Wed, 02 Mar 2016 12:36:24 +0300

mastermind (2.25.120) trusty; urgency=medium

  * Enable dnet_recovery safe mode

 -- Andrey Vasilenkov <indigo@yandex-team.ru>  Sun, 28 Feb 2016 00:08:51 +0300

mastermind (2.25.119) trusty; urgency=medium

  * Fix bug for dc hosts view
  * Add logging for monitor stats update
  * Fix error fs and dstat update

 -- Andrey Vasilenkov <indigo@yandex-team.ru>  Tue, 23 Feb 2016 13:04:56 +0300

mastermind (2.25.118) trusty; urgency=medium

  * Increase startup timeouts

 -- Andrey Vasilenkov <indigo@yandex-team.ru>  Wed, 17 Feb 2016 23:31:26 +0300

mastermind (2.25.117) trusty; urgency=medium

  * Increase cache worker startup timeout

 -- Andrey Vasilenkov <indigo@yandex-team.ru>  Wed, 17 Feb 2016 14:37:28 +0300

mastermind (2.25.116) trusty; urgency=medium

  * Fix for cache lock acquiring

 -- Andrey Vasilenkov <indigo@yandex-team.ru>  Wed, 17 Feb 2016 12:25:22 +0300

mastermind (2.25.115) trusty; urgency=medium

  * Add 'update_cache_key_status' handle
  * Implement cached key upload queue
  * Fix cache couples list with no 'state' option
  * Fix couple list filtering
  * Add trace id to dnet_recovery command
  * Use blob_size_limit as total space unconditionally

 -- Andrey Vasilenkov <indigo@yandex-team.ru>  Tue, 16 Feb 2016 23:46:35 +0300

mastermind (2.25.114) trusty; urgency=medium

  * Change effective data size accounting
  * Add 'cache couples-list' handle

 -- Andrey Vasilenkov <indigo@yandex-team.ru>  Wed, 06 Jan 2016 22:10:41 +0300

mastermind (2.25.113) trusty; urgency=medium

  * Fix misprint

 -- Andrey Vasilenkov <indigo@yandex-team.ru>  Mon, 28 Dec 2015 16:48:00 +0300

mastermind (2.25.112) trusty; urgency=medium

  * Fix import dependency

 -- Andrey Vasilenkov <indigo@yandex-team.ru>  Mon, 28 Dec 2015 16:20:04 +0300

mastermind (2.25.111) trusty; urgency=medium

  * Fix frozen couple check

 -- Andrey Vasilenkov <indigo@yandex-team.ru>  Mon, 28 Dec 2015 15:45:49 +0300

mastermind (2.25.110) trusty; urgency=medium

  * Skip cache groups on hosts that already have a cache key copy
  * Fix dc selection on distributing cache keys

 -- Andrey Vasilenkov <indigo@yandex-team.ru>  Mon, 28 Dec 2015 14:31:00 +0300

mastermind (2.25.109) trusty; urgency=medium

  * Remove old app manifest during installation

 -- Andrey Vasilenkov <indigo@yandex-team.ru>  Thu, 24 Dec 2015 12:59:06 +0300

mastermind (2.25.108) trusty; urgency=medium

  * Remove old weight balancer traits
  * Fix for updating node backends set on history updates
  * Update couple namespace handle to use new weight manager

 -- Andrey Vasilenkov <indigo@yandex-team.ru>  Wed, 23 Dec 2015 17:58:38 +0300

mastermind (2.25.107) trusty; urgency=medium

  * Account disk defragmentation when calculating couple weights

 -- Andrey Vasilenkov <indigo@yandex-team.ru>  Wed, 16 Dec 2015 11:58:31 +0300

mastermind (2.25.106) trusty; urgency=medium

  * Fix defragmentation jobs for cache couples

 -- Andrey Vasilenkov <indigo@yandex-team.ru>  Fri, 11 Dec 2015 19:02:32 +0300

mastermind (2.25.105) trusty; urgency=medium

  * Fix misprint

 -- Andrey Vasilenkov <indigo@yandex-team.ru>  Fri, 11 Dec 2015 15:52:49 +0300

mastermind (2.25.104) trusty; urgency=medium

  * Fix for new msgpack version

 -- Andrey Vasilenkov <indigo@yandex-team.ru>  Fri, 11 Dec 2015 15:16:45 +0300

mastermind (2.25.103) trusty; urgency=medium

  * Update cache distributor groups list on cache cleaning

 -- Andrey Vasilenkov <indigo@yandex-team.ru>  Fri, 11 Dec 2015 14:54:55 +0300

mastermind (2.25.102) trusty; urgency=medium

  * Fix for defragmentation job of cache groups

 -- Andrey Vasilenkov <indigo@yandex-team.ru>  Fri, 11 Dec 2015 14:08:43 +0300

mastermind (2.25.101) trusty; urgency=medium

  * Cache get_namespaces_states response using CachedGzipResponse
  * Cache get_cached_keys response using CachedGzipResponse

 -- Andrey Vasilenkov <indigo@yandex-team.ru>  Tue, 08 Dec 2015 17:21:04 +0300

mastermind (2.25.100) trusty; urgency=medium

  * Fix for newly built couple status calculation
  * Fix misprint in mastermind client

 -- Andrey Vasilenkov <indigo@yandex-team.ru>  Tue, 01 Dec 2015 16:48:01 +0300

mastermind (2.25.99) trusty; urgency=medium

  * Fix for running cached data update handlers

 -- Andrey Vasilenkov <indigo@yandex-team.ru>  Wed, 25 Nov 2015 19:29:24 +0300

mastermind (2.25.98) trusty; urgency=medium

  * Fix cocaine handlers registering

 -- Andrey Vasilenkov <indigo@yandex-team.ru>  Wed, 25 Nov 2015 14:58:59 +0300

mastermind (2.25.97) trusty; urgency=medium

  * Temporarily fix cocaine service usage from sync thread

 -- Andrey Vasilenkov <indigo@yandex-team.ru>  Tue, 24 Nov 2015 17:02:59 +0300

mastermind (2.25.96) trusty; urgency=medium

  * Optimize get_config_remotes handle

 -- Andrey Vasilenkov <indigo@yandex-team.ru>  Tue, 24 Nov 2015 11:56:08 +0300

mastermind (2.25.95) trusty; urgency=medium

  * Fix frequent weight and load data updating
  * Optimize history records fetching from mongo
  * Add exception-safe backend stats processing

 -- Andrey Vasilenkov <indigo@yandex-team.ru>  Mon, 23 Nov 2015 15:00:58 +0300

mastermind (2.25.94) trusty; urgency=medium

  * Fix defrag complete decision based on stalled stats

 -- Andrey Vasilenkov <indigo@yandex-team.ru>  Fri, 20 Nov 2015 17:52:35 +0300

mastermind (2.25.93) trusty; urgency=medium

    * Add orig path query arg settings
    * Fix select couple to upload namespace setting
    * Add redirect query args support

 -- Andrey Vasilenkov <indigo@yandex-team.ru>  Thu, 19 Nov 2015 19:13:34 +0300

mastermind (2.25.92) trusty; urgency=medium

  * Fix cocaine worker termination

 -- Andrey Vasilenkov <indigo@yandex-team.ru>  Thu, 19 Nov 2015 14:44:39 +0300

mastermind (2.25.91) trusty; urgency=medium

  * Split planner config section into several sections
  * Cache flow stats
  * Use cache to handle get_cache_keys

 -- Andrey Vasilenkov <indigo@yandex-team.ru>  Wed, 18 Nov 2015 21:45:31 +0300

mastermind (2.25.90) trusty; urgency=medium

  * Fix cache worker startup script

 -- Andrey Vasilenkov <indigo@yandex-team.ru>  Tue, 17 Nov 2015 22:47:31 +0300

mastermind (2.25.89) trusty; urgency=medium

  * Set python-tornado dependency (>= 4.0)

 -- Andrey Vasilenkov <indigo@yandex-team.ru>  Tue, 17 Nov 2015 16:04:13 +0300

mastermind (2.25.88) trusty; urgency=medium

  * Decreased cocaine workers' pool limit to 5

 -- Andrey Vasilenkov <indigo@yandex-team.ru>  Tue, 17 Nov 2015 14:31:24 +0300

mastermind (2.25.87) trusty; urgency=medium

  * Use simplejson for faster parsing
  * Using monitor pool to fetch monitor stats from elliptics nodes
  * Inventory worker implementation
  * Fix build tests running

 -- Andrey Vasilenkov <indigo@yandex-team.ru>  Tue, 17 Nov 2015 13:59:44 +0300

mastermind (2.25.86-hotfix1) trusty; urgency=medium

  * Optimize get_config_remotes handle

 -- Andrey Vasilenkov <indigo@yandex-team.ru>  Wed, 18 Nov 2015 17:05:55 +0300

mastermind (2.25.86) trusty; urgency=medium

  * Fix mastermind build

 -- Andrey Vasilenkov <indigo@yandex-team.ru>  Fri, 13 Nov 2015 15:37:00 +0300

mastermind (2.25.85) trusty; urgency=medium

  * Fix mastermind build

 -- Andrey Vasilenkov <indigo@yandex-team.ru>  Fri, 13 Nov 2015 15:08:21 +0300

mastermind (2.25.84) trusty; urgency=medium

  * Add free reserved space to couple statistics

 -- Andrey Vasilenkov <indigo@yandex-team.ru>  Fri, 13 Nov 2015 14:19:41 +0300

mastermind (2.25.83) trusty; urgency=medium

  * Increase startup-timeout for mastermind-cache worker

 -- Andrey Vasilenkov <indigo@yandex-team.ru>  Mon, 02 Nov 2015 12:26:18 +0300

mastermind (2.25.82) trusty; urgency=medium

  * Fix for searching for uncoupled group to restore backend without history

 -- Andrey Vasilenkov <indigo@yandex-team.ru>  Wed, 28 Oct 2015 11:37:03 +0300

mastermind (2.25.81) trusty; urgency=medium

  * Fix for searching for uncoupled group to restore backend without history

 -- Andrey Vasilenkov <indigo@yandex-team.ru>  Tue, 27 Oct 2015 23:47:59 +0300

mastermind (2.25.80) trusty; urgency=medium

  * Fix for searching for uncoupled group to restore backend without history

 -- Andrey Vasilenkov <indigo@yandex-team.ru>  Tue, 27 Oct 2015 21:23:43 +0300

mastermind (2.25.79) trusty; urgency=medium

  * Fix wrong node backend check on group restoring job
  * Fix accounting job for a couple status when group is down

 -- Andrey Vasilenkov <indigo@yandex-team.ru>  Tue, 27 Oct 2015 19:30:12 +0300

mastermind (2.25.78) trusty; urgency=medium

  * Add proper pymongo and bson dependencies (<< 3)

 -- Andrey Vasilenkov <indigo@yandex-team.ru>  Mon, 26 Oct 2015 21:08:02 +0300

mastermind (2.25.77) trusty; urgency=medium

  * Fix mastermind2.26-cache worker initialization

 -- Andrey Vasilenkov <indigo@yandex-team.ru>  Fri, 23 Oct 2015 14:25:00 +0300

mastermind (2.25.76) trusty; urgency=medium

  * Add handler for fetching couple free effective space monitor samples
  * Change monitor statistics collection settings

 -- Andrey Vasilenkov <indigo@yandex-team.ru>  Fri, 23 Oct 2015 14:03:28 +0300

mastermind (2.25.75) trusty; urgency=medium

  * Fix group detach node task during restore job

 -- Andrey Vasilenkov <indigo@yandex-team.ru>  Mon, 19 Oct 2015 14:52:49 +0300

mastermind (2.25.74) trusty; urgency=medium

  * Fix group detach node task during restore job

 -- Andrey Vasilenkov <indigo@yandex-team.ru>  Mon, 19 Oct 2015 14:26:10 +0300

mastermind (2.25.73) trusty; urgency=medium

  * Fix group detach node task during restore job

 -- Andrey Vasilenkov <indigo@yandex-team.ru>  Mon, 19 Oct 2015 12:57:02 +0300

mastermind (2.25.72) trusty; urgency=medium

  * Check uncoupled groups right before settings metakey
  * Prevent statistics calculation failing

 -- Andrey Vasilenkov <indigo@yandex-team.ru>  Tue, 13 Oct 2015 18:41:32 +0300

mastermind (2.25.71) trusty; urgency=medium

  * Fix exception type for non-blocking locks (when acquiring failed)
  * Fix group history update task scheduling

 -- Andrey Vasilenkov <indigo@yandex-team.ru>  Mon, 12 Oct 2015 14:16:06 +0300

mastermind (2.25.70) trusty; urgency=medium

  * Add ability to run worker without history collection

 -- Andrey Vasilenkov <indigo@yandex-team.ru>  Fri, 09 Oct 2015 19:29:22 +0300

mastermind (2.25.69) trusty; urgency=medium

  * Accept generators to GroupNodeBackendsSet

 -- Andrey Vasilenkov <indigo@yandex-team.ru>  Fri, 09 Oct 2015 18:15:17 +0300

mastermind (2.25.68) trusty; urgency=medium

  * Store group history in mongo instead of meta elliptics

 -- Andrey Vasilenkov <indigo@yandex-team.ru>  Fri, 09 Oct 2015 12:03:04 +0300

mastermind (2.25.66) trusty; urgency=medium

  * Fix settings comparison with basic python types

 -- Andrey Vasilenkov <indigo@yandex-team.ru>  Thu, 08 Oct 2015 12:55:36 +0300

mastermind (2.25.58) trusty; urgency=medium

  * Add couple primary and fallback hosts to namespaces states

 -- Andrey Vasilenkov <indigo@yandex-team.ru>  Sun, 13 Sep 2015 21:13:48 +0300

mastermind (2.25.57) trusty; urgency=medium

  * Fix effective free space calculcation when disk contains irrelevant data

 -- Andrey Vasilenkov <indigo@yandex-team.ru>  Thu, 10 Sep 2015 14:08:30 +0300

mastermind (2.25.56) trusty; urgency=medium

  * Fix effective free space calculcation when disk contains irrelevant data

 -- Andrey Vasilenkov <indigo@yandex-team.ru>  Thu, 10 Sep 2015 14:00:47 +0300

mastermind (2.25.55) trusty; urgency=medium

  * Set nolock flag for metakey read queries

 -- Andrey Vasilenkov <indigo@yandex-team.ru>  Mon, 07 Sep 2015 20:21:47 +0300

mastermind (2.25.54) trusty; urgency=medium

  * Increase startup timeout for mastermind worker

 -- Andrey Vasilenkov <indigo@yandex-team.ru>  Fri, 28 Aug 2015 18:44:52 +0300

mastermind (2.25.53) trusty; urgency=medium

  * Use read_latest call to get storage max group id

 -- Andrey Vasilenkov <indigo@yandex-team.ru>  Fri, 28 Aug 2015 17:59:31 +0300

mastermind (2.25.52) trusty; urgency=medium

  * Add draft on namespaces state query handler

 -- Andrey Vasilenkov <indigo@yandex-team.ru>  Fri, 28 Aug 2015 15:22:37 +0300

mastermind (2.25.51) trusty; urgency=medium

  * Add forced namespaces states update handler

 -- Andrey Vasilenkov <indigo@yandex-team.ru>  Fri, 28 Aug 2015 13:33:52 +0300

mastermind (2.25.50) trusty; urgency=medium

  * Take down the lock on src backend during move job final stage

 -- Andrey Vasilenkov <indigo@yandex-team.ru>  Fri, 28 Aug 2015 11:51:06 +0300

mastermind (2.25.49) trusty; urgency=medium

  * Add status_text of bad group to status_text of couple

 -- Andrey Vasilenkov <indigo@yandex-team.ru>  Fri, 21 Aug 2015 16:30:16 +0300

mastermind (2.25.48) trusty; urgency=medium

  * Add removed records size to group info

 -- Andrey Vasilenkov <indigo@yandex-team.ru>  Fri, 21 Aug 2015 11:29:43 +0300

mastermind (2.25.47) trusty; urgency=medium

  * Consider effective_free_space when deciding on couple status
  * Fix for node backend defrag task retrying

 -- Andrey Vasilenkov <indigo@yandex-team.ru>  Thu, 20 Aug 2015 13:17:28 +0300

mastermind (2.25.46) trusty; urgency=medium

  * Correct build

 -- Andrey Vasilenkov <indigo@yandex-team.ru>  Wed, 19 Aug 2015 16:59:32 +0300

mastermind (2.25.45) trusty; urgency=medium

  * Add autoapprove setting for move planner jobs

 -- Andrey Vasilenkov <indigo@yandex-team.ru>  Wed, 19 Aug 2015 16:52:30 +0300

mastermind (2.25.44) trusty; urgency=medium

  * Fix minor misprints

 -- Andrey Vasilenkov <indigo@yandex-team.ru>  Wed, 19 Aug 2015 12:18:16 +0300

mastermind (2.25.43) trusty; urgency=medium

  * Fix destination group selection for move planner

 -- Andrey Vasilenkov <indigo@yandex-team.ru>  Wed, 19 Aug 2015 01:49:13 +0300

mastermind (2.25.42) trusty; urgency=medium

  * Mastermind node info updater: couple status should be set to FULL if group
    is not filled but hdd has no more space available
  * Jobs processor: do not fail couple defrag job if couple lost its OK
    status

 -- Andrey Vasilenkov <indigo@yandex-team.ru>  Thu, 06 Aug 2015 15:27:26 +0300

mastermind (2.25.41) trusty; urgency=medium

  * Fetch elliptics backends' io stats

 -- Andrey Vasilenkov <indigo@yandex-team.ru>  Tue, 04 Aug 2015 19:42:51 +0300

mastermind (2.25.40) trusty; urgency=medium

  * Planner: take lock to prevent simultaneous move jobs planning on several
    workers

 -- Andrey Vasilenkov <indigo@yandex-team.ru>  Tue, 04 Aug 2015 19:15:40 +0300

mastermind (2.25.39) trusty; urgency=medium

  * mastermind fake sync: persistent locks removal fixed

 -- Andrey Vasilenkov <indigo@yandex-team.ru>  Mon, 03 Aug 2015 15:30:40 +0300

mastermind (2.25.38) trusty; urgency=medium

  * Mastermind lib: couple build result is wrapped into result object
    to be able to filter only successfully created couples
    (or, on the other side, only exceptions)
  * Passing dstat errors (can happen on virtual hosts)
  * Fix for fake sync manager persistent lock acquiring
  * Mastermind lib: fix for __contains__ method in namespaces queries
  * Fix for frequent node statistics update
  * Mastermind lib: node backends list as a property

 -- Andrey Vasilenkov <indigo@yandex-team.ru>  Tue, 28 Jul 2015 18:16:20 +0300

mastermind (2.25.37) trusty; urgency=medium

  * Obsolete prechecking of active jobs when moving groups from host

 -- Andrey Vasilenkov <indigo@yandex-team.ru>  Fri, 17 Jul 2015 13:52:24 +0300

mastermind (2.25.36) trusty; urgency=medium

  * Do not update whole cluster state on couple break

 -- Andrey Vasilenkov <indigo@yandex-team.ru>  Thu, 16 Jul 2015 20:07:31 +0300

mastermind (2.25.35) trusty; urgency=medium

  * Remove obsolete dstat_error_code usage

 -- Andrey Vasilenkov <indigo@yandex-team.ru>  Thu, 16 Jul 2015 18:39:04 +0300

mastermind (2.25.34) trusty; urgency=medium

  * Frequent node stat update bug fixed

 -- Andrey Vasilenkov <indigo@yandex-team.ru>  Wed, 15 Jul 2015 18:14:31 +0300

mastermind (2.25.33) trusty; urgency=medium

  * Restore job can stop non-started move job on force request
  * Do not acquire global jobs lock on jobs creation
  * Lock uncoupled groups during couple build so no jobs could use it

 -- Andrey Vasilenkov <indigo@yandex-team.ru>  Wed, 15 Jul 2015 17:51:12 +0300

mastermind (2.25.32) trusty; urgency=medium

  * get_dc_by_host inventory function should accept hostname, not ip

 -- Andrey Vasilenkov <indigo@yandex-team.ru>  Wed, 15 Jul 2015 15:09:27 +0300

mastermind (2.25.31) trusty; urgency=medium

  * Fix for couple defrag group representation

 -- Andrey Vasilenkov <indigo@yandex-team.ru>  Tue, 14 Jul 2015 14:52:13 +0300

mastermind (2.25.30) trusty; urgency=medium

  * Fix for group active job setting

 -- Andrey Vasilenkov <indigo@yandex-team.ru>  Tue, 14 Jul 2015 13:45:46 +0300

mastermind (2.25.29) trusty; urgency=medium

  * Mastermind util error wrapping

 -- Andrey Vasilenkov <indigo@yandex-team.ru>  Tue, 14 Jul 2015 12:38:07 +0300

mastermind (2.25.28) trusty; urgency=medium

  * Any type of job is now set as an active_job for a couple
  * get_namespaces_states now can accept namespaces list
  * Fix for storage_keys_diff handler when there are backends without fetched stats

 -- Andrey Vasilenkov <indigo@yandex-team.ru>  Mon, 13 Jul 2015 15:44:19 +0300

mastermind (2.25.27) trusty; urgency=medium

  * Misprint fixed

 -- Andrey Vasilenkov <indigo@yandex-team.ru>  Fri, 10 Jul 2015 18:10:17 +0300

mastermind (2.25.26) trusty; urgency=medium

  * Mark group as bad if migrating job id from meta does not match active job
    id

 -- Andrey Vasilenkov <indigo@yandex-team.ru>  Fri, 10 Jul 2015 14:08:06 +0300

mastermind (2.25.25) trusty; urgency=medium

  * Read-only node backend status check fixed
  * Using common mastermind queue for gatlinggun tasks
  * Mastermind returns empty cache keys when cache worker is not set up
  * Backward compatibility for ns setup mastermind util command (credits go to shindo@)
  * Checking group couple on move job start

 -- Andrey Vasilenkov <indigo@yandex-team.ru>  Thu, 09 Jul 2015 18:42:09 +0300

mastermind (2.25.24) trusty; urgency=medium

  * Checking if couple is participating in job before trying to move it from
    host

 -- Andrey Vasilenkov <indigo@yandex-team.ru>  Fri, 03 Jul 2015 18:46:44 +0300

mastermind (2.25.23) trusty; urgency=medium

  * Checking node backends count on group move
  * Handler to restart job if failed on start

 -- Andrey Vasilenkov <indigo@yandex-team.ru>  Fri, 03 Jul 2015 17:38:18 +0300

mastermind (2.25.22) trusty; urgency=medium

  * Removed obsolete stat_file_error usage, moved stat_commit error logic to node backend stat object
  * Fix for namespace creation workflow

 -- Andrey Vasilenkov <indigo@yandex-team.ru>  Thu, 02 Jul 2015 17:40:30 +0300

mastermind (2.25.21) trusty; urgency=medium

  * fix to trusty++;

 -- Andrey Vasilenkov <indigo@yandex-team.ru>  Wed, 01 Jul 2015 19:01:17 +0300

mastermind (2.25.20) trusty; urgency=medium

  * debian/rules fixed for trusty

 -- Andrey Vasilenkov <indigo@yandex-team.ru>  Wed, 01 Jul 2015 18:39:16 +0300

mastermind (2.25.19) trusty; urgency=medium

  * Use elliptics stats for decision on backend writability
  * Fragmentation in mm util is now formatted with fixed precision

 -- Andrey Vasilenkov <indigo@yandex-team.ru>  Wed, 01 Jul 2015 18:16:14 +0300

mastermind (2.25.18) precise; urgency=low

  * Checking backends on restore group creation

 -- Andrey Vasilenkov <indigo@yandex-team.ru>  Tue, 30 Jun 2015 17:23:42 +0300

mastermind (2.25.17) precise; urgency=low

  * Mastermind client implemented
  * Python package dependencies fixed
  * Statistics should not fail if uncoupled groups list cannot be composed
  * Defrag planner uses vfs free space to see if a couple can be defragged
  * Minor changes: pepify and obsolete code removed

 -- Andrey Vasilenkov <indigo@yandex-team.ru>  Tue, 30 Jun 2015 13:12:47 +0300

mastermind (2.25.16) precise; urgency=low

  * Do not store old namespaces states if failed to construct a new one

 -- Andrey Vasilenkov <indigo@yandex-team.ru>  Thu, 18 Jun 2015 16:54:36 +0300

mastermind (2.25.15) precise; urgency=low

  * Caching of namespaces states

 -- Andrey Vasilenkov <indigo@yandex-team.ru>  Thu, 18 Jun 2015 15:11:28 +0300

mastermind (2.25.14) precise; urgency=low

  * Job execution fixed
  * Separate register handler wrapper for handlers with native cocaine exceptions support

 -- Andrey Vasilenkov <indigo@yandex-team.ru>  Wed, 17 Jun 2015 13:03:30 +0300

mastermind (2.25.13) precise; urgency=low

  * Reconnectable service should log detailed information on unexpected errors

 -- Andrey Vasilenkov <indigo@yandex-team.ru>  Tue, 16 Jun 2015 14:45:41 +0300

mastermind (2.25.12) precise; urgency=low

  * Binary version dependency

 -- Andrey Vasilenkov <indigo@yandex-team.ru>  Tue, 16 Jun 2015 13:19:15 +0300

mastermind (2.25.11) precise; urgency=low

  * Python-mastermind common dependency
  * Logging added

 -- Andrey Vasilenkov <indigo@yandex-team.ru>  Tue, 16 Jun 2015 13:00:54 +0300

mastermind (2.25.10) precise; urgency=low

  * Common mastermind utils in a separate python package
  * Unnecessary locking of jobs global lock on couple defragmentation planning

 -- Andrey Vasilenkov <indigo@yandex-team.ru>  Mon, 15 Jun 2015 20:11:18 +0300

mastermind (2.25.9) precise; urgency=low

  * Resources accounting fixed

 -- Andrey Vasilenkov <indigo@yandex-team.ru>  Thu, 11 Jun 2015 17:48:09 +0300

mastermind (2.25.8) precise; urgency=low

  * Logging added

 -- Andrey Vasilenkov <indigo@yandex-team.ru>  Thu, 11 Jun 2015 17:21:36 +0300

mastermind (2.25.7) precise; urgency=low

  * Misprint fixed

 -- Andrey Vasilenkov <indigo@yandex-team.ru>  Thu, 11 Jun 2015 16:43:04 +0300

mastermind (2.25.6) precise; urgency=low

  * Misprint fixed

 -- Andrey Vasilenkov <indigo@yandex-team.ru>  Thu, 11 Jun 2015 16:22:53 +0300

mastermind (2.25.5) precise; urgency=low

  * Jobs: fix for resource unfolding

 -- Andrey Vasilenkov <indigo@yandex-team.ru>  Thu, 11 Jun 2015 15:48:11 +0300

mastermind (2.25.4) precise; urgency=low

  * Minor bug fix

 -- Andrey Vasilenkov <indigo@yandex-team.ru>  Thu, 11 Jun 2015 15:32:10 +0300

mastermind (2.25.3) precise; urgency=low

  * Minor bug fix

 -- Andrey Vasilenkov <indigo@yandex-team.ru>  Thu, 11 Jun 2015 13:28:07 +0300

mastermind (2.25.2) precise; urgency=low

  * Job processing tweaks

 -- Andrey Vasilenkov <indigo@yandex-team.ru>  Thu, 11 Jun 2015 12:40:16 +0300

mastermind (2.25.1) precise; urgency=low

  * Cached keys handler should be tolerant to cocaine connection errors
  * Do not take global jobs lock on moving all groups from host
  * Planner tasks should not take jobs lock unless they are actually creating jobs

 -- Andrey Vasilenkov <indigo@yandex-team.ru>  Wed, 10 Jun 2015 17:10:47 +0300

mastermind (2.24.45) precise; urgency=low

  * Config parameter name fixed

 -- Andrey Vasilenkov <indigo@yandex-team.ru>  Wed, 10 Jun 2015 13:52:06 +0300

mastermind (2.24.44) precise; urgency=low

  * Ids file for rsync tasks

 -- Andrey Vasilenkov <indigo@yandex-team.ru>  Tue, 09 Jun 2015 17:55:04 +0300

mastermind (2.24.43) precise; urgency=low

  * Add-units settings for namespace implemented

 -- Andrey Vasilenkov <indigo@yandex-team.ru>  Fri, 05 Jun 2015 17:23:11 +0300

mastermind (2.24.42) precise; urgency=low

  * get_cached_key handler proxied to mastermind2.26-cache (no retries for now)

 -- Andrey Vasilenkov <indigo@yandex-team.ru>  Thu, 04 Jun 2015 19:58:11 +0300

mastermind (2.24.41) precise; urgency=low

  * get_cached_keys handler updated
  * Namespace statistics fixed, is_full flag added
  * Ns settings updating fixed - __service key could have been omited on update

 -- Andrey Vasilenkov <indigo@yandex-team.ru>  Wed, 03 Jun 2015 19:58:59 +0300

mastermind (2.24.40) precise; urgency=low

  * Infrastructure: empty group set for tree nodes that has no groups in child
    nodes

 -- Andrey Vasilenkov <indigo@yandex-team.ru>  Tue, 02 Jun 2015 12:49:29 +0300

mastermind (2.24.39) precise; urgency=low

  * Added mastermind2.26-cache application to cocaine runlist

 -- Andrey Vasilenkov <indigo@yandex-team.ru>  Mon, 01 Jun 2015 16:21:11 +0300

mastermind (2.24.38) precise; urgency=low

  * Top update period is set via periodic timer
  * Lock on cache distribution task

 -- Andrey Vasilenkov <indigo@yandex-team.ru>  Mon, 01 Jun 2015 15:12:04 +0300

mastermind (2.24.37) precise; urgency=low

  * Fix for existing cache key update

 -- Andrey Vasilenkov <indigo@yandex-team.ru>  Fri, 29 May 2015 16:01:53 +0300

mastermind (2.24.36) precise; urgency=low

  * Cache worker: cache groups selection refactored

 -- Andrey Vasilenkov <indigo@yandex-team.ru>  Fri, 29 May 2015 15:16:56 +0300

mastermind (2.24.35) precise; urgency=low

  * Do not account service storage_cache namespace in namespace states

 -- Andrey Vasilenkov <indigo@yandex-team.ru>  Thu, 28 May 2015 14:10:12 +0300

mastermind (2.24.34) precise; urgency=low

  * Cache group defragmentation job creation

 -- Andrey Vasilenkov <indigo@yandex-team.ru>  Tue, 26 May 2015 23:45:25 +0300

mastermind (2.24.33) precise; urgency=low

  * Fix for app start without mongo set up

 -- Andrey Vasilenkov <indigo@yandex-team.ru>  Tue, 26 May 2015 12:15:55 +0300

mastermind (2.24.32) precise; urgency=low

  * Cache clean handler added

 -- Andrey Vasilenkov <indigo@yandex-team.ru>  Mon, 25 May 2015 19:56:32 +0300

mastermind (2.24.31) precise; urgency=low

  * Group type checking should be executed after backend state checking

 -- Andrey Vasilenkov <indigo@yandex-team.ru>  Mon, 25 May 2015 13:17:54 +0300

mastermind (2.24.30) precise; urgency=low

  * Misprint fixed

 -- Andrey Vasilenkov <indigo@yandex-team.ru>  Sun, 24 May 2015 20:33:13 +0300

mastermind (2.24.29) precise; urgency=low

  * Misprints fixed and more logging added

 -- Andrey Vasilenkov <indigo@yandex-team.ru>  Fri, 22 May 2015 23:00:10 +0300

mastermind (2.24.28) precise; urgency=low

  * Some logging added

 -- Andrey Vasilenkov <indigo@yandex-team.ru>  Fri, 22 May 2015 20:43:44 +0300

mastermind (2.24.27) precise; urgency=low

  * Misprint fixed

 -- Andrey Vasilenkov <indigo@yandex-team.ru>  Fri, 22 May 2015 17:57:55 +0300

mastermind (2.24.26) precise; urgency=low

  * Misprint fixed

 -- Andrey Vasilenkov <indigo@yandex-team.ru>  Fri, 22 May 2015 17:29:05 +0300

mastermind (2.24.25) precise; urgency=low

  * Misprints fixed

 -- Andrey Vasilenkov <indigo@yandex-team.ru>  Fri, 22 May 2015 17:13:30 +0300

mastermind (2.24.24) precise; urgency=low

  * Cache cleaner implemented
  * Added static/non-static flag to log record for broken namespaces

 -- Andrey Vasilenkov <indigo@yandex-team.ru>  Fri, 22 May 2015 16:49:00 +0300

mastermind (2.24.23) precise; urgency=low

  * Fix for key updated in mongodb: couple is used as a part of primary key
  * Minor refactoring

 -- Andrey Vasilenkov <indigo@yandex-team.ru>  Thu, 21 May 2015 12:59:49 +0300

mastermind (2.24.22) precise; urgency=low

  * Fixed new keys processing

 -- Andrey Vasilenkov <indigo@yandex-team.ru>  Thu, 21 May 2015 00:00:29 +0300

mastermind (2.24.21) precise; urgency=low

  * Do not remove unpopular keys on distribution stage

 -- Andrey Vasilenkov <indigo@yandex-team.ru>  Wed, 20 May 2015 23:34:15 +0300

mastermind (2.24.20) precise; urgency=low

  * Misprint fixed

 -- Andrey Vasilenkov <indigo@yandex-team.ru>  Wed, 20 May 2015 23:07:51 +0300

mastermind (2.24.19) precise; urgency=low

  * Top stats aggregation fix: cache groups statistics are accounted properly

 -- Andrey Vasilenkov <indigo@yandex-team.ru>  Wed, 20 May 2015 16:10:22 +0300

mastermind (2.24.18) precise; urgency=low

  * Aggregate keys by (key_id, couple) pair

 -- Andrey Vasilenkov <indigo@yandex-team.ru>  Tue, 19 May 2015 16:42:11 +0300

mastermind (2.24.17) precise; urgency=low

  * Do not use cache module in the main worker

 -- Andrey Vasilenkov <indigo@yandex-team.ru>  Mon, 18 May 2015 18:52:56 +0300

mastermind (2.24.16) precise; urgency=low

  * Couple defragmentation should start only when want_defrag > 1
  * Move job tweaks: -114 processing when node backend is being disabled, STALLED status for node backend stop task is considered ok
  * Removed unnecessary locks on task retry and skip
  * Couple defrag: if dnet_client returns -114 on defrag command, consider task successfully completed

 -- Andrey Vasilenkov <indigo@yandex-team.ru>  Mon, 18 May 2015 18:32:07 +0300

mastermind (2.24.15) precise; urgency=low

  * Refactored infrastructure data usage and correspondent cache workflow

 -- Andrey Vasilenkov <indigo@yandex-team.ru>  Sun, 17 May 2015 18:18:41 +0300

mastermind (2.24.14) precise; urgency=low

  * Uncoupled group checker changed

 -- Andrey Vasilenkov <indigo@yandex-team.ru>  Fri, 15 May 2015 17:31:44 +0300

mastermind (2.24.13) precise; urgency=low

  * Good uncoupled groups selector moved to infrastructure

 -- Andrey Vasilenkov <indigo@yandex-team.ru>  Fri, 15 May 2015 16:45:05 +0300

mastermind (2.24.12) precise; urgency=low

  * Cache worker initialization fixed

 -- Andrey Vasilenkov <indigo@yandex-team.ru>  Fri, 15 May 2015 15:35:13 +0300

mastermind (2.24.11) precise; urgency=low

  * Mark group as migrating right away when job is created
  * Job mark group minor workflow updates
  * Service statuses for couples with active jobs

 -- Andrey Vasilenkov <indigo@yandex-team.ru>  Wed, 13 May 2015 18:19:10 +0300

mastermind (2.24.10) precise; urgency=low

  * Fix for increasing cache key copies number

 -- Andrey Vasilenkov <indigo@yandex-team.ru>  Mon, 27 Apr 2015 20:24:00 +0300

mastermind (2.24.9) lucid; urgency=low

  * Fallback to default cocaine logging service if mm_cache_logging service is not set up in cocaine

 -- Andrey Vasilenkov <indigo@yandex-team.ru>  Mon, 27 Apr 2015 19:49:32 +0300

mastermind (2.24.8) lucid; urgency=low

  * Do not use not marked uncoupled groups located at cache groups paths as data uncoupled groups

 -- Andrey Vasilenkov <indigo@yandex-team.ru>  Mon, 27 Apr 2015 16:23:24 +0300

mastermind (2.24.7) lucid; urgency=low

  * Removed obsolete tornado version dependency

 -- Andrey Vasilenkov <indigo@yandex-team.ru>  Wed, 22 Apr 2015 23:01:00 +0300

mastermind (2.24.6) lucid; urgency=low

  * Misprint fixed

 -- Andrey Vasilenkov <indigo@yandex-team.ru>  Wed, 22 Apr 2015 18:50:12 +0300

mastermind (2.24.5) lucid; urgency=low

  * Removed obsolete cache manager usage

 -- Andrey Vasilenkov <indigo@yandex-team.ru>  Wed, 22 Apr 2015 18:45:04 +0300

mastermind (2.24.4) lucid; urgency=low

  * Fix for make_tree script

 -- Andrey Vasilenkov <indigo@yandex-team.ru>  Wed, 22 Apr 2015 18:01:23 +0300

mastermind (2.24.3) lucid; urgency=low

  * Misprint in postinst fixed

 -- Andrey Vasilenkov <indigo@yandex-team.ru>  Wed, 22 Apr 2015 17:47:11 +0300

mastermind (2.24.2) lucid; urgency=low

  * Misprint in postinst fixed

 -- Andrey Vasilenkov <indigo@yandex-team.ru>  Wed, 22 Apr 2015 17:28:27 +0300

mastermind (2.24.1) lucid; urgency=low

  * Distributed cache manager (for gatlinggun)

 -- Andrey Vasilenkov <indigo@yandex-team.ru>  Wed, 22 Apr 2015 17:04:56 +0300

mastermind (2.23.15) lucid; urgency=low

  * Added explicit couple text status to couple status change message
  * Returned back the lost check for groups move planner

 -- Andrey Vasilenkov <indigo@yandex-team.ru>  Thu, 07 May 2015 19:13:51 +0300

mastermind (2.23.14) lucid; urgency=low

  * Misprint fixed

 -- Andrey Vasilenkov <indigo@yandex-team.ru>  Thu, 07 May 2015 17:49:04 +0300

mastermind (2.23.13) lucid; urgency=low

  * Misprint fixed

 -- Andrey Vasilenkov <indigo@yandex-team.ru>  Thu, 07 May 2015 17:12:36 +0300

mastermind (2.23.12) lucid; urgency=low

  * Misprint fixed

 -- Andrey Vasilenkov <indigo@yandex-team.ru>  Thu, 07 May 2015 15:56:33 +0300

mastermind (2.23.11) lucid; urgency=low

  * Uncoupled group should be considered broken if it has more than one backend and DHT check is enabled
  * In-service check for uncoupled group fetching

 -- Andrey Vasilenkov <indigo@yandex-team.ru>  Thu, 07 May 2015 13:07:37 +0300

mastermind (2.23.10) lucid; urgency=low

  * Fix for restore group job creation when history record is unavailable

 -- Andrey Vasilenkov <indigo@yandex-team.ru>  Wed, 06 May 2015 20:14:19 +0300

mastermind (2.23.9) lucid; urgency=low

  * If no backends are found in history, planner restores group according to namespace distribution (same as for move group)

 -- Andrey Vasilenkov <indigo@yandex-team.ru>  Wed, 06 May 2015 19:39:27 +0300

mastermind (2.23.8) lucid; urgency=low

  * Move planner should use default uncoupled groups select function

 -- Andrey Vasilenkov <indigo@yandex-team.ru>  Wed, 29 Apr 2015 15:22:16 +0300

mastermind (2.23.7) lucid; urgency=low

  * Comparing source and destination DCs when planning move jobs

 -- Andrey Vasilenkov <indigo@yandex-team.ru>  Wed, 29 Apr 2015 09:29:29 +0300

mastermind (2.23.6) lucid; urgency=low

  * Misprints fixed

 -- Andrey Vasilenkov <indigo@yandex-team.ru>  Tue, 28 Apr 2015 18:17:11 +0300

mastermind (2.23.5) lucid; urgency=low

  * Busy hosts accounting fixed

 -- Andrey Vasilenkov <indigo@yandex-team.ru>  Tue, 28 Apr 2015 17:49:02 +0300

mastermind (2.23.4) lucid; urgency=low

  * Using groups merging on move jobs planning

 -- Andrey Vasilenkov <indigo@yandex-team.ru>  Tue, 28 Apr 2015 17:35:20 +0300

mastermind (2.23.3) lucid; urgency=low

  * Misprint fixed

 -- Andrey Vasilenkov <indigo@yandex-team.ru>  Mon, 20 Apr 2015 23:41:56 +0300

mastermind (2.23.2) lucid; urgency=low

  * Properly job slots checking in planner for couple defrag jobs

 -- Andrey Vasilenkov <indigo@yandex-team.ru>  Mon, 20 Apr 2015 23:25:43 +0300

mastermind (2.23.1) lucid; urgency=low

  * Config option for autoapproving defrag jobs

 -- Andrey Vasilenkov <indigo@yandex-team.ru>  Fri, 17 Apr 2015 17:39:54 +0300

mastermind (2.21.24) lucid; urgency=low

  * Misprint fixed

 -- Andrey Vasilenkov <indigo@yandex-team.ru>  Tue, 07 Apr 2015 17:05:41 +0300

mastermind (2.21.23) lucid; urgency=low

  * Planner will try to create job if there is less than max_executing_jobs running

 -- Andrey Vasilenkov <indigo@yandex-team.ru>  Mon, 06 Apr 2015 15:32:26 +0300

mastermind (2.21.22) lucid; urgency=low

  * Force update fixed

 -- Andrey Vasilenkov <indigo@yandex-team.ru>  Mon, 06 Apr 2015 14:32:10 +0300

mastermind (2.21.21) lucid; urgency=low

  * Fix for restore group job when executed on old node backend

 -- Andrey Vasilenkov <indigo@yandex-team.ru>  Mon, 30 Mar 2015 19:36:51 +0300

mastermind (2.21.20) lucid; urgency=low

  * Minor fixed

 -- Andrey Vasilenkov <indigo@yandex-team.ru>  Mon, 30 Mar 2015 19:13:53 +0300

mastermind (2.21.19) lucid; urgency=low

  * Success codes for minion are encoded as a sequence

 -- Andrey Vasilenkov <indigo@yandex-team.ru>  Mon, 30 Mar 2015 18:43:09 +0300

mastermind (2.21.18) lucid; urgency=low

  * Update metadb synchronously on executing minion cmd

 -- Andrey Vasilenkov <indigo@yandex-team.ru>  Fri, 27 Mar 2015 21:06:55 +0300

mastermind (2.21.17) lucid; urgency=low

  * Several minor fixes

 -- Andrey Vasilenkov <indigo@yandex-team.ru>  Fri, 27 Mar 2015 20:20:06 +0300

mastermind (2.21.16-1) lucid; urgency=low

  * Configurable autoapprove for recovery jobs

 -- Andrey Vasilenkov <indigo@yandex-team.ru>  Sat, 04 Apr 2015 12:33:17 +0300

mastermind (2.21.16) lucid; urgency=low

  * Do not crash if failed to resolve some infrastructure host
  * Do not crash when any of elliptics hostnames from config cannot be resolved

 -- Andrey Vasilenkov <indigo@yandex-team.ru>  Fri, 27 Mar 2015 18:01:57 +0300

mastermind (2.21.15) lucid; urgency=low

  * Fix for detaching node backend from group: based on group_id, not object of type storage.Group

 -- Andrey Vasilenkov <indigo@yandex-team.ru>  Tue, 24 Mar 2015 19:27:46 +0300

mastermind (2.21.14) lucid; urgency=low

  * Fix for detaching node backend from group: based on group_id, not object of type storage.Group

 -- Andrey Vasilenkov <indigo@yandex-team.ru>  Tue, 24 Mar 2015 19:00:33 +0300

mastermind (2.21.13) lucid; urgency=low

  * Do not fail job when elliptics request request for command status update was unsuccessful

 -- Andrey Vasilenkov <indigo@yandex-team.ru>  Tue, 24 Mar 2015 15:39:18 +0300

mastermind (2.21.12) lucid; urgency=low

  * Fix for busy uncoupled list groups fetching

 -- Andrey Vasilenkov <indigo@yandex-team.ru>  Tue, 24 Mar 2015 13:13:21 +0300

mastermind (2.21.11) lucid; urgency=low

  * Version bump for release-2.20 hotfix

 -- Andrey Vasilenkov <indigo@yandex-team.ru>  Mon, 23 Mar 2015 14:39:59 +0300

mastermind (2.21.10) lucid; urgency=low

  * Do not stop job execution when mark/unmark groups failed

 -- Andrey Vasilenkov <indigo@yandex-team.ru>  Fri, 20 Mar 2015 19:17:47 +0300

mastermind (2.21.9) lucid; urgency=low

  * Jobs processor uses periodic timer
  * Periodic timer implementation for timed queue

 -- Andrey Vasilenkov <indigo@yandex-team.ru>  Fri, 20 Mar 2015 16:52:58 +0300

mastermind (2.21.8) lucid; urgency=low

  * If job fails exception is saved to error messages list of job
  * Jobs index cleaning script
  * Removed jobs data from metadb's secondary indexes
  * Renamed mastermind util 'couple list-namespaces' handle to 'ns list'
  * Configurable minion request timeout

 -- Andrey Vasilenkov <indigo@yandex-team.ru>  Thu, 19 Mar 2015 16:42:05 +0300

mastermind (2.21.7) lucid; urgency=low

  * Resetting attempts counter on task manual retry

 -- Andrey Vasilenkov <indigo@yandex-team.ru>  Tue, 17 Mar 2015 17:11:18 +0300

mastermind (2.21.6) lucid; urgency=low

  * Misprint

 -- Andrey Vasilenkov <indigo@yandex-team.ru>  Tue, 17 Mar 2015 16:54:52 +0300

mastermind (2.21.5) lucid; urgency=low

  * Misprint

 -- Andrey Vasilenkov <indigo@yandex-team.ru>  Tue, 17 Mar 2015 16:45:53 +0300

mastermind (2.21.4) lucid; urgency=low

  * Fix for planner recovery job creation (a batch of applicable couple is empty)

 -- Andrey Vasilenkov <indigo@yandex-team.ru>  Tue, 17 Mar 2015 15:51:18 +0300

mastermind (2.21.3) lucid; urgency=low

  * tornado < 4.1 does not support raise_error option, fallback to async request with error checking

 -- Andrey Vasilenkov <indigo@yandex-team.ru>  Tue, 17 Mar 2015 15:07:02 +0300

mastermind (2.21.2) lucid; urgency=low

  * Fix for jobs rendering

 -- Andrey Vasilenkov <indigo@yandex-team.ru>  Mon, 16 Mar 2015 19:43:50 +0300

mastermind (2.21.1) lucid; urgency=low

  * Minion requests retry on http errors

 -- Andrey Vasilenkov <indigo@yandex-team.ru>  Mon, 16 Mar 2015 19:33:46 +0300

mastermind (2.20.6) lucid; urgency=low

  * Move job: fix for unmarking group that is down at the moment

 -- Andrey Vasilenkov <indigo@yandex-team.ru>  Mon, 23 Mar 2015 13:24:25 +0300

mastermind (2.20.5) lucid; urgency=low

  * Node backend statistics time is extracted from elliptics async result
  * Couple defragmentation by partitions

 -- Andrey Vasilenkov <indigo@yandex-team.ru>  Tue, 17 Mar 2015 20:01:35 +0300

mastermind (2.20.4) lucid; urgency=low

  * Jobs handler: move all groups from host
  * Moved src backend status check to move job start phase instead of creation phase

 -- Andrey Vasilenkov <indigo@yandex-team.ru>  Fri, 13 Mar 2015 20:41:18 +0300

mastermind (2.20.3) lucid; urgency=low

  * Fix for search-by-path using ipv6 ip addrs

 -- Andrey Vasilenkov <indigo@yandex-team.ru>  Wed, 11 Mar 2015 20:11:59 +0300

mastermind (2.20.2) lucid; urgency=low

  * Group history unified

 -- Andrey Vasilenkov <indigo@yandex-team.ru>  Wed, 11 Mar 2015 19:39:12 +0300

mastermind (2.20.1) lucid; urgency=low

  * Restore job: make src backend readonly if possible to prevent blob truncation

 -- Andrey Vasilenkov <indigo@yandex-team.ru>  Wed, 11 Mar 2015 17:06:15 +0300

mastermind (2.19.6) lucid; urgency=low

  * Fix for removing node backend from group

 -- Andrey Vasilenkov <indigo@yandex-team.ru>  Fri, 13 Mar 2015 12:35:54 +0300

mastermind (2.19.5) lucid; urgency=low

  * Manual locker commited

 -- Andrey Vasilenkov <indigo@yandex-team.ru>  Thu, 12 Mar 2015 15:49:31 +0300

mastermind (2.19.4) lucid; urgency=low

  * Fix for node history backend unlink

 -- Andrey Vasilenkov <indigo@yandex-team.ru>  Thu, 12 Mar 2015 14:55:52 +0300

mastermind (2.19.3) lucid; urgency=low

  * Recovery planner accounts locked couples

 -- Andrey Vasilenkov <indigo@yandex-team.ru>  Wed, 11 Mar 2015 15:30:51 +0300

mastermind (2.19.2) lucid; urgency=low

  * Planner does not operate without mongo db setup

 -- Andrey Vasilenkov <indigo@yandex-team.ru>  Thu, 05 Mar 2015 20:14:26 +0300

mastermind (2.19.1) lucid; urgency=low

  * Recover dc queue is replaced by dynamic weighting of couples using last recovery timestamp and keys difference
  * Couples can be indexed by unicode str
  * Workaround for hosts that cannot be resolved
  * Do not compare couple groups' metadata version numbers
  * Added namespace settings custom expiration time feature

 -- Andrey Vasilenkov <indigo@yandex-team.ru>  Thu, 05 Mar 2015 19:15:45 +0300

mastermind (2.18.15) lucid; urgency=low

  * Logging for move group planner improved
  * Refactored job accounting: now it should properly account destination hdds of existing jobs
  * Fix for lock release on error during groups' marking

 -- Andrey Vasilenkov <indigo@yandex-team.ru>  Wed, 11 Mar 2015 14:45:53 +0300

mastermind (2.18.14) lucid; urgency=low

  * Logging requests and test handler for ns_current_state logging

 -- Andrey Vasilenkov <indigo@yandex-team.ru>  Tue, 10 Mar 2015 12:53:16 +0300

mastermind (2.18.13) lucid; urgency=low

  * Effective space statistics fix

 -- Andrey Vasilenkov <indigo@yandex-team.ru>  Wed, 04 Mar 2015 14:49:07 +0300

mastermind (2.18.12) lucid; urgency=low

  * Fix for total effective_free_space count

 -- Andrey Vasilenkov <indigo@yandex-team.ru>  Tue, 03 Mar 2015 20:51:44 +0300

mastermind (2.18.11) lucid; urgency=low

  * Ensure path before checking locked hosts
  * Planner job creation fixed

 -- Andrey Vasilenkov <indigo@yandex-team.ru>  Tue, 03 Mar 2015 20:05:17 +0300

mastermind (2.18.10) lucid; urgency=low

  * Fix for group move handler --force option

 -- Andrey Vasilenkov <indigo@yandex-team.ru>  Mon, 02 Mar 2015 12:40:49 +0300

mastermind (2.18.9) lucid; urgency=low

  * Misprint fixed

 -- Andrey Vasilenkov <indigo@yandex-team.ru>  Fri, 27 Feb 2015 20:43:37 +0300

mastermind (2.18.8) lucid; urgency=low

  * Fix for mongo queries

 -- Andrey Vasilenkov <indigo@yandex-team.ru>  Fri, 27 Feb 2015 20:29:15 +0300

mastermind (2.18.7) lucid; urgency=low

  * Downtimes for both src_host and dst_host during rsync task execution
  * Use hostname in net downtimes
  * Rsync node task is now used for move job instead of common MinionCmdTask

 -- Andrey Vasilenkov <indigo@yandex-team.ru>  Fri, 27 Feb 2015 19:39:16 +0300

mastermind (2.18.6) lucid; urgency=low

  * IPv6 for tornado clients turned on

 -- Andrey Vasilenkov <indigo@yandex-team.ru>  Fri, 27 Feb 2015 16:18:09 +0300

mastermind (2.18.5) lucid; urgency=low

  * Implementation of net monitoring usage during rsync tasks executing

 -- Andrey Vasilenkov <indigo@yandex-team.ru>  Fri, 27 Feb 2015 15:05:11 +0300

mastermind (2.18.4) lucid; urgency=low

  * Fake sync manager get_children_locks implemented

 -- Andrey Vasilenkov <indigo@yandex-team.ru>  Wed, 25 Feb 2015 17:40:38 +0300

mastermind (2.18.3) lucid; urgency=low

  * Minor job processing refactoring fixes

 -- Andrey Vasilenkov <indigo@yandex-team.ru>  Tue, 24 Feb 2015 16:47:07 +0300

mastermind (2.18.2) lucid; urgency=low

  * Effective free space statistics calculation fixed
  * Minor job processor refactoring

 -- Andrey Vasilenkov <indigo@yandex-team.ru>  Fri, 20 Feb 2015 18:23:06 +0300

mastermind (2.18.1) lucid; urgency=low

  * Host lock implemented, prevents active operations on selected host

 -- Andrey Vasilenkov <indigo@yandex-team.ru>  Wed, 18 Feb 2015 17:28:31 +0300

mastermind (2.17.13) lucid; urgency=low

  * Logging

 -- Andrey Vasilenkov <indigo@yandex-team.ru>  Mon, 16 Feb 2015 18:39:50 +0300

mastermind (2.17.12) lucid; urgency=low

  * Fix for check-for-update settings checking

 -- Andrey Vasilenkov <indigo@yandex-team.ru>  Mon, 16 Feb 2015 17:37:23 +0300

mastermind (2.17.11) lucid; urgency=low

  * Logging

 -- Andrey Vasilenkov <indigo@yandex-team.ru>  Mon, 16 Feb 2015 17:23:52 +0300

mastermind (2.17.10) lucid; urgency=low

  * Mongo db is made optional (job processor and planner are disabled)

 -- Andrey Vasilenkov <indigo@yandex-team.ru>  Fri, 13 Feb 2015 18:59:33 +0300

mastermind (2.17.9) lucid; urgency=low

  * Return error code 1 if failed to create couple
  * Mongo db is made optional (job processor and planner are disabled)

 -- Andrey Vasilenkov <indigo@yandex-team.ru>  Fri, 13 Feb 2015 16:00:56 +0300

mastermind (2.17.8) lucid; urgency=low

  * Update groups status befire applying jobs

 -- Andrey Vasilenkov <indigo@yandex-team.ru>  Thu, 12 Feb 2015 18:23:58 +0300

mastermind (2.17.7) lucid; urgency=low

  * Fix for determing group space requirements on restore

 -- Andrey Vasilenkov <indigo@yandex-team.ru>  Tue, 10 Feb 2015 22:02:10 +0300

mastermind (2.17.6) lucid; urgency=low

  * Fix for determing group space requirements on restore

 -- Andrey Vasilenkov <indigo@yandex-team.ru>  Tue, 10 Feb 2015 21:50:42 +0300

mastermind (2.17.5) lucid; urgency=low

  * Fix for determing group space requirements on restore

 -- Andrey Vasilenkov <indigo@yandex-team.ru>  Tue, 10 Feb 2015 21:37:28 +0300

mastermind (2.17.4) lucid; urgency=low

  * Fix for restore candidates selection

 -- Andrey Vasilenkov <indigo@yandex-team.ru>  Tue, 10 Feb 2015 21:22:19 +0300

mastermind (2.17.3) lucid; urgency=low

  * Fix for couple status update on unlinking node backend from group

 -- Andrey Vasilenkov <indigo@yandex-team.ru>  Tue, 10 Feb 2015 18:46:56 +0300

mastermind (2.17.2) lucid; urgency=low

  * Fix for zookeeper lock release
  * Fix for updating couple status when all the groups did not respond during checking

 -- Andrey Vasilenkov <indigo@yandex-team.ru>  Mon, 09 Feb 2015 12:46:04 +0300

mastermind (2.17.1) lucid; urgency=low

  * Check-for-update option for namespace setup
  * Storage total keys diff handler
  * Reconnect timeout for mastermind-util is decreased to 3 sec
  * cocaine-runtime dependency added

 -- Andrey Vasilenkov <indigo@yandex-team.ru>  Fri, 06 Feb 2015 18:00:27 +0300

mastermind (2.16.10) lucid; urgency=low

  * Fix for rsync group node backend checking

 -- Andrey Vasilenkov <indigo@yandex-team.ru>  Fri, 06 Feb 2015 17:41:47 +0300

mastermind (2.16.9) lucid; urgency=low

  * Removed constraints on node backend status during restore group job

 -- Andrey Vasilenkov <indigo@yandex-team.ru>  Thu, 05 Feb 2015 20:17:43 +0300

mastermind (2.16.8) lucid; urgency=low

  * Restore group job can now accept source group as a parameter

 -- Andrey Vasilenkov <indigo@yandex-team.ru>  Thu, 05 Feb 2015 19:10:06 +0300

mastermind (2.16.7) lucid; urgency=low

  * Removed obsolete checking if tasks where successfully fetched from minions

 -- Andrey Vasilenkov <indigo@yandex-team.ru>  Thu, 05 Feb 2015 15:07:56 +0300

mastermind (2.16.6) lucid; urgency=low

  * Fix for job accounting of groups with broken namespace settings

 -- Andrey Vasilenkov <indigo@yandex-team.ru>  Thu, 05 Feb 2015 12:35:26 +0300

mastermind (2.16.5) lucid; urgency=low

  * Couples taking part in new and executing jobs are taken in account when creating new move job
  * Group move --lucky option to automatically select uncoupled group to move source group to

 -- Andrey Vasilenkov <indigo@yandex-team.ru>  Wed, 04 Feb 2015 16:09:30 +0300

mastermind (2.16.4) lucid; urgency=low

  * Detecting stat file error from monitor stats

 -- Andrey Vasilenkov <indigo@yandex-team.ru>  Mon, 02 Feb 2015 12:41:27 +0300

mastermind (2.16.3) lucid; urgency=low

  * Group move has 'force' parameter, which will try to cancel unimportant jobs

 -- Andrey Vasilenkov <indigo@yandex-team.ru>  Thu, 29 Jan 2015 18:13:03 +0300

mastermind (2.16.2) lucid; urgency=low

  * More informative error message when trying to restore uncoupled group
  * Script for moving jobs from elliptics to mongodb
  * Removed obsolete syslog-ng restart command from postinst
  * Fix for logging elliptics request nano-seconds

 -- Andrey Vasilenkov <indigo@yandex-team.ru>  Tue, 27 Jan 2015 19:33:03 +0300

mastermind (2.16.1) lucid; urgency=low

  * Optional unimportant jobs cancellation on creating restore job

 -- Andrey Vasilenkov <indigo@yandex-team.ru>  Mon, 26 Jan 2015 18:48:18 +0300

mastermind (2.15.34) lucid; urgency=low

  * Read preferences for mongo forced to PRIMARY_PREFFERED

 -- Andrey Vasilenkov <indigo@yandex-team.ru>  Mon, 26 Jan 2015 14:38:02 +0300

mastermind (2.15.33) lucid; urgency=low

  * Read preferences for mongo forced to PRIMARY_PREFFERED

 -- Andrey Vasilenkov <indigo@yandex-team.ru>  Mon, 26 Jan 2015 14:16:57 +0300

mastermind (2.15.32) lucid; urgency=low

  * Misprint fixed

 -- Andrey Vasilenkov <indigo@yandex-team.ru>  Fri, 23 Jan 2015 16:49:10 +0300

mastermind (2.15.31) lucid; urgency=low

  * Fix for marking jobs fetched from db as non-dirty

 -- Andrey Vasilenkov <indigo@yandex-team.ru>  Fri, 23 Jan 2015 13:34:35 +0300

mastermind (2.15.30) lucid; urgency=low

  * Fixed bug with jobs creation

 -- Andrey Vasilenkov <indigo@yandex-team.ru>  Fri, 23 Jan 2015 13:11:49 +0300

mastermind (2.15.29) lucid; urgency=low

  * Misprint fixed

 -- Andrey Vasilenkov <indigo@yandex-team.ru>  Thu, 22 Jan 2015 22:23:46 +0300

mastermind (2.15.28) lucid; urgency=low

  * Forced jobs ts convertion to int

 -- Andrey Vasilenkov <indigo@yandex-team.ru>  Thu, 22 Jan 2015 21:33:56 +0300

mastermind (2.15.27) lucid; urgency=low

  * Dependencies updated

 -- Andrey Vasilenkov <indigo@yandex-team.ru>  Thu, 22 Jan 2015 19:56:03 +0300

mastermind (2.15.26) lucid; urgency=low

  * Misprint fixed

 -- Andrey Vasilenkov <indigo@yandex-team.ru>  Thu, 22 Jan 2015 19:39:47 +0300

mastermind (2.15.25) lucid; urgency=low

  * Mongo working draft for testing

 -- Andrey Vasilenkov <indigo@yandex-team.ru>  Thu, 22 Jan 2015 17:09:56 +0300

mastermind (2.15.24) lucid; urgency=low

  * Fix for minions command execution

 -- Andrey Vasilenkov <indigo@yandex-team.ru>  Wed, 21 Jan 2015 16:53:22 +0300

mastermind (2.15.23) lucid; urgency=low

  * Misprint fixed

 -- Andrey Vasilenkov <indigo@yandex-team.ru>  Wed, 21 Jan 2015 13:37:07 +0300

mastermind (2.15.22) lucid; urgency=low

  * Fix for minion cmd command execution

 -- Andrey Vasilenkov <indigo@yandex-team.ru>  Wed, 21 Jan 2015 13:10:30 +0300

mastermind (2.15.21) lucid; urgency=low

  * General concurrent handler implemented, wraps all API handlers
  * Misprint fixes

 -- Andrey Vasilenkov <indigo@yandex-team.ru>  Mon, 19 Jan 2015 15:01:06 +0300

mastermind (2.15.20) lucid; urgency=low

  * Changed dependencies (cocaine-tools << 0.12, cocaine-framework-python << 0.12)

 -- Andrey Vasilenkov <indigo@yandex-team.ru>  Fri, 16 Jan 2015 14:17:35 +0300

mastermind (2.15.19) lucid; urgency=low

  * Changed dependencies (python-tornado << 4)

 -- Andrey Vasilenkov <indigo@yandex-team.ru>  Fri, 16 Jan 2015 14:04:29 +0300

mastermind (2.15.18) lucid; urgency=low

  * Fix for manual handlers for defrag and recover-dc jobs creation
  * Fix for cocaine worker timeouts on job creation
  * Refactored minion states update process

 -- Andrey Vasilenkov <indigo@yandex-team.ru>  Wed, 14 Jan 2015 16:44:18 +0300

mastermind (2.15.17) lucid; urgency=low

  * Increased cocaine worker pool-limit to 7

 -- Andrey Vasilenkov <indigo@yandex-team.ru>  Tue, 13 Jan 2015 20:43:40 +0300

mastermind (2.15.16) lucid; urgency=low

  * Increased worker heartbeat timeout to 240s

 -- Andrey Vasilenkov <indigo@yandex-team.ru>  Tue, 13 Jan 2015 18:27:19 +0300

mastermind (2.15.15) lucid; urgency=low

  * Temporary decreased jobs prefetch time span

 -- Andrey Vasilenkov <indigo@yandex-team.ru>  Tue, 13 Jan 2015 14:55:54 +0300

mastermind (2.15.14) lucid; urgency=low

  * Minor logging cleaning

 -- Andrey Vasilenkov <indigo@yandex-team.ru>  Tue, 13 Jan 2015 12:53:16 +0300

mastermind (2.15.13) lucid; urgency=low

  * Decreased cocaine pool-limit to 3

 -- Andrey Vasilenkov <indigo@yandex-team.ru>  Mon, 12 Jan 2015 20:34:19 +0300

mastermind (2.15.12) lucid; urgency=low

  * Job processing can be started as soon as minions states has been fetched from all hosts with executing minion tasks according to job processor data
  * Fix for invalid checking of minions history records

 -- Andrey Vasilenkov <indigo@yandex-team.ru>  Mon, 12 Jan 2015 20:07:54 +0300

mastermind (2.15.11) lucid; urgency=low

  * Start task threads after cocaine worker has been initialized

 -- Andrey Vasilenkov <indigo@yandex-team.ru>  Fri, 09 Jan 2015 19:18:53 +0300

mastermind (2.15.10) lucid; urgency=low

  * Infrastructure procedures logging improved

 -- Andrey Vasilenkov <indigo@yandex-team.ru>  Fri, 09 Jan 2015 18:26:10 +0300

mastermind (2.15.9) lucid; urgency=low

  * Startup timeout temporarily increased
  * Excessive logging removed

 -- Andrey Vasilenkov <indigo@yandex-team.ru>  Fri, 02 Jan 2015 02:44:08 +0300

mastermind (2.15.8) lucid; urgency=low

  * Added handler execution time to logs

 -- Andrey Vasilenkov <indigo@yandex-team.ru>  Wed, 24 Dec 2014 15:48:54 +0300

mastermind (2.15.7) lucid; urgency=low

  * Fix for recovery jobs queue fill

 -- Andrey Vasilenkov <indigo@yandex-team.ru>  Tue, 23 Dec 2014 16:05:36 +0300

mastermind (2.15.6) lucid; urgency=low

  * Fix for indexes batch reader

 -- Andrey Vasilenkov <indigo@yandex-team.ru>  Tue, 23 Dec 2014 14:28:14 +0300

mastermind (2.15.5) lucid; urgency=low

  * Misprint fixed

 -- Andrey Vasilenkov <indigo@yandex-team.ru>  Mon, 22 Dec 2014 18:49:02 +0300

mastermind (2.15.4) lucid; urgency=low

  * Misprint fixed

 -- Andrey Vasilenkov <indigo@yandex-team.ru>  Mon, 22 Dec 2014 18:47:00 +0300

mastermind (2.15.3) lucid; urgency=low

  * Fix for recovery jobs refactoring

 -- Andrey Vasilenkov <indigo@yandex-team.ru>  Mon, 22 Dec 2014 18:39:23 +0300

mastermind (2.15.2) lucid; urgency=low

  * Recover dc planner refactored a little bit
  * Do not take jobs global lock on job cancelling

 -- Andrey Vasilenkov <indigo@yandex-team.ru>  Mon, 22 Dec 2014 17:47:55 +0300

mastermind (2.15.1) lucid; urgency=low

  * Added optional flag for considering namespace broken when its' groups has unequal total space

 -- Andrey Vasilenkov <indigo@yandex-team.ru>  Fri, 19 Dec 2014 14:31:33 +0300

mastermind (2.14.17) lucid; urgency=low

  * Logging for tagged records

 -- Andrey Vasilenkov <indigo@yandex-team.ru>  Thu, 18 Dec 2014 19:47:14 +0300

mastermind (2.14.16) lucid; urgency=low

  * Job handler for getting jobs by job ids

 -- Andrey Vasilenkov <indigo@yandex-team.ru>  Thu, 18 Dec 2014 15:22:30 +0300

mastermind (2.14.15) lucid; urgency=low

  * Use max executing recover dc jobs limit in planner

 -- Andrey Vasilenkov <indigo@yandex-team.ru>  Mon, 15 Dec 2014 19:57:10 +0300

mastermind (2.14.14) lucid; urgency=low

  * Recover dc: limited job creation

 -- Andrey Vasilenkov <indigo@yandex-team.ru>  Mon, 15 Dec 2014 19:44:06 +0300

mastermind (2.14.13) lucid; urgency=low

  * No approving for recovery jobs

 -- Andrey Vasilenkov <indigo@yandex-team.ru>  Mon, 15 Dec 2014 19:22:40 +0300

mastermind (2.14.12) lucid; urgency=low

  * Do not take global jobs lock on jobs' approving

 -- Andrey Vasilenkov <indigo@yandex-team.ru>  Mon, 15 Dec 2014 18:45:43 +0300

mastermind (2.14.11) lucid; urgency=low

  * Minor misprint

 -- Andrey Vasilenkov <indigo@yandex-team.ru>  Sat, 13 Dec 2014 20:20:52 +0300

mastermind (2.14.10) lucid; urgency=low

  * Minor misprint

 -- Andrey Vasilenkov <indigo@yandex-team.ru>  Fri, 12 Dec 2014 19:22:17 +0300

mastermind (2.14.9) lucid; urgency=low

  * Checking move jobs for dc sharing prevention before starting

 -- Andrey Vasilenkov <indigo@yandex-team.ru>  Fri, 12 Dec 2014 19:09:16 +0300

mastermind (2.14.8) lucid; urgency=low

  * Misprint fixed

 -- Andrey Vasilenkov <indigo@yandex-team.ru>  Thu, 11 Dec 2014 18:42:25 +0300

mastermind (2.14.7) lucid; urgency=low

  * Misprint fixed

 -- Andrey Vasilenkov <indigo@yandex-team.ru>  Thu, 11 Dec 2014 18:33:41 +0300

mastermind (2.14.6) lucid; urgency=low

  * Cluster lock and couple data updating before deleting namespace

 -- Andrey Vasilenkov <indigo@yandex-team.ru>  Thu, 11 Dec 2014 18:29:02 +0300

mastermind (2.14.5) lucid; urgency=low

  * Namespace settings service flags and options implemented

 -- Andrey Vasilenkov <indigo@yandex-team.ru>  Thu, 11 Dec 2014 17:36:02 +0300

mastermind (2.14.4) lucid; urgency=low

  * Read-only backends support and new move job workflow with making source group read-only instead of disabling

 -- Andrey Vasilenkov <indigo@yandex-team.ru>  Thu, 11 Dec 2014 15:08:43 +0300

mastermind (2.14.3) lucid; urgency=low

  * Checking busy uncoupled groups before selecting uncouple group for group restoring

 -- Andrey Vasilenkov <indigo@yandex-team.ru>  Mon, 08 Dec 2014 19:46:01 +0300

mastermind (2.14.2) lucid; urgency=low

  * Optional parameter for search-by-path for search only within the last history record

 -- Andrey Vasilenkov <indigo@yandex-team.ru>  Mon, 08 Dec 2014 18:03:20 +0300

mastermind (2.14.1) lucid; urgency=low

  * Support for search-by-path * syntax

 -- Andrey Vasilenkov <indigo@yandex-team.ru>  Mon, 08 Dec 2014 16:56:51 +0300

mastermind (2.13.5) lucid; urgency=low

  * Recover job: do not perform defrag tasks before actual recovery starts
  * Added -M and -L options to recover dc task

 -- Andrey Vasilenkov <indigo@yandex-team.ru>  Wed, 10 Dec 2014 14:56:25 +0300

mastermind (2.13.4) lucid; urgency=low

  * Fix for statistics updating

 -- Andrey Vasilenkov <indigo@yandex-team.ru>  Tue, 09 Dec 2014 17:06:09 +0300

mastermind (2.13.3) lucid; urgency=low

  * Restore group job can now select appropriate uncouple group and merge several into one if necessary

 -- Andrey Vasilenkov <indigo@yandex-team.ru>  Fri, 05 Dec 2014 16:55:10 +0300

mastermind (2.13.2) lucid; urgency=low

  * Updating namespace settings when building couples
  * Convert couple meta script updated

 -- Andrey Vasilenkov <indigo@yandex-team.ru>  Tue, 02 Dec 2014 16:14:20 +0300

mastermind (2.13.1) lucid; urgency=low

  * Moved 'frozen' setting from couple meta key to group meta key

 -- Andrey Vasilenkov <indigo@yandex-team.ru>  Mon, 01 Dec 2014 19:49:32 +0300

mastermind (2.12.2) lucid; urgency=low

  * Fix for couple build handler timeout

 -- Andrey Vasilenkov <indigo@yandex-team.ru>  Fri, 28 Nov 2014 19:11:13 +0300

mastermind (2.12.1) lucid; urgency=low

  * Group restore job implemented
  * Cmd restore deprecated
  * Optimized statistics updating

 -- Andrey Vasilenkov <indigo@yandex-team.ru>  Fri, 28 Nov 2014 16:11:45 +0300

mastermind (2.11.4) lucid; urgency=low

  * Temporary increased mastermind startup time to 120 sec

 -- Andrey Vasilenkov <indigo@yandex-team.ru>  Thu, 27 Nov 2014 16:25:53 +0300

mastermind (2.11.3) lucid; urgency=low

  * Fix for couple build mastermind utils

 -- Andrey Vasilenkov <indigo@yandex-team.ru>  Fri, 21 Nov 2014 19:09:02 +0300

mastermind (2.11.2) lucid; urgency=low

  * Fix for default locking sync manager

 -- Andrey Vasilenkov <indigo@yandex-team.ru>  Fri, 21 Nov 2014 18:47:46 +0300

mastermind (2.11.1) lucid; urgency=low

  * New couple builder

 -- Andrey Vasilenkov <indigo@yandex-team.ru>  Fri, 21 Nov 2014 16:55:14 +0300

mastermind (2.10.2) lucid; urgency=low

  * Do not use integer size for weights dictionary for json-compatibility

 -- Andrey Vasilenkov <indigo@yandex-team.ru>  Thu, 13 Nov 2014 19:08:42 +0300

mastermind (2.10.1) lucid; urgency=low

  * Ns setup: removed signature port option
  * Additional verbose couple status
  * Config option for forbidding namespaces without settings - couples of such namespaces will be considered BROKEN
  * get_namespaces_states handle that combines all namespace state as one dict
  * Ns setup: removed storage-location option
  * Fix for uniform auth-keys format

 -- Andrey Vasilenkov <indigo@yandex-team.ru>  Mon, 10 Nov 2014 19:08:16 +0300

mastermind (2.9.92) lucid; urgency=low

  * Temporary removed additional node stale checking in balancer itself

 -- Andrey Vasilenkov <indigo@yandex-team.ru>  Thu, 13 Nov 2014 00:28:04 +0300

mastermind (2.9.91) lucid; urgency=low

  * Statistics stale status is checked only when statistics is updated
  * get_namespaces_states handle that combines all namespace state as one dict
  * Ns setup: removed storage-location option
  * Fix for uniform auth-keys format
  * Ns setup: storage-location is a boolean flag now

 -- Andrey Vasilenkov <indigo@yandex-team.ru>  Wed, 12 Nov 2014 20:04:23 +0300

mastermind (2.9.90) lucid; urgency=low

  * Job status handle

 -- Andrey Vasilenkov <indigo@yandex-team.ru>  Fri, 07 Nov 2014 18:36:41 +0300

mastermind (2.9.89) lucid; urgency=low

  * Distinct BROKEN status for couples and groups that have forbidden configuration
  * Config flags for forbidding dht and dc sharing among groups
  * Dependencies updated

 -- Andrey Vasilenkov <indigo@yandex-team.ru>  Thu, 06 Nov 2014 18:04:45 +0300

mastermind (2.9.88) lucid; urgency=low

  * Cmd restore: reconfiguring elliptics before starting node backend

 -- Andrey Vasilenkov <indigo@yandex-team.ru>  Wed, 05 Nov 2014 17:05:35 +0300

mastermind (2.9.87) lucid; urgency=low

  * Cluster global lock and update before changing its state (couple build and couple break)

 -- Andrey Vasilenkov <indigo@yandex-team.ru>  Tue, 04 Nov 2014 20:15:41 +0300

mastermind (2.9.86) lucid; urgency=low

  * Namespace settings using tagged indexes

 -- Andrey Vasilenkov <indigo@yandex-team.ru>  Sat, 01 Nov 2014 15:28:56 +0300

mastermind (2.9.85) lucid; urgency=low

  * Fixed broken couples status update in case of coupled groups having different namespaces
  * Configurable node backend stat stale timeout

 -- Andrey Vasilenkov <indigo@yandex-team.ru>  Fri, 31 Oct 2014 16:15:48 +0300

mastermind (2.9.84) lucid; urgency=low

  * Fix for free effective space info handle

 -- Andrey Vasilenkov <indigo@yandex-team.ru>  Wed, 29 Oct 2014 19:28:39 +0300

mastermind (2.9.83) lucid; urgency=low

  * Fix for namespace-aware handlers that can fail because of the broken couples
  * Cocaine framework dependencies

 -- Andrey Vasilenkov <indigo@yandex-team.ru>  Wed, 29 Oct 2014 18:51:52 +0300

mastermind (2.9.82) lucid; urgency=low

  * Mastermind util reconnects automatically on DisconnectionError of cocaine Service
  * Minions status fetching configurable timeout
  * Workaround for minions state update
  * Indexes uses batched read latest requests insted of a bulk read

 -- Andrey Vasilenkov <indigo@yandex-team.ru>  Wed, 29 Oct 2014 17:41:05 +0300

mastermind (2.9.81) lucid; urgency=low

  * Reserved space option for namespaces

 -- Andrey Vasilenkov <indigo@yandex-team.ru>  Tue, 28 Oct 2014 17:28:45 +0300

mastermind (2.9.80) lucid; urgency=low

  * Added alive and removed records counters

 -- Andrey Vasilenkov <indigo@yandex-team.ru>  Mon, 27 Oct 2014 18:03:18 +0300

mastermind (2.9.79) lucid; urgency=low

  * Rearranged locks acquiring

 -- Andrey Vasilenkov <indigo@yandex-team.ru>  Fri, 24 Oct 2014 16:33:44 +0400

mastermind (2.9.78) lucid; urgency=low

  * Do not share locks among different threads, this can cause unwanted sideeffects
  * Recover dc task: decreased number of threads by one to leave one group in couple available for data reads and writes

 -- Andrey Vasilenkov <indigo@yandex-team.ru>  Fri, 24 Oct 2014 15:44:26 +0400

mastermind (2.9.77) lucid; urgency=low

  * One more zero-weight couple fix

 -- Andrey Vasilenkov <indigo@yandex-team.ru>  Wed, 22 Oct 2014 15:10:53 +0400

mastermind (2.9.76) lucid; urgency=low

  * Ultimate fix for zero-weight couples

 -- Andrey Vasilenkov <indigo@yandex-team.ru>  Wed, 22 Oct 2014 14:07:49 +0400

mastermind (2.9.75) lucid; urgency=low

  * Fix for minions ready state

 -- Andrey Vasilenkov <indigo@yandex-team.ru>  Tue, 21 Oct 2014 19:02:16 +0400

mastermind (2.9.74) lucid; urgency=low

  * Misprints

 -- Andrey Vasilenkov <indigo@yandex-team.ru>  Tue, 21 Oct 2014 18:16:11 +0400

mastermind (2.9.73) lucid; urgency=low

  * Fix for blob max size stats

 -- Andrey Vasilenkov <indigo@yandex-team.ru>  Tue, 21 Oct 2014 16:12:16 +0400

mastermind (2.9.72) lucid; urgency=low

  * Do not create defrag jobs if not enough free space on any node backend
  * Max blob size as node backend statistics parameter
  * Couple defrag check timeout increased to 2 days
  * Using dstat error from elliptics monitor stat

 -- Andrey Vasilenkov <indigo@yandex-team.ru>  Tue, 21 Oct 2014 14:56:02 +0400

mastermind (2.9.71) lucid; urgency=low

  * Redirect namespace options
  * Json output for group search-by-path handle

 -- Andrey Vasilenkov <indigo@yandex-team.ru>  Mon, 20 Oct 2014 18:08:18 +0400

mastermind (2.9.70) lucid; urgency=low

  * Minions gzip turned on

 -- Andrey Vasilenkov <indigo@yandex-team.ru>  Mon, 20 Oct 2014 16:16:41 +0400

mastermind (2.9.69) lucid; urgency=low

  * Couple defrag planner uses records removed size to select couples to defrag

 -- Andrey Vasilenkov <indigo@yandex-team.ru>  Fri, 17 Oct 2014 18:51:02 +0400

mastermind (2.9.68) lucid; urgency=low

  * Couple defragmentation planner

 -- Andrey Vasilenkov <indigo@yandex-team.ru>  Fri, 17 Oct 2014 15:17:52 +0400

mastermind (2.9.67) lucid; urgency=low

   * Couple defragmentation job

 -- Andrey Vasilenkov <indigo@yandex-team.ru>  Thu, 16 Oct 2014 16:24:57 +0400

mastermind (2.9.66) lucid; urgency=low

  * Misprints

 -- Andrey Vasilenkov <indigo@yandex-team.ru>  Wed, 15 Oct 2014 19:37:55 +0400

mastermind (2.9.65) lucid; urgency=low

  * Jobs locks are performed on job creation
  * Fix for tree map generation for flowmastermind

 -- Andrey Vasilenkov <indigo@yandex-team.ru>  Wed, 15 Oct 2014 16:35:09 +0400

mastermind (2.9.64) lucid; urgency=low

  * Move jobs: check src couple status before stopping node backend
  * Fix for move jobs tasks order
  * Check for last error to prevent lock acquire errors duplication
  * Defrag tasks for recover dc jobs added

 -- Andrey Vasilenkov <indigo@yandex-team.ru>  Tue, 14 Oct 2014 16:22:36 +0400

mastermind (2.9.63) lucid; urgency=low

  * Added features to namespace settings with two options: multipart-content-length-threshold and select-couple-to-upload
  * Fix for zookeeper lock release when failed to process job

 -- Andrey Vasilenkov <indigo@yandex-team.ru>  Mon, 13 Oct 2014 18:37:41 +0400

mastermind (2.9.62) lucid; urgency=low

  * Fix for couple repair

 -- Andrey Vasilenkov <indigo@yandex-team.ru>  Sun, 12 Oct 2014 23:06:15 +0400

mastermind (2.9.61) lucid; urgency=low

  * Minions status fetch fixed

 -- Andrey Vasilenkov <indigo@yandex-team.ru>  Sun, 12 Oct 2014 14:48:02 +0400

mastermind (2.9.60) lucid; urgency=low

  * Removed minions ready percentage, 100% minion response is required

 -- Andrey Vasilenkov <indigo@yandex-team.ru>  Fri, 10 Oct 2014 13:33:18 +0400

mastermind (2.9.59) lucid; urgency=low

  * Profile name fix in mastermind deployment script
  * Fix for max group number inconsistency

 -- Andrey Vasilenkov <indigo@yandex-team.ru>  Thu, 09 Oct 2014 17:46:00 +0400

mastermind (2.9.58) lucid; urgency=low

  * Detaching node backend from uncoupled group on move job completion

 -- Andrey Vasilenkov <indigo@yandex-team.ru>  Thu, 09 Oct 2014 16:30:33 +0400

mastermind (2.9.57) lucid; urgency=low

  * Separate max executing jobs counters per job type
  * Json output fix for mastermind util

 -- Andrey Vasilenkov <indigo@yandex-team.ru>  Thu, 09 Oct 2014 15:06:32 +0400

mastermind (2.9.56) lucid; urgency=low

  * Fix for flowmastermind statistics

 -- Andrey Vasilenkov <indigo@yandex-team.ru>  Wed, 08 Oct 2014 21:01:03 +0400

mastermind (2.9.55) lucid; urgency=low

  * Fix for flowmastermind statistics

 -- Andrey Vasilenkov <indigo@yandex-team.ru>  Wed, 08 Oct 2014 20:44:54 +0400

mastermind (2.9.54) lucid; urgency=low

  * Additional checking for busy hosts

 -- Andrey Vasilenkov <indigo@yandex-team.ru>  Wed, 08 Oct 2014 19:18:04 +0400

mastermind (2.9.53) lucid; urgency=low

  * Misprint fixed

 -- Andrey Vasilenkov <indigo@yandex-team.ru>  Wed, 08 Oct 2014 18:39:51 +0400

mastermind (2.9.52) lucid; urgency=low

  * Misprint fixed

 -- Andrey Vasilenkov <indigo@yandex-team.ru>  Wed, 08 Oct 2014 18:29:59 +0400

mastermind (2.9.51) lucid; urgency=low

  * Fix for job move planning

 -- Andrey Vasilenkov <indigo@yandex-team.ru>  Wed, 08 Oct 2014 18:08:14 +0400

mastermind (2.9.50) lucid; urgency=low

  * Jobs tagging optimized

 -- Andrey Vasilenkov <indigo@yandex-team.ru>  Wed, 08 Oct 2014 17:47:41 +0400

mastermind (2.9.49) lucid; urgency=low

  * Usage of tag secondary indexes

 -- Andrey Vasilenkov <indigo@yandex-team.ru>  Tue, 07 Oct 2014 20:01:43 +0400

mastermind (2.9.48) lucid; urgency=low

  * Fix for zk lock acquirings

 -- Andrey Vasilenkov <indigo@yandex-team.ru>  Mon, 06 Oct 2014 18:54:14 +0400

mastermind (2.9.47) lucid; urgency=low

  * Fix for zk lock acquirings

 -- Andrey Vasilenkov <indigo@yandex-team.ru>  Mon, 06 Oct 2014 18:43:01 +0400

mastermind (2.9.46) lucid; urgency=low

  * Fix for zk lock acquirings

 -- Andrey Vasilenkov <indigo@yandex-team.ru>  Mon, 06 Oct 2014 18:32:22 +0400

mastermind (2.9.45) lucid; urgency=low

  * Fix for zk lock acquirings

 -- Andrey Vasilenkov <indigo@yandex-team.ru>  Mon, 06 Oct 2014 17:58:13 +0400

mastermind (2.9.44) lucid; urgency=low

  * Fix for zk lock acquirings

 -- Andrey Vasilenkov <indigo@yandex-team.ru>  Mon, 06 Oct 2014 17:44:54 +0400

mastermind (2.9.43) lucid; urgency=low

  * Minor bugs fixed

 -- Andrey Vasilenkov <indigo@yandex-team.ru>  Thu, 02 Oct 2014 08:59:09 +0400

mastermind (2.9.42) lucid; urgency=low

  * Remove path and migrate dst dir for move jobs

 -- Andrey Vasilenkov <indigo@yandex-team.ru>  Wed, 01 Oct 2014 19:04:04 +0400

mastermind (2.9.41) lucid; urgency=low

  * Fix for namespace statistics fetching

 -- Andrey Vasilenkov <indigo@yandex-team.ru>  Wed, 01 Oct 2014 17:29:12 +0400

mastermind (2.9.40) lucid; urgency=low

  * Wait timeout for dnet_client minion commands

 -- Andrey Vasilenkov <indigo@yandex-team.ru>  Tue, 30 Sep 2014 19:57:17 +0400

mastermind (2.9.39) lucid; urgency=low

  * Use timeout for zookeeper locks

 -- Andrey Vasilenkov <indigo@yandex-team.ru>  Tue, 30 Sep 2014 14:26:28 +0400

mastermind (2.9.38) lucid; urgency=low

  * Move jobs planner: take lost space instead of moved data size into consideration

 -- Andrey Vasilenkov <indigo@yandex-team.ru>  Mon, 29 Sep 2014 15:14:44 +0400

mastermind (2.9.37) lucid; urgency=low

  * Create maximum one move job per host
  * Do not process jobs till minions status is fetched

 -- Andrey Vasilenkov <indigo@yandex-team.ru>  Fri, 26 Sep 2014 13:04:21 +0400

mastermind (2.9.36) lucid; urgency=low

  * Minor fixes

 -- Andrey Vasilenkov <indigo@yandex-team.ru>  Thu, 25 Sep 2014 14:46:47 +0400

mastermind (2.9.35) lucid; urgency=low

  * Fix for selecting src and dst datacenters for move jobs

 -- Andrey Vasilenkov <indigo@yandex-team.ru>  Thu, 25 Sep 2014 14:06:45 +0400

mastermind (2.9.34) lucid; urgency=low

  * More logging

 -- Andrey Vasilenkov <indigo@yandex-team.ru>  Thu, 25 Sep 2014 12:49:21 +0400

mastermind (2.9.33) lucid; urgency=low

  * temporary proxy fix to prevent bad response caching

 -- Andrey Vasilenkov <indigo@yandex-team.ru>  Wed, 24 Sep 2014 18:54:46 +0400

mastermind (2.9.32) lucid; urgency=low

  * New algorithm for move jobs generation
  * Minor bug fixes

 -- Andrey Vasilenkov <indigo@yandex-team.ru>  Wed, 24 Sep 2014 17:51:09 +0400

mastermind (2.9.31) lucid; urgency=low

  * create_group_ids uses new service name

 -- Andrey Vasilenkov <indigo@yandex-team.ru>  Wed, 24 Sep 2014 14:28:17 +0400

mastermind (2.9.30) lucid; urgency=low

  * cmd restore should now work with old history records

 -- Andrey Vasilenkov <indigo@yandex-team.ru>  Wed, 24 Sep 2014 12:11:26 +0400

mastermind (2.9.29) lucid; urgency=low

  * Fix for zookeeper lock ensuring path

 -- Andrey Vasilenkov <indigo@yandex-team.ru>  Tue, 23 Sep 2014 13:53:35 +0400

mastermind (2.9.28) lucid; urgency=low

  * Failover in case of bad monitor_stat for node and/or node_backend

 -- Andrey Vasilenkov <indigo@yandex-team.ru>  Mon, 22 Sep 2014 15:28:25 +0400

mastermind (2.9.27) lucid; urgency=low

  * Less logs

 -- Andrey Vasilenkov <indigo@yandex-team.ru>  Thu, 18 Sep 2014 17:56:02 +0400

mastermind (2.9.26) lucid; urgency=low

  * More logs

 -- Andrey Vasilenkov <indigo@yandex-team.ru>  Thu, 18 Sep 2014 17:30:44 +0400

mastermind (2.9.25) lucid; urgency=low

  * Log fix

 -- Andrey Vasilenkov <indigo@yandex-team.ru>  Thu, 18 Sep 2014 17:18:15 +0400

mastermind (2.9.24) lucid; urgency=low

  * Logging invalid backend statistics

 -- Andrey Vasilenkov <indigo@yandex-team.ru>  Thu, 18 Sep 2014 17:05:59 +0400

mastermind (2.9.23) lucid; urgency=low

  * Search group by hostname and path

 -- Andrey Vasilenkov <indigo@yandex-team.ru>  Wed, 17 Sep 2014 21:16:14 +0400

mastermind (2.9.22) lucid; urgency=low

  * Namespace couple weights are considered valid only if there is more than min_units of writeable couples
  * Namespace settings for min-units number

 -- Andrey Vasilenkov <indigo@yandex-team.ru>  Tue, 16 Sep 2014 19:30:54 +0400

mastermind (2.9.21) lucid; urgency=low

  * Storage location option for namespace setup
  * Required parameters for couple build command: namespace and initial state

 -- Andrey Vasilenkov <indigo@yandex-team.ru>  Mon, 15 Sep 2014 15:31:32 +0400

mastermind (2.9.20) lucid; urgency=low

  * Groups key count for recovery jobs

 -- Andrey Vasilenkov <indigo@yandex-team.ru>  Fri, 12 Sep 2014 15:30:24 +0400

mastermind (2.9.19) lucid; urgency=low

  * Minor fix

 -- Andrey Vasilenkov <indigo@yandex-team.ru>  Fri, 12 Sep 2014 13:48:22 +0400

mastermind (2.9.18) lucid; urgency=low

  * Additional option of processes number for recovery job

 -- Andrey Vasilenkov <indigo@yandex-team.ru>  Fri, 12 Sep 2014 13:17:16 +0400

mastermind (2.9.17) lucid; urgency=low

  * Minor fix

 -- Andrey Vasilenkov <indigo@yandex-team.ru>  Thu, 11 Sep 2014 16:58:42 +0400

mastermind (2.9.16) lucid; urgency=low

  * Additional parameters for recovery dc

 -- Andrey Vasilenkov <indigo@yandex-team.ru>  Thu, 11 Sep 2014 16:51:51 +0400

mastermind (2.9.15) lucid; urgency=low

  * Fix for setting task start time

 -- Andrey Vasilenkov <indigo@yandex-team.ru>  Mon, 08 Sep 2014 14:50:13 +0400

mastermind (2.9.14) lucid; urgency=low

  * Use all remotes when creating recovery dc jobs

 -- Andrey Vasilenkov <indigo@yandex-team.ru>  Fri, 05 Sep 2014 18:13:46 +0400

mastermind (2.9.13) lucid; urgency=low

  * Minor fix

 -- Andrey Vasilenkov <indigo@yandex-team.ru>  Fri, 05 Sep 2014 15:43:36 +0400

mastermind (2.9.12) lucid; urgency=low

  * Implemented recover dc jobs

 -- Andrey Vasilenkov <indigo@yandex-team.ru>  Fri, 05 Sep 2014 15:31:40 +0400

mastermind (2.9.11) lucid; urgency=low

  * Compatible fetching eblob path from config

 -- Andrey Vasilenkov <indigo@yandex-team.ru>  Thu, 04 Sep 2014 12:42:34 +0400

mastermind (2.9.10) lucid; urgency=low

  * Fix for fetching the list of all namespaces when there are broken couples
  * Support of new elliptics 26 monitor stat format

 -- Andrey Vasilenkov <indigo@yandex-team.ru>  Wed, 03 Sep 2014 17:32:57 +0400

mastermind (2.9.9) lucid; urgency=low

  * Tasks fixes

 -- Andrey Vasilenkov <indigo@yandex-team.ru>  Thu, 28 Aug 2014 13:55:09 +0400

mastermind (2.9.8) lucid; urgency=low

  * Jobs fixes

 -- Andrey Vasilenkov <indigo@yandex-team.ru>  Thu, 28 Aug 2014 11:53:23 +0400

mastermind (2.9.7) lucid; urgency=low

  * Fix for jobs processor logs messages

 -- Andrey Vasilenkov <indigo@yandex-team.ru>  Tue, 26 Aug 2014 19:40:37 +0400

mastermind (2.9.6) lucid; urgency=low

  * Manual move job creation: checking uncoupled group dc
  * Fix for application name parameter for console util

 -- Andrey Vasilenkov <indigo@yandex-team.ru>  Tue, 26 Aug 2014 16:39:27 +0400

mastermind (2.9.5) lucid; urgency=low

  * Tasks parameters for minions updated to using node backends

 -- Andrey Vasilenkov <indigo@yandex-team.ru>  Mon, 25 Aug 2014 16:28:27 +0400

mastermind (2.9.4) lucid; urgency=low

  * Cache handlers turned back on
  * Using only necessary monitor stat categories

 -- Andrey Vasilenkov <indigo@yandex-team.ru>  Mon, 25 Aug 2014 11:01:18 +0400

mastermind (2.9.3) lucid; urgency=low

  * Fix for mixing old and new history records

 -- Andrey Vasilenkov <indigo@yandex-team.ru>  Fri, 22 Aug 2014 17:11:34 +0400

mastermind (2.9.2) lucid; urgency=low

  * Fix for deployment script

 -- Andrey Vasilenkov <indigo@yandex-team.ru>  Fri, 22 Aug 2014 13:43:32 +0400

mastermind (2.9.1) lucid; urgency=low

  * Optional mastermind app name for mastermind util

 -- Andrey Vasilenkov <indigo@yandex-team.ru>  Fri, 22 Aug 2014 12:37:16 +0400

mastermind (2.9.0) lucid; urgency=low

  * Support for elliptics26

 -- Andrey Vasilenkov <indigo@yandex-team.ru>  Thu, 21 Aug 2014 18:57:53 +0400

mastermind (2.8.49) lucid; urgency=low

  * Storage location option for namespace setup
  * Required parameters for couple build command: namespace and initial state

 -- Andrey Vasilenkov <indigo@yandex-team.ru>  Mon, 15 Sep 2014 15:28:50 +0400

mastermind (2.8.48) lucid; urgency=low

  * Group weights handler accepts namespace as optional parameter

 -- Andrey Vasilenkov <indigo@yandex-team.ru>  Fri, 12 Sep 2014 17:32:30 +0400

mastermind (2.8.47) lucid; urgency=low

  * Fix for minion nc http fetcher

 -- Andrey Vasilenkov <indigo@yandex-team.ru>  Wed, 10 Sep 2014 18:08:33 +0400

mastermind (2.8.46) lucid; urgency=low

  * Fix for empty couples namespace

 -- Andrey Vasilenkov <indigo@yandex-team.ru>  Tue, 09 Sep 2014 16:52:50 +0400

mastermind (2.8.45) lucid; urgency=low

  * Added optional move task for move jobs
  * Fix for applying smoother plan simultaneously from several workers
  * Handler for elliptics remote nodes list

 -- Andrey Vasilenkov <indigo@yandex-team.ru>  Wed, 20 Aug 2014 17:38:25 +0400

mastermind (2.8.44) lucid; urgency=low

  * Additional checkings for move jobs: number of keys of uncoupled group

 -- Andrey Vasilenkov <indigo@yandex-team.ru>  Thu, 14 Aug 2014 12:47:09 +0400

mastermind (2.8.43) lucid; urgency=low

  * Fix for couple build with all n groups are mandatory

 -- Andrey Vasilenkov <indigo@yandex-team.ru>  Wed, 13 Aug 2014 16:27:13 +0400

mastermind (2.8.42) lucid; urgency=low

  * Fix for couple info namespace key

 -- Andrey Vasilenkov <indigo@yandex-team.ru>  Tue, 12 Aug 2014 17:19:45 +0400

mastermind (2.8.41) lucid; urgency=low

  * Explicit family for elliptics nodes

 -- Andrey Vasilenkov <indigo@yandex-team.ru>  Tue, 12 Aug 2014 16:34:29 +0400

mastermind (2.8.40) lucid; urgency=low

  * Fix for couple broken namespace checking
  * Implemented broken jobs and dedicated node stop tasks for enhanced checking

 -- Andrey Vasilenkov <indigo@yandex-team.ru>  Tue, 12 Aug 2014 15:53:54 +0400
mastermind (2.8.39) lucid; urgency=low

  * Jobs logging changed
  * Syncing infrastructure state before updating

 -- Andrey Vasilenkov <indigo@yandex-team.ru>  Mon, 11 Aug 2014 16:25:39 +0400

mastermind (2.8.38) lucid; urgency=low

  * Creation of +N nonoverlapping couples if dcs are available

 -- Andrey Vasilenkov <indigo@yandex-team.ru>  Fri, 08 Aug 2014 19:43:38 +0400

mastermind (2.8.37) lucid; urgency=low

  * Update namespaces settings by default, overwrite is optional
  * Prefer using group with the most alive keys number for restoration
  * Creation of +N nonoverlapping couples if dcs are available
  * Independent timeout for elliptics nodes and elliptics meta nodes

 -- Andrey Vasilenkov <indigo@yandex-team.ru>  Thu, 07 Aug 2014 16:10:57 +0400

mastermind (2.8.36) lucid; urgency=low

  * Filtering groups by total space for building couples
  * All space counters of namespaces statistics as integers (bytes)
  * Additional parameter for move jobs: group file path for removal

 -- Andrey Vasilenkov <indigo@yandex-team.ru>  Tue, 05 Aug 2014 17:58:56 +0400

mastermind (2.8.35) lucid; urgency=low

  * Fix for minions commands status processing

 -- Andrey Vasilenkov <indigo@yandex-team.ru>  Mon, 04 Aug 2014 15:18:24 +0400

mastermind (2.8.34) lucid; urgency=low

  * Namespaces statistics handle
  * Creating groups move tasks is disabled by default
  * Minor fixes

 -- Andrey Vasilenkov <indigo@yandex-team.ru>  Fri, 01 Aug 2014 14:40:33 +0400

mastermind (2.8.33) lucid; urgency=low

  * Fix for cocaine app deployment

 -- Andrey Vasilenkov <indigo@yandex-team.ru>  Thu, 31 Jul 2014 12:57:17 +0400

mastermind (2.8.32) lucid; urgency=low

  * Jobs processing turned on
  * Treemap filtering
  * Outages statistics

 -- Andrey Vasilenkov <indigo@yandex-team.ru>  Wed, 30 Jul 2014 19:02:53 +0400

mastermind (2.8.31) lucid; urgency=low

  * Fix for namespace balancer couple weights

 -- Andrey Vasilenkov <indigo@yandex-team.ru>  Fri, 18 Jul 2014 14:49:14 +0400

mastermind (2.8.30) lucid; urgency=low

  * Fix for cmd restore status fetching, added retries
  * Content length threshold namespace settings
  * Fix for statistics of groups with no nodes

 -- Andrey Vasilenkov <indigo@yandex-team.ru>  Wed, 16 Jul 2014 15:55:46 +0400

mastermind (2.8.29) lucid; urgency=low

  * Group restore updated: checking for DHT rings and starting node up after restoration

 -- Andrey Vasilenkov <indigo@yandex-team.ru>  Thu, 10 Jul 2014 17:23:03 +0400

mastermind (2.8.28) lucid; urgency=low

  * Temporary disabled new modules

 -- Andrey Vasilenkov <indigo@yandex-team.ru>  Wed, 09 Jul 2014 19:34:45 +0400

mastermind (2.8.27) lucid; urgency=low

  * Fix for elliptics id transforming

 -- Andrey Vasilenkov <indigo@yandex-team.ru>  Wed, 09 Jul 2014 19:29:19 +0400

mastermind (2.8.26) lucid; urgency=low

  * Fix for metakey parallel read

 -- Andrey Vasilenkov <indigo@yandex-team.ru>  Wed, 09 Jul 2014 19:22:11 +0400

mastermind (2.8.25) lucid; urgency=low

  * Fix for ns settings fetching from elliptics indexes

 -- Andrey Vasilenkov <indigo@yandex-team.ru>  Wed, 09 Jul 2014 12:26:24 +0400

mastermind (2.8.24) lucid; urgency=low

  * Settings for elliptics client pools in mastermind config

 -- Andrey Vasilenkov <indigo@yandex-team.ru>  Thu, 03 Jul 2014 17:34:51 +0400

mastermind (2.8.23) lucid; urgency=low

  * Fix for cocaine crashlog content

 -- Andrey Vasilenkov <indigo@yandex-team.ru>  Tue, 24 Jun 2014 16:55:28 +0400

mastermind (2.8.22) lucid; urgency=low

  * Multipurpose authkey namespace settings

 -- Andrey Vasilenkov <indigo@yandex-team.ru>  Fri, 20 Jun 2014 19:22:04 +0400

mastermind (2.8.21) lucid; urgency=low

  * Fix for couple namespace processing

 -- Andrey Vasilenkov <indigo@yandex-team.ru>  Fri, 25 Apr 2014 19:36:56 +0400

mastermind (2.8.20) lucid; urgency=low

  * Keys statistics and fragmentation tree map

 -- Andrey Vasilenkov <indigo@yandex-team.ru>  Wed, 23 Apr 2014 18:46:24 +0400

mastermind (2.8.19) lucid; urgency=low

  * Minor change in couple statistics format

 -- Andrey Vasilenkov <indigo@yandex-team.ru>  Mon, 14 Apr 2014 14:50:00 +0400

mastermind (2.8.18) lucid; urgency=low

  * Fix for python 2.6.5 logging handlers

 -- Andrey Vasilenkov <indigo@yandex-team.ru>  Thu, 10 Apr 2014 17:02:44 +0400

mastermind (2.8.17) lucid; urgency=low

  * By-state formatter for couples list
  * Fix for couple breaking (couple metadata is also being removed)
  * Logging refactored

 -- Andrey Vasilenkov <indigo@yandex-team.ru>  Thu, 10 Apr 2014 16:34:44 +0400

mastermind (2.8.16) lucid; urgency=low

  * Used space stats for couples

 -- Andrey Vasilenkov <indigo@yandex-team.ru>  Thu, 03 Apr 2014 17:44:41 +0400

mastermind (2.8.15) lucid; urgency=low

  * Do not start if elliptics nodes and/or metanodes are unavailable

 -- Andrey Vasilenkov <indigo@yandex-team.ru>  Thu, 03 Apr 2014 17:08:35 +0400

mastermind (2.8.14) lucid; urgency=low

  * Network map for namespaces

 -- Andrey Vasilenkov <indigo@yandex-team.ru>  Thu, 03 Apr 2014 15:09:28 +0400

mastermind (2.8.13) lucid; urgency=low

  * Couple statistics for flowmastermind
  * Namespace signature settings added

 -- Andrey Vasilenkov <indigo@yandex-team.ru>  Tue, 01 Apr 2014 16:39:16 +0400

mastermind (2.8.12) lucid; urgency=low

  * Json output for couples list command

 -- Andrey Vasilenkov <indigo@yandex-team.ru>  Thu, 27 Mar 2014 14:46:04 +0400

mastermind (2.8.11) lucid; urgency=low

  * Fix for fetching closed couples info
  * Mastermind-utils handle for fetching metadata and any arbitrary key from group
  * Used space returned along with free space for group info
  * Bash completion for command options
  * Universal couple list handle unifying all list-xxx handles
  * Fix for minions tasks status fetching
  * Admin actions log

 -- Andrey Vasilenkov <indigo@yandex-team.ru>  Thu, 27 Mar 2014 13:16:45 +0400

mastermind (2.8.10) lucid; urgency=low

  * Fix: fix for detaching inexistent nodes

 -- Andrey Vasilenkov <indigo@yandex-team.ru>  Tue, 18 Mar 2014 18:55:06 +0400

mastermind (2.8.9) lucid; urgency=low

  * Fix: closed couples added to treemap

 -- Andrey Vasilenkov <indigo@yandex-team.ru>  Fri, 14 Mar 2014 19:03:39 +0400

mastermind (2.8.8) lucid; urgency=low

  * Fix: closed couples added to treemap

 -- Andrey Vasilenkov <indigo@yandex-team.ru>  Fri, 14 Mar 2014 18:49:30 +0400

mastermind (2.8.7) lucid; urgency=low

  * Fix: flowmastermind statistics fix

 -- Andrey Vasilenkov <indigo@yandex-team.ru>  Thu, 13 Mar 2014 18:38:51 +0400

mastermind (2.8.6) lucid; urgency=low

  * Feature: treemap groups statistics for flowmastermind

 -- Andrey Vasilenkov <indigo@yandex-team.ru>  Thu, 13 Mar 2014 13:38:12 +0400

mastermind (2.8.5) lucid; urgency=low

  * Fix: removing manifest for safe deploy to cocaine v11 cloud

 -- Andrey Vasilenkov <indigo@yandex-team.ru>  Mon, 24 Feb 2014 17:40:12 +0400

mastermind (2.8.4) lucid; urgency=low

  * Feature: handle for forcing nodes stats update
  * Feature: handles for namespace setup

 -- Andrey Vasilenkov <indigo@yandex-team.ru>  Mon, 24 Feb 2014 12:26:51 +0400

mastermind (2.8.3) lucid; urgency=low

  * Feature: added couple free size to get_group_weights handle

 -- Andrey Vasilenkov <indigo@yandex-team.ru>  Wed, 19 Feb 2014 15:21:58 +0400

mastermind (2.8.2) lucid; urgency=low

  * Fix: configurable minion port

 -- Andrey Vasilenkov <indigo@yandex-team.ru>  Wed, 19 Feb 2014 12:48:38 +0400

mastermind (2.8.1) lucid; urgency=low

  * Feature: using minion for remote command execution
  * Feature: minion commands history for flowmastermind

 -- Andrey Vasilenkov <indigo@yandex-team.ru>  Tue, 18 Feb 2014 16:34:34 +0400

mastermind (2.7.18) lucid; urgency=low

  * Feature: configurable wait_timeout for elliptics sessions
  * Fix: sleep on startup to wait for elliptics nodes to collect data

 -- Andrey Vasilenkov <indigo@yandex-team.ru>  Tue, 28 Jan 2014 17:17:24 +0400

mastermind (2.7.17) lucid; urgency=low

  * Feature: closed and bad couples statistics for flowmastermind
  * Feature: couple info handler added
  * Feature: command for detaching node from group
  * Fix: synchronous node info update on worker start

 -- Andrey Vasilenkov <indigo@yandex-team.ru>  Mon, 27 Jan 2014 15:31:00 +0400

mastermind (2.7.16) lucid; urgency=low

  * Fix: couple break handler

 -- Andrey Vasilenkov <indigo@yandex-team.ru>  Wed, 25 Dec 2013 19:53:28 +0400

mastermind (2.7.15) lucid; urgency=low

  * Feature: data memory availability feature for flowmastermind

 -- Andrey Vasilenkov <indigo@yandex-team.ru>  Wed, 25 Dec 2013 18:47:50 +0400

mastermind (2.7.14) lucid; urgency=low

  * Feature: added per namespace statistics for flowmastermind
  * Feature: closed couple marker for group info request
  * Fix: inventory queries logging

 -- Andrey Vasilenkov <indigo@yandex-team.ru>  Tue, 24 Dec 2013 20:30:13 +0400

mastermind (2.7.13) lucid; urgency=low

  * Fix: flowmastermind total counters fix

 -- Andrey Vasilenkov <indigo@yandex-team.ru>  Fri, 20 Dec 2013 17:10:37 +0400

mastermind (2.7.12) lucid; urgency=low

  * Fix: dc data cache in metastorage for inventory failovers
  * Feature: flowmastermind statistics export handler
  * Feature: configurable cocaine worker disown timeout

 -- Andrey Vasilenkov <indigo@yandex-team.ru>  Fri, 20 Dec 2013 14:45:47 +0400

mastermind (2.7.11) lucid; urgency=low

  * node info updater delayed

 -- Andrey Vasilenkov <indigo@yandex-team.ru>  Wed, 11 Dec 2013 02:18:07 +0400

mastermind (2.7.10) lucid; urgency=low

  * Disabled inventory (temp)

 -- Andrey Vasilenkov <indigo@yandex-team.ru>  Wed, 11 Dec 2013 02:05:53 +0400

mastermind (2.7.9) lucid; urgency=low

  * Removed node info updating on start

 -- Andrey Vasilenkov <indigo@yandex-team.ru>  Wed, 11 Dec 2013 01:57:03 +0400

mastermind (2.7.8) lucid; urgency=low

  * Feature: elliptics statistics compatibility (2.24.14.30)
  * Feature: bash completion

 -- Andrey Vasilenkov <indigo@yandex-team.ru>  Tue, 03 Dec 2013 17:45:47 +0400

mastermind (2.7.7) lucid; urgency=low

  * Feature: elliptics async api compatibility (2.24.14.29)

 -- Andrey Vasilenkov <indigo@yandex-team.ru>  Thu, 28 Nov 2013 19:07:56 +0400

mastermind (2.7.6) lucid; urgency=low

  * Fix: removed lower threshold of 100 IOPS for maximum node performance

 -- Andrey Vasilenkov <indigo@yandex-team.ru>  Tue, 26 Nov 2013 13:15:22 +0400

mastermind (2.7.5) lucid; urgency=low

  * Feature: removed cached state usage
  * Fix: balancer load average counter
  * Fix: do not unlink nodes from group automatically

 -- Andrey Vasilenkov <indigo@yandex-team.ru>  Mon, 25 Nov 2013 16:55:21 +0400

mastermind (2.7.4) lucid; urgency=low

  * Feature: async node statistics requests
  * Fix: do not create couples from bad groups

 -- Andrey Vasilenkov <indigo@yandex-team.ru>  Fri, 22 Nov 2013 16:32:28 +0400

mastermind (2.7.3) lucid; urgency=low

  * Feature: degradational requests frequency for nodes with constant timeout experiences

 -- Andrey Vasilenkov <indigo@yandex-team.ru>  Tue, 19 Nov 2013 20:27:20 +0400

mastermind (2.7.2) lucid; urgency=low

  * Fix: couple creation using groups with empty nodes list
  * Fix: unnecessary infrastructure state update removed

 -- Andrey Vasilenkov <indigo@yandex-team.ru>  Mon, 18 Nov 2013 19:15:12 +0400

mastermind (2.7.1) lucid; urgency=low

  * Feature: history of group nodes
  * Feature: group restoration command generation and execution

 -- Andrey Vasilenkov <indigo@yandex-team.ru>  Wed, 13 Nov 2013 19:18:41 +0400

mastermind (2.6.5) lucid; urgency=low

  * Feature: list of couple namespaces

 -- Andrey Vasilenkov <indigo@yandex-team.ru>  Fri, 08 Nov 2013 16:01:26 +0400

mastermind (2.6.4+2elliptics2.20) lucid; urgency=low

  * Fix: inventory import

 -- Andrey Vasilenkov <indigo@yandex-team.ru>  Wed, 13 Nov 2013 14:03:47 +0400

mastermind (2.6.4+1elliptics2.20) lucid; urgency=low

  * Feature: compatibility with elliptics 2.20

 -- Andrey Vasilenkov <indigo@yandex-team.ru>  Wed, 30 Oct 2013 13:24:30 +0400

mastermind (2.6.4) lucid; urgency=low

  * Feature: storage cached state via cocaine cache storage

 -- Andrey Vasilenkov <indigo@yandex-team.ru>  Wed, 30 Oct 2013 13:23:20 +0400

mastermind (2.6.3) lucid; urgency=low

  * List of balancer closed groups feature

 -- Andrey Vasilenkov <indigo@yandex-team.ru>  Thu, 24 Oct 2013 18:39:54 +0400

mastermind (2.6.2) lucid; urgency=low

  * Fix for zero bandwidth bug

 -- Andrey Vasilenkov <indigo@yandex-team.ru>  Wed, 16 Oct 2013 16:33:44 +0400

mastermind (2.6.1) lucid; urgency=low

  * Fix for couple weights with different couple sizes

 -- Andrey Vasilenkov <indigo@yandex-team.ru>  Mon, 14 Oct 2013 18:55:46 +0400

mastermind (2.6.0) lucid; urgency=low

  * Cache using gatlinggun

 -- Andrey Vasilenkov <indigo@yandex-team.ru>  Fri, 11 Oct 2013 19:58:40 +0400

mastermind (2.5) lucid; urgency=low

  * New feature: frozen couples

 -- Andrey Vasilenkov <indigo@yandex-team.ru>  Tue, 08 Oct 2013 18:10:01 +0400

mastermind (2.4) lucid; urgency=low

  * Compatibility with cocaine 0.10.6 

 -- Andrey Vasilenkov <indigo@yandex-team.ru>  Mon, 07 Oct 2013 13:19:17 +0400

mastermind (2.3) lucid; urgency=low

  * Namespaces implemented
  * mastermind util updated

 -- Andrey Vasilenkov <indigo@yandex-team.ru>  Tue, 10 Sep 2013 15:26:33 +0400

mastermind (2.2) lucid; urgency=low

  * Updated create_group_ids to work with new mastermind
  * Updated deploy scripts

 -- Anton Kortunov <toshik@yandex-team.ru>  Thu, 15 Aug 2013 17:41:25 +0400

mastermind (2.1) lucid; urgency=low

  * mastermind_deploy.sh updated to work with cocaine v10
  * Added debian/*.install files

 -- Anton Kortunov <toshik@yandex-team.ru>  Mon, 05 Aug 2013 20:50:00 +0400

mastermind (2.0) lucid; urgency=low

  * New storage model
  * Cocaine v10 support

 -- Anton Kortunov <toshik@yandex-team.ru>  Mon, 05 Aug 2013 20:15:08 +0400

mastermind (1.9) lucid; urgency=low

  * Fixed get-group-weight

 -- Anton Kortunov <toshik@yandex-team.ru>  Mon, 27 May 2013 21:13:42 +0400

mastermind (1.8) lucid; urgency=low

  * Show couples in bad groups

 -- Anton Kortunov <toshik@yandex-team.ru>  Mon, 27 May 2013 20:52:31 +0400

mastermind (1.7) lucid; urgency=low

  * Fixed damon flag in collection thread
  * Set pool-limit to 10 in manifest

 -- Anton Kortunov <toshik@yandex-team.ru>  Thu, 23 May 2013 14:50:21 +0400

mastermind (1.6) lucid; urgency=low

  * Set collecting thread as daemon for normal shutdown

 -- Anton Kortunov <toshik@yandex-team.ru>  Wed, 22 May 2013 21:26:02 +0400

mastermind (1.5) lucid; urgency=low

  * Fixed statistics expiration time

 -- Anton Kortunov <toshik@yandex-team.ru>  Thu, 04 Apr 2013 15:00:39 +0400

mastermind (1.4) lucid; urgency=low

  * Improved statistics collection

 -- Anton Kortunov <toshik@yandex-team.ru>  Thu, 21 Mar 2013 14:51:25 +0400

mastermind (1.3) lucid; urgency=low

  * ver++ 

 -- Andrey Godin <agodin@yandex-team.ru>  Wed, 26 Dec 2012 16:23:11 +0400

mastermind (1.2) lucid; urgency=low

  * change path to config mastermind; 

 -- Andrey Godin <agodin@yandex-team.ru>  Wed, 26 Dec 2012 16:11:58 +0400

mastermind (1.1) lucid; urgency=low

  * Fixed signature mismatch

 -- Anton Kortunov <toshik@yandex-team.ru>  Mon, 24 Dec 2012 16:44:32 +0400

mastermind (1.0) lucid; urgency=low

  * Use balancelogic

 -- Anton Kortunov <toshik@yandex-team.ru>  Fri, 21 Dec 2012 13:58:12 +0400

mastermind (0.11) lucid; urgency=low

  * Fixed lookup_addr function call

 -- Anton Kortunov <toshik@yandex-team.ru>  Fri, 21 Dec 2012 13:35:58 +0400

mastermind (0.10) lucid; urgency=low

  * fixed reading metabalancer key

 -- Anton Kortunov <toshik@yandex-team.ru>  Mon, 17 Dec 2012 15:03:22 +0400

mastermind (0.9) lucid; urgency=low

  * chow logging dir 

 -- Andrey Godin <agodin@yandex-team.ru>  Fri, 14 Dec 2012 14:26:15 +0400

mastermind (0.8) lucid; urgency=low

  * Removed unnecessary return in couple_groups

 -- toshik <toshik@elisto22f.dev.yandex.net>  Mon, 10 Dec 2012 13:06:43 +0400

mastermind (0.7) unstable; urgency=low

  * Raise correct exception
    

 -- Andrey Godin <agodin@yandex-team.ru>  Fri, 07 Dec 2012 19:31:07 +0400

mastermind (0.6) unstable; urgency=low

  * add support inventory; 
  * add create group by suggest;	

 -- Andrey Godin <agodin@yandex-team.ru>  Fri, 07 Dec 2012 16:21:05 +0400

mastermind (0.5) unstable; urgency=low

  * fix remove bad-groups
  * add dev version invetory.py 

 -- Andrey Godin <agodin@yandex-team.ru>  Thu, 06 Dec 2012 17:35:58 +0400

mastermind (0.4) unstable; urgency=low

  * Call collect() from timer event, not from aggregate() 

 -- Andrey Godin <agodin@yandex-team.ru>  Thu, 06 Dec 2012 13:09:34 +0400

mastermind (0.1) unstable; urgency=low

  * Initial Release.

 -- Andrey Godin <agodin@yandex-team.ru>  Tue, 13 Nov 2012 10:58:14 +0400<|MERGE_RESOLUTION|>--- conflicted
+++ resolved
@@ -1,14 +1,10 @@
-<<<<<<< HEAD
+mastermind (2.28.167) trusty; urgency=medium
+
+  * Restore-path: clean reserved-lrc groups
+
+ -- Andrey Vasilenkov <indigo@yandex-team.ru>  Tue, 14 Feb 2017 15:26:39 +0300
+
 mastermind (2.28.166) trusty; urgency=medium
-=======
-mastermind-cocainev11 (2.28.167) trusty; urgency=medium
-
-  * Restore-path: clean reserved-lrc groups
-
- -- Andrey Vasilenkov <indigo@yandex-team.ru>  Tue, 14 Feb 2017 15:26:39 +0300
-
-mastermind-cocainev11 (2.28.166) trusty; urgency=medium
->>>>>>> 8444dfd3
 
   * Add optional external storage validation task for lrc restore
   * Fix restore job
