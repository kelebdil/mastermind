<<<<<<< HEAD
mastermind (2.28.189) trusty; urgency=medium
=======
mastermind-cocainev11 (2.28.190) trusty; urgency=medium

  * Omit excessive log messages
  * Do not check namespace for reserved lrc groups
  * Add entities status change log messages
  * Decrease weight manager log messages amount
  * Adjust some log message levels

 -- Andrey Vasilenkov <indigo@yandex-team.ru>  Fri, 10 Mar 2017 13:17:18 +0300

mastermind-cocainev11 (2.28.189) trusty; urgency=medium
>>>>>>> 4e41bc0f

  * Fix checking alive keys for groups without backends

 -- Andrey Vasilenkov <indigo@yandex-team.ru>  Thu, 09 Mar 2017 20:22:59 +0300

mastermind (2.28.188) trusty; urgency=medium

  * Make lrc validate task the last one in lrc restore job, remove check groups
  * Restore-path: restore lrc groups
  * Use get_backend_by_group_id for restore_group job
  * Use get_backend_by_group_id for backend_cleanup job

 -- Andrey Vasilenkov <indigo@yandex-team.ru>  Thu, 09 Mar 2017 18:32:19 +0300

mastermind (2.28.187) trusty; urgency=medium

  * Add check_dst_groups parameter for validation during lrc restore job

 -- Andrey Vasilenkov <indigo@yandex-team.ru>  Sat, 04 Mar 2017 18:27:37 +0300

mastermind (2.28.186) trusty; urgency=medium

  * Add job_processor to balancer

 -- Andrey Vasilenkov <indigo@yandex-team.ru>  Fri, 03 Mar 2017 17:08:55 +0300

mastermind (2.28.185) trusty; urgency=medium

  * Fix misprint

 -- Andrey Vasilenkov <indigo@yandex-team.ru>  Fri, 03 Mar 2017 15:52:44 +0300

mastermind (2.28.184) trusty; urgency=medium

  * Fix dictionary size change during iteration

 -- Andrey Vasilenkov <indigo@yandex-team.ru>  Thu, 02 Mar 2017 22:10:51 +0300

mastermind (2.28.183) trusty; urgency=medium

  * Fix bug with analyzing failed locks on couple build
  * Update uncoupled group check during couple build
  * Add involved uncoupled groups for backend manager and backend cleanup jobs
  * Check required group types after acquiring locks on groups during job creation
  * Smart-scheduler: API for periodic run, limitation on a number of executing jobs, resource accounting logic, job history
  * Account defrag jobs in service statuses

 -- Andrey Vasilenkov <indigo@yandex-team.ru>  Thu, 02 Mar 2017 19:47:57 +0300

mastermind (2.28.182) trusty; urgency=medium

  * Fix retry ts calculation for non-convert jobs

 -- Andrey Vasilenkov <indigo@yandex-team.ru>  Wed, 01 Mar 2017 14:59:33 +0300

mastermind (2.28.181) trusty; urgency=medium

  * Fix retry timestamp for external storage convert tasks

 -- Andrey Vasilenkov <indigo@yandex-team.ru>  Tue, 28 Feb 2017 15:42:08 +0300

mastermind (2.28.180) trusty; urgency=medium

  * Account restore lrc jobs in statuses
  * Update lrc reserve group status before using for restoring uncoupled lrc group
  * Update uncoupled group status before using for reserved groups
  * Update timestamp low threshold from history records

 -- Andrey Vasilenkov <indigo@yandex-team.ru>  Mon, 27 Feb 2017 20:19:06 +0300

mastermind (2.28.179) trusty; urgency=medium

  * Distribute new lrc groups by hdds on a host

 -- Andrey Vasilenkov <indigo@yandex-team.ru>  Sat, 25 Feb 2017 19:56:09 +0300

mastermind (2.28.178) trusty; urgency=medium

  * Fix make lrc groups job accounting

 -- Andrey Vasilenkov <indigo@yandex-team.ru>  Fri, 24 Feb 2017 19:23:12 +0300

mastermind (2.28.177) trusty; urgency=medium

  * Account make lrc groups job when preparing uncoupled lrc groups

 -- Andrey Vasilenkov <indigo@yandex-team.ru>  Thu, 23 Feb 2017 19:49:39 +0300

mastermind (2.28.176) trusty; urgency=medium

  * Add 'uncoupled_groups_total_space' for lrc uncoupled groups prepare handle
  * Fix uncoupled lrc groups accounting during prepare

 -- Andrey Vasilenkov <indigo@yandex-team.ru>  Wed, 22 Feb 2017 18:22:02 +0300

mastermind (2.28.175) trusty; urgency=medium

  * Fix creating lrc group jobs when group has no backends

 -- Andrey Vasilenkov <indigo@yandex-team.ru>  Wed, 22 Feb 2017 14:00:42 +0300

mastermind (2.28.174) trusty; urgency=medium

  * Skip removing group from old location if it was already cleaned
  * Skip checks of group availability

 -- Andrey Vasilenkov <indigo@yandex-team.ru>  Fri, 17 Feb 2017 17:38:05 +0300

mastermind (2.28.173) trusty; urgency=medium

  * Fix hdd selection for restoring lrc groups

 -- Andrey Vasilenkov <indigo@yandex-team.ru>  Fri, 17 Feb 2017 15:37:36 +0300

mastermind (2.28.172) trusty; urgency=medium

  * Use last non-empty history record to determine group's backend

 -- Andrey Vasilenkov <indigo@yandex-team.ru>  Fri, 17 Feb 2017 14:59:12 +0300

mastermind (2.28.171) trusty; urgency=medium

  * Fix restore uncoupled lrc job creation

 -- Andrey Vasilenkov <indigo@yandex-team.ru>  Fri, 17 Feb 2017 13:06:53 +0300

mastermind (2.28.170) trusty; urgency=medium

  * Tolerate uncoupled lrc groups that are not found in storage

 -- Andrey Vasilenkov <indigo@yandex-team.ru>  Fri, 17 Feb 2017 01:00:46 +0300

mastermind (2.28.169) trusty; urgency=medium

  * Skip hdds where restored group is located

 -- Andrey Vasilenkov <indigo@yandex-team.ru>  Thu, 16 Feb 2017 17:20:09 +0300

mastermind (2.28.168) trusty; urgency=medium

  * Add uncoupled lrc group restore cli handle
  * Add restore uncoupled lrc group job
  * Fix cluster tree building when failed to determine host tree

 -- Andrey Vasilenkov <indigo@yandex-team.ru>  Thu, 16 Feb 2017 15:14:27 +0300

mastermind (2.28.167) trusty; urgency=medium

  * Restore-path: clean reserved-lrc groups

 -- Andrey Vasilenkov <indigo@yandex-team.ru>  Tue, 14 Feb 2017 15:26:39 +0300

mastermind (2.28.166) trusty; urgency=medium

  * Add optional external storage validation task for lrc restore
  * Fix restore job

 -- Andrey Vasilenkov <indigo@yandex-team.ru>  Fri, 10 Feb 2017 19:38:49 +0300

mastermind (2.28.165) trusty; urgency=medium

  * Add --no-check-status option to skip lrc groupset status checking on restore
  * Fix uncoupled groups total space checking in lrc reserve planner

 -- Andrey Vasilenkov <indigo@yandex-team.ru>  Thu, 09 Feb 2017 19:58:15 +0300

mastermind (2.28.164) trusty; urgency=medium

  * Fix lrc group restore

 -- Andrey Vasilenkov <indigo@yandex-team.ru>  Thu, 09 Feb 2017 19:11:03 +0300

mastermind (2.28.163) trusty; urgency=medium

  * Use only appropriate groups on lrc reserve planning

 -- Andrey Vasilenkov <indigo@yandex-team.ru>  Thu, 09 Feb 2017 17:39:37 +0300

mastermind (2.28.162) trusty; urgency=medium

  * Use cluster tree for lrc reserve planning

 -- Andrey Vasilenkov <indigo@yandex-team.ru>  Thu, 09 Feb 2017 16:08:03 +0300

mastermind (2.28.161) trusty; urgency=medium

  * Fix restore job

 -- Andrey Vasilenkov <indigo@yandex-team.ru>  Wed, 08 Feb 2017 14:05:49 +0300

mastermind (2.28.160) trusty; urgency=medium

  * Add backend to history record only when its statistics is fresh

 -- Andrey Vasilenkov <indigo@yandex-team.ru>  Tue, 07 Feb 2017 18:42:10 +0300

mastermind (2.28.159) trusty; urgency=medium

  * Skip acquiring global 'jobs' lock when stopping jobs
  * Check lrc groupset status before creating restore job

 -- Andrey Vasilenkov <indigo@yandex-team.ru>  Tue, 07 Feb 2017 14:19:48 +0300

mastermind (2.28.158) trusty; urgency=medium

  * Stop trying to use uncoupled group for reserve groups planning if job
    creation failed

 -- Andrey Vasilenkov <indigo@yandex-team.ru>  Mon, 06 Feb 2017 19:45:46 +0300

mastermind (2.28.157) trusty; urgency=medium

  * Remove check for group existence when executing create group task
  * Add NodeBackend helper method to create NodeBackend object from backend history record
  * Add lrc group restore cli command
  * Implement LrcReserveGroupSelector that selects appropriate lrc reserve groups and creates lrc restore jobs
  * Add helper for fetching last known host for group by its id
  * Add reserved groups list to cli commands
  * Implement lrc reserve planner
  * Implement make lrc reserved group job
  * Add groupset view for uncoupled lrc groups list cli command
  * Add lrc recover job

 -- Andrey Vasilenkov <indigo@yandex-team.ru>  Mon, 06 Feb 2017 18:27:54 +0300

mastermind (2.28.156) trusty; urgency=medium

  * Use minion task

 -- Andrey Vasilenkov <indigo@yandex-team.ru>  Fri, 03 Feb 2017 16:31:25 +0300

mastermind (2.28.155) trusty; urgency=medium

  * Remove excessive logs
  * Cache external storage mapping along with namespaces states
  * Add debug log for namespace state
  * Fix info_data usage for lrc groupsets

 -- Andrey Vasilenkov <indigo@yandex-team.ru>  Tue, 31 Jan 2017 16:49:12 +0300

mastermind (2.28.154) trusty; urgency=medium

  * Increase startup timeout

 -- Andrey Vasilenkov <indigo@yandex-team.ru>  Thu, 26 Jan 2017 14:20:02 +0300

mastermind (2.28.153) trusty; urgency=medium

  * Fix restore path workflow

 -- Andrey Vasilenkov <indigo@yandex-team.ru>  Thu, 26 Jan 2017 13:51:42 +0300

mastermind (2.28.152) trusty; urgency=medium

  * Fix restore job

 -- Andrey Vasilenkov <indigo@yandex-team.ru>  Tue, 24 Jan 2017 17:26:08 +0300

mastermind (2.28.151) trusty; urgency=medium

  * Restore-path: fix group type

 -- Andrey Vasilenkov <indigo@yandex-team.ru>  Tue, 24 Jan 2017 14:32:12 +0300

mastermind (2.28.150) trusty; urgency=medium

  * Alter debug logs for _cached property

 -- Andrey Vasilenkov <indigo@yandex-team.ru>  Mon, 23 Jan 2017 19:43:47 +0300

mastermind (2.28.149) trusty; urgency=medium

  * Add elliptics-client dependency

 -- Andrey Vasilenkov <indigo@yandex-team.ru>  Mon, 23 Jan 2017 18:32:58 +0300

mastermind (2.28.148) trusty; urgency=medium

  * Fix backend manager and cleanup job locks
  * Fix caching info data for couples with only a single lrc groupset

 -- Andrey Vasilenkov <indigo@yandex-team.ru>  Mon, 23 Jan 2017 17:05:59 +0300

mastermind (2.28.147) trusty; urgency=medium

  * Fix caching info data for couples with only a single lrc groupset

 -- Andrey Vasilenkov <indigo@yandex-team.ru>  Mon, 23 Jan 2017 15:18:06 +0300

mastermind (2.28.146) trusty; urgency=medium

  * Store couple explicitly in backend manager job's data
  * Store couple explicitly in backend cleanup job's data
  * Skip not approved jobs when selecting ready jobs
  * Restore-path: use group history

 -- Andrey Vasilenkov <indigo@yandex-team.ru>  Sun, 22 Jan 2017 17:41:31 +0300

mastermind (2.28.145) trusty; urgency=medium

  * Add couple info data invalidation on settings change
  * Cache the latest namespaces states update result

 -- Andrey Vasilenkov <indigo@yandex-team.ru>  Fri, 20 Jan 2017 18:14:46 +0300

mastermind (2.28.144) trusty; urgency=medium

  * Remove yql dependency
  * Fix misprint

 -- Andrey Vasilenkov <indigo@yandex-team.ru>  Fri, 20 Jan 2017 15:32:35 +0300

mastermind (2.28.143) trusty; urgency=medium

  * Fix possible old mongo sorting limit problem

 -- Andrey Vasilenkov <indigo@yandex-team.ru>  Fri, 20 Jan 2017 14:17:52 +0300

mastermind (2.28.142) trusty; urgency=medium

  * Add temporary debug log

 -- Andrey Vasilenkov <indigo@yandex-team.ru>  Sun, 15 Jan 2017 00:28:08 +0300

mastermind (2.28.141) trusty; urgency=medium

  * Fix concurrent object serialization bug

 -- Andrey Vasilenkov <indigo@yandex-team.ru>  Thu, 12 Jan 2017 17:38:41 +0300

mastermind (2.28.140) trusty; urgency=medium

  * Add 'ids' filter option to job list handler

 -- Andrey Vasilenkov <indigo@yandex-team.ru>  Thu, 12 Jan 2017 00:09:34 +0300

mastermind (2.28.139) trusty; urgency=medium

  * Cache *effective_space counters
  * Use light copying for namespace states

 -- Andrey Vasilenkov <indigo@yandex-team.ru>  Wed, 11 Jan 2017 18:45:04 +0300

mastermind (2.28.138) trusty; urgency=medium

  * Calculate storage statistics only once
  * Disable hash memoization temporarily

 -- Andrey Vasilenkov <indigo@yandex-team.ru>  Tue, 10 Jan 2017 17:24:07 +0300

mastermind (2.28.137) trusty; urgency=medium

  * Add hash memoization for all storage objects

 -- Andrey Vasilenkov <indigo@yandex-team.ru>  Mon, 09 Jan 2017 23:48:09 +0300

mastermind (2.28.136) trusty; urgency=medium

  * Disable weight manager's intensive debug logging

 -- Andrey Vasilenkov <indigo@yandex-team.ru>  Mon, 09 Jan 2017 13:39:41 +0300

mastermind (2.28.135) trusty; urgency=medium

  * Disable job sort where it is not required

 -- Andrey Vasilenkov <indigo@yandex-team.ru>  Sat, 07 Jan 2017 17:54:48 +0300

mastermind (2.28.134) trusty; urgency=medium

  * Fix excessive jobs sorting when updating groups' state

 -- Andrey Vasilenkov <indigo@yandex-team.ru>  Sat, 07 Jan 2017 15:26:55 +0300

mastermind (2.28.133) trusty; urgency=medium

  * Fix excessive jobs sorting when searching for good uncoupled groups

 -- Andrey Vasilenkov <indigo@yandex-team.ru>  Wed, 04 Jan 2017 00:25:01 +0300

mastermind (2.28.132) trusty; urgency=medium

  * Change task status when failed check if it's finished

 -- Andrey Vasilenkov <indigo@yandex-team.ru>  Sun, 01 Jan 2017 11:40:00 +0300

mastermind (2.28.131) trusty; urgency=medium

  * Check alive keys when selecting lrc groups for converting
  * Add tskv_log name as a parameter of ttl_cleanup job

 -- Andrey Vasilenkov <indigo@yandex-team.ru>  Sat, 31 Dec 2016 18:24:16 +0300

mastermind (2.28.130) trusty; urgency=medium

  * Adding permanent options to mastermind cli

 -- Andrey Vasilenkov <indigo@yandex-team.ru>  Tue, 27 Dec 2016 18:09:47 +0300

mastermind (2.28.129) trusty; urgency=medium

  * Increase worker startup timeout

 -- Andrey Vasilenkov <indigo@yandex-team.ru>  Mon, 26 Dec 2016 19:43:20 +0300

mastermind (2.28.128) trusty; urgency=medium

  * Process artifact's meta null value as empty dict

 -- Andrey Vasilenkov <indigo@yandex-team.ru>  Mon, 26 Dec 2016 18:22:37 +0300

mastermind (2.28.127) trusty; urgency=medium

  * Do not update minion host's finish ts if any command failed to update

 -- Andrey Vasilenkov <indigo@yandex-team.ru>  Mon, 26 Dec 2016 17:31:01 +0300

mastermind (2.28.126) trusty; urgency=medium

  * Skip command states if failed to update
  * Modify commands for compatibility with mongo

 -- Andrey Vasilenkov <indigo@yandex-team.ru>  Sun, 25 Dec 2016 16:49:05 +0300

mastermind (2.28.125) trusty; urgency=medium

  * Continue to check convert queue items if dcs filter is exhausted
  * Fix chunk size misprint
  * Skip checking group when removing it

 -- Andrey Vasilenkov <indigo@yandex-team.ru>  Sat, 24 Dec 2016 16:13:14 +0300

mastermind (2.28.124) trusty; urgency=medium

  * Add backward compatibility with tasks without run history

 -- Andrey Vasilenkov <indigo@yandex-team.ru>  Fri, 23 Dec 2016 20:15:59 +0300

mastermind (2.28.123) trusty; urgency=medium

  * Add default init value for task's run history delayed_till_ts

 -- Andrey Vasilenkov <indigo@yandex-team.ru>  Fri, 23 Dec 2016 17:56:27 +0300

mastermind (2.28.122) trusty; urgency=medium

  * Implement retry jobs workflow
  * Add inventory extension for determining if the task is ready for retry
  * Add task interface to determine next retry if possible
  * Add inventory extension for determining retry timestamp for external storage operations
  * Update and fixes for inventory module

 -- Andrey Vasilenkov <indigo@yandex-team.ru>  Fri, 23 Dec 2016 16:05:19 +0300

mastermind (2.28.121) trusty; urgency=medium

  * Skip uncoupled groups if failed to determine dc

 -- Andrey Vasilenkov <indigo@yandex-team.ru>  Thu, 22 Dec 2016 14:33:36 +0300

mastermind (2.28.120) trusty; urgency=medium

  * Fix job start_ts setting

 -- Andrey Vasilenkov <indigo@yandex-team.ru>  Tue, 20 Dec 2016 14:06:04 +0300

mastermind (2.28.119) trusty; urgency=medium

  * Set dc to 'unknown' value when strict detection is not required

 -- Andrey Vasilenkov <indigo@yandex-team.ru>  Tue, 20 Dec 2016 12:08:07 +0300

mastermind (2.28.118) trusty; urgency=medium

  * Fix groups' state update

 -- Andrey Vasilenkov <indigo@yandex-team.ru>  Sun, 18 Dec 2016 21:53:54 +0300

mastermind (2.28.117) trusty; urgency=medium

  * Update eblob want_defrag value interpretation

 -- Andrey Vasilenkov <indigo@yandex-team.ru>  Sat, 17 Dec 2016 22:40:17 +0300

mastermind (2.28.116) trusty; urgency=medium

  * Restore job: make RO group.backend
  * Refactor job processing

 -- Andrey Vasilenkov <indigo@yandex-team.ru>  Fri, 16 Dec 2016 15:39:32 +0300

mastermind (2.28.115) trusty; urgency=medium

  * Add mimetype namespace settings

 -- Andrey Vasilenkov <indigo@yandex-team.ru>  Tue, 13 Dec 2016 14:38:59 +0300

mastermind (2.28.114) trusty; urgency=medium

  * Restore: remove backend

 -- Andrey Vasilenkov <indigo@yandex-team.ru>  Mon, 12 Dec 2016 17:05:09 +0300

mastermind (2.28.113) trusty; urgency=medium

  * Restore-path: fix

 -- Andrey Vasilenkov <indigo@yandex-team.ru>  Fri, 09 Dec 2016 17:52:44 +0300

mastermind (2.28.112) trusty; urgency=medium

  * Fix wait backend state

 -- Andrey Vasilenkov <indigo@yandex-team.ru>  Fri, 09 Dec 2016 14:17:31 +0300

mastermind (2.28.111) trusty; urgency=medium

  * Add task for wait backends's detection and acquiring statu

 -- Andrey Vasilenkov <indigo@yandex-team.ru>  Thu, 08 Dec 2016 22:42:48 +0300

mastermind (2.28.110) trusty; urgency=medium

  * Add sleep period for lrc convert jobs

 -- Andrey Vasilenkov <indigo@yandex-team.ru>  Thu, 08 Dec 2016 19:15:00 +0300

mastermind (2.28.109) trusty; urgency=medium

  * Restore job: RO task

 -- Andrey Vasilenkov <indigo@yandex-team.ru>  Thu, 08 Dec 2016 13:42:09 +0300

mastermind (2.28.108) trusty; urgency=medium

  * Do not exhaust host list while searching for appropriate converting
    storages
  * Fix uncoupling groups without history record

 -- Andrey Vasilenkov <indigo@yandex-team.ru>  Thu, 08 Dec 2016 02:03:44 +0300

mastermind (2.28.107) trusty; urgency=medium

  * Minor fix

 -- Andrey Vasilenkov <indigo@yandex-team.ru>  Wed, 07 Dec 2016 14:36:02 +0300

mastermind (2.28.106) trusty; urgency=medium

  * Allow setting required groups' total space for new couples

 -- Andrey Vasilenkov <indigo@yandex-team.ru>  Wed, 07 Dec 2016 01:41:05 +0300

mastermind (2.28.105) trusty; urgency=medium

  * Add workaround for creating jobs with empty involved groups list

 -- Andrey Vasilenkov <indigo@yandex-team.ru>  Tue, 06 Dec 2016 18:35:51 +0300

mastermind (2.28.104) trusty; urgency=medium

  * Extend is_external_storage_ready function

 -- Andrey Vasilenkov <indigo@yandex-team.ru>  Tue, 06 Dec 2016 01:04:16 +0300

mastermind (2.28.103) trusty; urgency=medium

  * Fix unknown couple settings update
  * Add configurable profiles for mastermind cocaine applications

 -- Andrey Vasilenkov <indigo@yandex-team.ru>  Mon, 05 Dec 2016 17:13:45 +0300

mastermind (2.28.102) trusty; urgency=medium

  * Minor fix

 -- Andrey Vasilenkov <indigo@yandex-team.ru>  Fri, 02 Dec 2016 23:12:19 +0300

mastermind (2.28.101) trusty; urgency=medium

  * Change mongo find request construction to provide complete logging

 -- Andrey Vasilenkov <indigo@yandex-team.ru>  Fri, 02 Dec 2016 18:05:27 +0300

mastermind (2.28.100) trusty; urgency=medium

  * Improve `couple break`: update group histories
  * Remove READ* commands accounting for weight calculation
  * Restore-path: fail lrc groups

 -- Andrey Vasilenkov <indigo@yandex-team.ru>  Fri, 02 Dec 2016 00:13:53 +0300

mastermind (2.28.99) trusty; urgency=medium

  * Fix lrc converting for external storage with empty data
  * Restore-path: create backend lock file

 -- Andrey Vasilenkov <indigo@yandex-team.ru>  Thu, 24 Nov 2016 18:29:27 +0300

mastermind (2.28.98) trusty; urgency=medium

  * Fix inventory function usage

 -- Andrey Vasilenkov <indigo@yandex-team.ru>  Thu, 24 Nov 2016 14:57:37 +0300

mastermind (2.28.97) trusty; urgency=medium

  * Add optional inventory function to check if external storage is ready to
    be converted
  * Use convert items priority when constructing convert jobs

 -- Andrey Vasilenkov <indigo@yandex-team.ru>  Wed, 23 Nov 2016 19:29:53 +0300

mastermind (2.28.96) trusty; urgency=medium

  * Version bump

 -- Andrey Vasilenkov <indigo@yandex-team.ru>  Mon, 21 Nov 2016 17:46:21 +0300

mastermind (2.28.95) trusty; urgency=medium

  * Update workers to run on cocaine v12

 -- Andrey Vasilenkov <indigo@yandex-team.ru>  Mon, 21 Nov 2016 16:33:29 +0300

mastermind (2.28.91) trusty; urgency=medium

  * Add support of determine_data_size convert queue parameter

 -- Andrey Vasilenkov <indigo@yandex-team.ru>  Sun, 20 Nov 2016 17:25:56 +0300

mastermind (2.28.90) trusty; urgency=medium

  * Implement external storage converting planner
  * Remove unsupported symlink parameter value description

 -- Andrey Vasilenkov <indigo@yandex-team.ru>  Thu, 17 Nov 2016 19:03:49 +0300

mastermind (2.28.89) trusty; urgency=medium

  * Add symlink namespace setting

 -- Andrey Vasilenkov <indigo@yandex-team.ru>  Mon, 14 Nov 2016 11:47:32 +0300

mastermind (2.28.88) trusty; urgency=medium

  * Update group type properly if metakey was removed

 -- Andrey Vasilenkov <indigo@yandex-team.ru>  Fri, 11 Nov 2016 20:55:32 +0300

mastermind (2.28.87) trusty; urgency=medium

  * Minor fix

 -- Andrey Vasilenkov <indigo@yandex-team.ru>  Wed, 09 Nov 2016 18:42:30 +0300

mastermind (2.28.86) trusty; urgency=medium

  * Add job processor enable config flag

 -- Andrey Vasilenkov <indigo@yandex-team.ru>  Wed, 09 Nov 2016 14:57:13 +0300

mastermind (2.28.85) trusty; urgency=medium

  * Claim net resources on weight calcaltion for a namespace

 -- Andrey Vasilenkov <indigo@yandex-team.ru>  Tue, 08 Nov 2016 18:41:28 +0300

mastermind (2.28.84) trusty; urgency=medium

  * Claim net resources during single namespace weights calculation

 -- Andrey Vasilenkov <indigo@yandex-team.ru>  Tue, 08 Nov 2016 16:49:34 +0300

mastermind (2.28.83) trusty; urgency=medium

  * Tweak resource accounting for running move jobs

 -- Andrey Vasilenkov <indigo@yandex-team.ru>  Thu, 03 Nov 2016 00:44:15 +0300

mastermind (2.28.82) trusty; urgency=medium

  * Fix for total space accounting in move planner

 -- Andrey Vasilenkov <indigo@yandex-team.ru>  Wed, 02 Nov 2016 14:17:21 +0300

mastermind (2.28.81) trusty; urgency=medium

  * Fix uncoupled space min limit accounting in move planner

 -- Andrey Vasilenkov <indigo@yandex-team.ru>  Tue, 01 Nov 2016 22:40:28 +0300

mastermind (2.28.80) trusty; urgency=medium

  * Fix resource accounting in move planner

 -- Andrey Vasilenkov <indigo@yandex-team.ru>  Tue, 01 Nov 2016 20:16:06 +0300

mastermind (2.28.79) trusty; urgency=medium

  * Refactor move planner
  * Allow cooperative running of low priority jobs

 -- Andrey Vasilenkov <indigo@yandex-team.ru>  Tue, 01 Nov 2016 15:54:27 +0300

mastermind (2.28.78) trusty; urgency=medium

  * Add separate minion API request to fetch command output

 -- Andrey Vasilenkov <indigo@yandex-team.ru>  Mon, 24 Oct 2016 17:22:59 +0300

mastermind (2.28.77) trusty; urgency=medium

  * * Add separate minion API request to fetch command output

 -- Andrey Vasilenkov <indigo@yandex-team.ru>  Mon, 24 Oct 2016 16:53:11 +0300

mastermind (2.28.76) trusty; urgency=medium

  * Skip static couple validation when skip_validation option is applied

 -- Andrey Vasilenkov <indigo@yandex-team.ru>  Mon, 24 Oct 2016 13:03:13 +0300

mastermind (2.28.75) trusty; urgency=medium

  * Skip claiming net resources when calculating couple weights

 -- Andrey Vasilenkov <indigo@yandex-team.ru>  Mon, 24 Oct 2016 12:23:45 +0300

mastermind (2.28.74) trusty; urgency=medium

  * Minor fixes

 -- Andrey Vasilenkov <indigo@yandex-team.ru>  Fri, 21 Oct 2016 14:51:42 +0300

mastermind (2.28.73) trusty; urgency=medium

  * Misprint fix

 -- Andrey Vasilenkov <indigo@yandex-team.ru>  Thu, 20 Oct 2016 19:04:20 +0300

mastermind (2.28.72) trusty; urgency=medium

  * Fix return of storage_keys_diff

 -- Andrey Vasilenkov <indigo@yandex-team.ru>  Thu, 20 Oct 2016 18:48:26 +0300

mastermind (2.28.71) trusty; urgency=medium

  * Fix minions monitor's request execution

 -- Andrey Vasilenkov <indigo@yandex-team.ru>  Thu, 20 Oct 2016 18:39:12 +0300

mastermind (2.28.70) trusty; urgency=medium

  * Get rid of elliptics meta database
  * Implement max group manager to store storage max group id in mongo

 -- Andrey Vasilenkov <indigo@yandex-team.ru>  Thu, 20 Oct 2016 15:37:30 +0300

mastermind (2.28.69) trusty; urgency=medium

  * Remove obsolete elliptics indexes wrappers
  * Store inventory cache on a file system instead of metaelliptics

 -- Andrey Vasilenkov <indigo@yandex-team.ru>  Fri, 14 Oct 2016 18:32:28 +0300

mastermind (2.28.68) trusty; urgency=medium

  * Force updating minion command when command is completed

 -- Andrey Vasilenkov <indigo@yandex-team.ru>  Fri, 14 Oct 2016 16:55:26 +0300

mastermind (2.28.67) trusty; urgency=medium

  * Fix cache worker namespaces usage

 -- Andrey Vasilenkov <indigo@yandex-team.ru>  Fri, 14 Oct 2016 13:59:41 +0300

mastermind (2.28.66) trusty; urgency=medium

  * Fix for job list options passing

 -- Andrey Vasilenkov <indigo@yandex-team.ru>  Thu, 13 Oct 2016 23:39:27 +0300

mastermind (2.28.65) trusty; urgency=medium

  * Initialize http client after making thread ioloop

 -- Andrey Vasilenkov <indigo@yandex-team.ru>  Thu, 13 Oct 2016 18:32:10 +0300

mastermind (2.28.64) trusty; urgency=medium

  * Remove run_sync timeout from ioloop
  * Added jobs list in cli

 -- Andrey Vasilenkov <indigo@yandex-team.ru>  Thu, 13 Oct 2016 17:37:50 +0300

mastermind (2.28.63) trusty; urgency=medium

  * Store and use minion commands from mongo

 -- Andrey Vasilenkov <indigo@yandex-team.ru>  Wed, 12 Oct 2016 13:57:55 +0300

mastermind (2.28.62) trusty; urgency=medium

  * Fix move group planner misprint

 -- Andrey Vasilenkov <indigo@yandex-team.ru>  Tue, 11 Oct 2016 17:57:57 +0300

mastermind (2.28.61) trusty; urgency=medium

  * Fix namespace setup parameter types

 -- Andrey Vasilenkov <indigo@yandex-team.ru>  Tue, 11 Oct 2016 12:23:40 +0300

mastermind (2.28.60) trusty; urgency=medium

  * Fix cache worker

 -- Andrey Vasilenkov <indigo@yandex-team.ru>  Thu, 06 Oct 2016 17:56:24 +0300

mastermind (2.28.59) trusty; urgency=medium

  * Fix cache worker

 -- Andrey Vasilenkov <indigo@yandex-team.ru>  Thu, 06 Oct 2016 17:02:27 +0300

mastermind (2.28.58) trusty; urgency=medium

  * Skip hosts without known dc for dc host view
  * Restore-path: ask for help if restore pending

 -- Andrey Vasilenkov <indigo@yandex-team.ru>  Thu, 06 Oct 2016 16:47:37 +0300

mastermind (2.28.57) trusty; urgency=medium

  * Change min finish time when fetching states from minions

 -- Andrey Vasilenkov <indigo@yandex-team.ru>  Thu, 06 Oct 2016 15:17:47 +0300

mastermind (2.28.56) trusty; urgency=medium

  * Fix delete service key name

 -- Andrey Vasilenkov <indigo@yandex-team.ru>  Wed, 05 Oct 2016 13:50:49 +0300

mastermind (2.28.55) trusty; urgency=medium

  * Implement uncoupled group selector for group selection problems
    investigating

 -- Andrey Vasilenkov <indigo@yandex-team.ru>  Wed, 05 Oct 2016 11:50:57 +0300

mastermind (2.28.54) trusty; urgency=medium

  * Fix reserved space percentage setting

 -- Andrey Vasilenkov <indigo@yandex-team.ru>  Tue, 04 Oct 2016 18:04:27 +0300

mastermind (2.28.53) trusty; urgency=medium

  * Change priority for BACKEND_MANAGER_JOB

 -- Andrey Vasilenkov <indigo@yandex-team.ru>  Tue, 04 Oct 2016 14:28:45 +0300

mastermind (2.28.52) trusty; urgency=medium

  * Support internal storage_cache namespace

 -- Andrey Vasilenkov <indigo@yandex-team.ru>  Tue, 04 Oct 2016 12:07:17 +0300

mastermind (2.28.51) trusty; urgency=medium

  * Move to using namespaces settings from mongo

 -- Andrey Vasilenkov <indigo@yandex-team.ru>  Mon, 03 Oct 2016 12:32:16 +0300

mastermind (2.28.50) trusty; urgency=medium

  * Tolerate unknown command errors when failed to fetch from metadb

 -- Andrey Vasilenkov <indigo@yandex-team.ru>  Wed, 28 Sep 2016 13:38:01 +0300

mastermind (2.28.49) trusty; urgency=medium

  * Tolerate unknown command errors when failed to fetch from metadb

 -- Andrey Vasilenkov <indigo@yandex-team.ru>  Wed, 28 Sep 2016 11:56:42 +0300

mastermind (2.28.48) trusty; urgency=medium

  * Improve finding jobs for path restoring

 -- Andrey Vasilenkov <indigo@yandex-team.ru>  Tue, 27 Sep 2016 16:38:42 +0300

mastermind (2.28.47) trusty; urgency=medium

  * Sample move source groups by neighbouring dcs along with total space
  * Skip -2 and -77 statuses when parsing recover dc command results

 -- Andrey Vasilenkov <indigo@yandex-team.ru>  Tue, 27 Sep 2016 15:21:40 +0300

mastermind (2.28.46) trusty; urgency=medium

  * Replace 'group_ids' with empty list when replicas groupset is not
    available

 -- Andrey Vasilenkov <indigo@yandex-team.ru>  Wed, 21 Sep 2016 18:26:14 +0300

mastermind (2.28.45) trusty; urgency=medium

  * Add couple settings viewer command
  * Do not provide a list of fake groups if replicas groupset is not used

 -- Andrey Vasilenkov <indigo@yandex-team.ru>  Wed, 21 Sep 2016 15:13:09 +0300

mastermind (2.28.44) trusty; urgency=medium

  * Ignore checks for uncoupled groups in node stop task

 -- Andrey Vasilenkov <indigo@yandex-team.ru>  Tue, 20 Sep 2016 18:18:18 +0300

mastermind (2.28.43) trusty; urgency=medium

  * Fix backend cleanup tasks creating

 -- Andrey Vasilenkov <indigo@yandex-team.ru>  Mon, 19 Sep 2016 20:29:37 +0300

mastermind (2.28.42) trusty; urgency=medium

  * Fix jobs status filtering on jobs scheduling

 -- Andrey Vasilenkov <indigo@yandex-team.ru>  Mon, 19 Sep 2016 20:18:07 +0300

mastermind (2.28.41) trusty; urgency=medium

  * Use backend cleanup and backend manager jobs when restoring path

 -- Andrey Vasilenkov <indigo@yandex-team.ru>  Mon, 19 Sep 2016 18:17:13 +0300

mastermind (2.28.40) trusty; urgency=medium

  * Add tskv option support for mds_cleanup
  * Skip uncoupled groups with alive keys
  * Add couple and namespace to ttl cleanup job attributes

 -- Andrey Vasilenkov <indigo@yandex-team.ru>  Fri, 16 Sep 2016 18:14:42 +0300

mastermind (2.28.39) trusty; urgency=medium

  * Separate replicas and lrc groupset primary/secondary hosts

 -- Andrey Vasilenkov <indigo@yandex-team.ru>  Thu, 15 Sep 2016 14:10:45 +0300

mastermind (2.28.38) trusty; urgency=medium

  * Set primary and secondary hosts when lrc groupset is used

 -- Andrey Vasilenkov <indigo@yandex-team.ru>  Wed, 14 Sep 2016 17:52:59 +0300

mastermind (2.28.37) trusty; urgency=medium

  * Add new job to remove records with expired ttl

 -- Andrey Vasilenkov <indigo@yandex-team.ru>  Mon, 12 Sep 2016 19:17:54 +0300

mastermind (2.28.36) trusty; urgency=medium

  * Fix mastermind2.26-cache worker start

 -- Andrey Vasilenkov <indigo@yandex-team.ru>  Thu, 08 Sep 2016 13:49:20 +0300

mastermind (2.28.35) trusty; urgency=medium

  * Restore-path: fix cancel_job

 -- Andrey Vasilenkov <indigo@yandex-team.ru>  Mon, 05 Sep 2016 14:07:27 +0300

mastermind (2.28.34) trusty; urgency=medium

  * Restore-path: cancel jobs

 -- Andrey Vasilenkov <indigo@yandex-team.ru>  Fri, 02 Sep 2016 17:59:25 +0300

mastermind (2.28.33) trusty; urgency=medium

  * Optimize history record search mongo queries

 -- Andrey Vasilenkov <indigo@yandex-team.ru>  Thu, 01 Sep 2016 23:04:06 +0300

mastermind (2.28.32) trusty; urgency=medium

  * Limit couple defrag jobs number per host

 -- Andrey Vasilenkov <indigo@yandex-team.ru>  Thu, 01 Sep 2016 20:56:39 +0300

mastermind (2.28.31) trusty; urgency=medium

  * Convert to lrc groupset minor fix

 -- Andrey Vasilenkov <indigo@yandex-team.ru>  Wed, 31 Aug 2016 14:06:12 +0300

mastermind (2.28.30) trusty; urgency=medium

  * Restore path: option to automatically approve jobs

 -- Andrey Vasilenkov <indigo@yandex-team.ru>  Wed, 31 Aug 2016 12:17:57 +0300

mastermind (2.28.29) trusty; urgency=medium

  * Fix group restore by path handle

 -- Andrey Vasilenkov <indigo@yandex-team.ru>  Thu, 25 Aug 2016 18:51:43 +0300

mastermind (2.28.28) trusty; urgency=medium

  * Fix restore group src_group parameter

 -- Andrey Vasilenkov <indigo@yandex-team.ru>  Thu, 25 Aug 2016 13:58:34 +0300

mastermind (2.28.27) trusty; urgency=medium

  * Add job for restore groups from path

 -- Andrey Vasilenkov <indigo@yandex-team.ru>  Wed, 24 Aug 2016 18:38:33 +0300

mastermind (2.28.26) trusty; urgency=medium

  * Add group base path to recover dc command

 -- Andrey Vasilenkov <indigo@yandex-team.ru>  Wed, 24 Aug 2016 15:09:04 +0300

mastermind (2.28.25) trusty; urgency=medium

  * Consider want_defrag worth when > 3

 -- Andrey Vasilenkov <indigo@yandex-team.ru>  Tue, 23 Aug 2016 14:18:50 +0300

mastermind (2.28.24) trusty; urgency=medium

  * Implement external storage mapping for external storage convertion
  * Use task to determine external storage total size and alter convert job accordingly
  * Add ExternalStorageDataSizeTask for fetching data size of external storage
  * Add multi groupsets to mastermind-cli groupset convert command
  * Add make_external_storage_data_size_command inventory command

 -- Andrey Vasilenkov <indigo@yandex-team.ru>  Thu, 11 Aug 2016 17:02:57 +0300

mastermind (2.28.23) trusty; urgency=medium

  * Consider WRITE_NEW commands as write operations

 -- Andrey Vasilenkov <indigo@yandex-team.ru>  Mon, 08 Aug 2016 14:25:37 +0300

mastermind (2.28.22) trusty; urgency=medium

  * Forbid moving cache groups via move jobs

 -- Andrey Vasilenkov <indigo@yandex-team.ru>  Fri, 29 Jul 2016 00:57:11 +0300

mastermind (2.28.21) trusty; urgency=medium

  * Refactor move planner candidates generating
  * Filter destination groups in unsuitable dcs when moving groups via move planner

 -- Andrey Vasilenkov <indigo@yandex-team.ru>  Wed, 27 Jul 2016 15:16:18 +0300

mastermind (2.28.20) trusty; urgency=medium

  * Optimize group move planner algorithm

 -- Andrey Vasilenkov <indigo@yandex-team.ru>  Tue, 26 Jul 2016 18:21:02 +0300

mastermind (2.28.19) trusty; urgency=medium

  * Read metakey with nolock flag

 -- Andrey Vasilenkov <indigo@yandex-team.ru>  Tue, 12 Jul 2016 13:21:40 +0300

mastermind (2.28.18) trusty; urgency=medium

  * Change convert job priority

 -- Andrey Vasilenkov <indigo@yandex-team.ru>  Thu, 30 Jun 2016 01:13:03 +0300

mastermind (2.28.17) trusty; urgency=medium

  * Add convert to lrc groupset from external source job

 -- Andrey Vasilenkov <indigo@yandex-team.ru>  Wed, 29 Jun 2016 23:44:03 +0300

mastermind (2.28.16) trusty; urgency=medium

  * Fix group's effective_free_space calculation

 -- Andrey Vasilenkov <indigo@yandex-team.ru>  Mon, 20 Jun 2016 17:29:52 +0300

mastermind (2.28.15) trusty; urgency=medium

  * Add data_flow_rate and wait_timeout parameters for lrc-* commands

 -- Andrey Vasilenkov <indigo@yandex-team.ru>  Fri, 17 Jun 2016 13:20:46 +0300

mastermind (2.28.14) trusty; urgency=medium

  * Fix couple status text for non-coupled couples

 -- Andrey Vasilenkov <indigo@yandex-team.ru>  Tue, 14 Jun 2016 15:05:13 +0300

mastermind (2.28.13) trusty; urgency=medium

  * Fix StorageState excessive dcs list construction

 -- Andrey Vasilenkov <indigo@yandex-team.ru>  Sat, 11 Jun 2016 19:32:30 +0300

mastermind (2.28.12) trusty; urgency=medium

  * Run lrc_* commands with all nodes as remotes

 -- Andrey Vasilenkov <indigo@yandex-team.ru>  Fri, 10 Jun 2016 20:18:55 +0300

mastermind (2.28.11) trusty; urgency=medium

  * Fix StorageState excessive dcs list construction

 -- Andrey Vasilenkov <indigo@yandex-team.ru>  Fri, 10 Jun 2016 15:45:04 +0300

mastermind (2.28.10) trusty; urgency=medium

  * Add lrc groupset statuses for couple list handle

 -- Andrey Vasilenkov <indigo@yandex-team.ru>  Thu, 09 Jun 2016 19:07:47 +0300

mastermind (2.28.9) trusty; urgency=medium

  * Add histories query object for fetching group histories

 -- Andrey Vasilenkov <indigo@yandex-team.ru>  Wed, 08 Jun 2016 18:51:52 +0300

mastermind (2.28.8) trusty; urgency=medium

  * Add remove backend task to prepare lrc groups job

 -- Andrey Vasilenkov <indigo@yandex-team.ru>  Mon, 06 Jun 2016 12:02:49 +0300

mastermind (2.28.7) trusty; urgency=medium

  * Increase lrc groupset job priority

 -- Andrey Vasilenkov <indigo@yandex-team.ru>  Tue, 31 May 2016 15:45:40 +0300

mastermind (2.28.6) trusty; urgency=medium

  * Check task status after its execution is started

 -- Andrey Vasilenkov <indigo@yandex-team.ru>  Tue, 31 May 2016 01:14:51 +0300

mastermind (2.28.5) trusty; urgency=medium

  * Skip checking if all replicas groups are read-only
  * Fix logging of couple status change

 -- Andrey Vasilenkov <indigo@yandex-team.ru>  Tue, 31 May 2016 00:33:45 +0300

mastermind (2.28.4) trusty; urgency=medium

  * Add ttl attribute namespace settings

 -- Andrey Vasilenkov <indigo@yandex-team.ru>  Tue, 24 May 2016 18:16:09 +0300

mastermind (2.28.3) trusty; urgency=medium

  * Disable dnet_recovery safe mode

 -- Andrey Vasilenkov <indigo@yandex-team.ru>  Thu, 19 May 2016 17:34:15 +0300

mastermind (2.28.2) trusty; urgency=medium

  * Add prepare-new-groups cmd handle

 -- Andrey Vasilenkov <indigo@yandex-team.ru>  Thu, 19 May 2016 17:21:33 +0300

mastermind (2.28.1) trusty; urgency=medium

  * Add mastermind-util add-groupset command
  * Add 'add_groupset_to_couple' API handle
  * Add job that creates new groupset for a couple

 -- Andrey Vasilenkov <indigo@yandex-team.ru>  Thu, 19 May 2016 12:51:03 +0300

mastermind (2.27.18) trusty; urgency=medium

  * Fix constructing jobs' involved groups list

 -- Andrey Vasilenkov <indigo@yandex-team.ru>  Wed, 04 May 2016 14:47:17 +0300

mastermind (2.27.17) trusty; urgency=medium

  * Add weight coefficient for outgoing traffic
  * Not perform rollback on couple repair

 -- Andrey Vasilenkov <indigo@yandex-team.ru>  Fri, 29 Apr 2016 03:59:48 +0300

mastermind (2.27.16) trusty; urgency=medium

  * Use family when detaching node backend from group

 -- Andrey Vasilenkov <indigo@yandex-team.ru>  Mon, 11 Apr 2016 16:25:30 +0300

mastermind (2.27.15) trusty; urgency=medium

  * Add defrag startup timeout

 -- Andrey Vasilenkov <indigo@yandex-team.ru>  Mon, 11 Apr 2016 13:09:36 +0300

mastermind (2.27.14) trusty; urgency=medium

  * Add backward compatibility of NodeBackend binding object

 -- Andrey Vasilenkov <indigo@yandex-team.ru>  Sun, 10 Apr 2016 14:25:51 +0300

mastermind (2.27.13) trusty; urgency=medium

  * Add NodeBackend binding object

 -- Andrey Vasilenkov <indigo@yandex-team.ru>  Sun, 10 Apr 2016 14:15:13 +0300

mastermind (2.27.12) trusty; urgency=medium

  * Add new BAD_* statuses for LRC Groupset

 -- Andrey Vasilenkov <indigo@yandex-team.ru>  Fri, 08 Apr 2016 16:54:16 +0300

mastermind (2.27.11) trusty; urgency=medium

  * Fix couple freeze meta compose

 -- Andrey Vasilenkov <indigo@yandex-team.ru>  Tue, 05 Apr 2016 19:20:08 +0300

mastermind (2.27.10) trusty; urgency=medium

  * Fix 'couple settings' in for mastermind-cli
  * Format log messages

 -- Andrey Vasilenkov <indigo@yandex-team.ru>  Thu, 31 Mar 2016 18:04:19 +0300

mastermind (2.27.9) trusty; urgency=medium

  * Fix couple groupset attachment

 -- Andrey Vasilenkov <indigo@yandex-team.ru>  Thu, 31 Mar 2016 14:12:23 +0300

mastermind (2.27.8) trusty; urgency=medium

  * Add 'attach_groupset_to_couple' handle
  * Make groupsets responsible for generating its metakey
  * Skip uncoupled lrc groups meta processing

 -- Andrey Vasilenkov <indigo@yandex-team.ru>  Wed, 30 Mar 2016 16:35:07 +0300

mastermind (2.27.7) trusty; urgency=medium

  * Add couple settings

 -- Andrey Vasilenkov <indigo@yandex-team.ru>  Tue, 29 Mar 2016 15:39:09 +0300

mastermind (2.27.6) trusty; urgency=medium

  * Fix couple build parameters

 -- Andrey Vasilenkov <indigo@yandex-team.ru>  Mon, 28 Mar 2016 18:38:14 +0300

mastermind (2.27.5) trusty; urgency=medium

  * Add 'couple' attribute to binding Groupset object
  * Account new cache key distribute tasks
  * Add various binding features

 -- Andrey Vasilenkov <indigo@yandex-team.ru>  Sun, 27 Mar 2016 21:11:22 +0300

mastermind (2.27.4) trusty; urgency=medium

  * Add support of groupsets in couple build method of mastermind client
  * Add 'groupsets' property to couple object

 -- Andrey Vasilenkov <indigo@yandex-team.ru>  Fri, 25 Mar 2016 22:20:34 +0300

mastermind (2.27.3) trusty; urgency=medium

  * Skip internatl namespaces in client APIs

 -- Andrey Vasilenkov <indigo@yandex-team.ru>  Fri, 25 Mar 2016 13:00:34 +0300

mastermind (2.27.2) trusty; urgency=medium

  * Add python-requests dependency

 -- Andrey Vasilenkov <indigo@yandex-team.ru>  Thu, 24 Mar 2016 20:19:40 +0300

mastermind (2.27.1) trusty; urgency=medium

  * Add lrc commands to mastermind-cli
  * Add group filtering by 'type'
  * Add LRC builder to select groups for future LRC groupsets
  * Add lrc groupsets representation object
  * Add make lrc group job type
  * Divide groupsets by different types

 -- Andrey Vasilenkov <indigo@yandex-team.ru>  Thu, 24 Mar 2016 15:11:28 +0300

mastermind (2.26.6) trusty; urgency=medium

  * Increase defrag check timeout to 14 days

 -- Andrey Vasilenkov <indigo@yandex-team.ru>  Mon, 21 Mar 2016 14:20:39 +0300

mastermind (2.26.5) trusty; urgency=medium

  * Make recover planner coefficients configurable

 -- Andrey Vasilenkov <indigo@yandex-team.ru>  Thu, 10 Mar 2016 14:51:27 +0300

mastermind (2.26.4) trusty; urgency=medium

  * Fix group type detection

 -- Andrey Vasilenkov <indigo@yandex-team.ru>  Sat, 05 Mar 2016 05:26:33 +0300

mastermind (2.26.3) trusty; urgency=medium

  * Remove attributes capacity namespace setting
  * Add support for completion of unambiguous prefix commands

 -- Andrey Vasilenkov <indigo@yandex-team.ru>  Thu, 03 Mar 2016 18:01:54 +0300

mastermind (2.26.2) trusty; urgency=medium

  * Add namespace attribute setitngs

 -- Andrey Vasilenkov <indigo@yandex-team.ru>  Wed, 02 Mar 2016 17:34:12 +0300

mastermind (2.26.1) trusty; urgency=medium

  * Fix max net write setting for weight manager
  * Add explicit runtime error for cases when failed to release locks

 -- Andrey Vasilenkov <indigo@yandex-team.ru>  Wed, 02 Mar 2016 12:36:24 +0300

mastermind (2.25.120) trusty; urgency=medium

  * Enable dnet_recovery safe mode

 -- Andrey Vasilenkov <indigo@yandex-team.ru>  Sun, 28 Feb 2016 00:08:51 +0300

mastermind (2.25.119) trusty; urgency=medium

  * Fix bug for dc hosts view
  * Add logging for monitor stats update
  * Fix error fs and dstat update

 -- Andrey Vasilenkov <indigo@yandex-team.ru>  Tue, 23 Feb 2016 13:04:56 +0300

mastermind (2.25.118) trusty; urgency=medium

  * Increase startup timeouts

 -- Andrey Vasilenkov <indigo@yandex-team.ru>  Wed, 17 Feb 2016 23:31:26 +0300

mastermind (2.25.117) trusty; urgency=medium

  * Increase cache worker startup timeout

 -- Andrey Vasilenkov <indigo@yandex-team.ru>  Wed, 17 Feb 2016 14:37:28 +0300

mastermind (2.25.116) trusty; urgency=medium

  * Fix for cache lock acquiring

 -- Andrey Vasilenkov <indigo@yandex-team.ru>  Wed, 17 Feb 2016 12:25:22 +0300

mastermind (2.25.115) trusty; urgency=medium

  * Add 'update_cache_key_status' handle
  * Implement cached key upload queue
  * Fix cache couples list with no 'state' option
  * Fix couple list filtering
  * Add trace id to dnet_recovery command
  * Use blob_size_limit as total space unconditionally

 -- Andrey Vasilenkov <indigo@yandex-team.ru>  Tue, 16 Feb 2016 23:46:35 +0300

mastermind (2.25.114) trusty; urgency=medium

  * Change effective data size accounting
  * Add 'cache couples-list' handle

 -- Andrey Vasilenkov <indigo@yandex-team.ru>  Wed, 06 Jan 2016 22:10:41 +0300

mastermind (2.25.113) trusty; urgency=medium

  * Fix misprint

 -- Andrey Vasilenkov <indigo@yandex-team.ru>  Mon, 28 Dec 2015 16:48:00 +0300

mastermind (2.25.112) trusty; urgency=medium

  * Fix import dependency

 -- Andrey Vasilenkov <indigo@yandex-team.ru>  Mon, 28 Dec 2015 16:20:04 +0300

mastermind (2.25.111) trusty; urgency=medium

  * Fix frozen couple check

 -- Andrey Vasilenkov <indigo@yandex-team.ru>  Mon, 28 Dec 2015 15:45:49 +0300

mastermind (2.25.110) trusty; urgency=medium

  * Skip cache groups on hosts that already have a cache key copy
  * Fix dc selection on distributing cache keys

 -- Andrey Vasilenkov <indigo@yandex-team.ru>  Mon, 28 Dec 2015 14:31:00 +0300

mastermind (2.25.109) trusty; urgency=medium

  * Remove old app manifest during installation

 -- Andrey Vasilenkov <indigo@yandex-team.ru>  Thu, 24 Dec 2015 12:59:06 +0300

mastermind (2.25.108) trusty; urgency=medium

  * Remove old weight balancer traits
  * Fix for updating node backends set on history updates
  * Update couple namespace handle to use new weight manager

 -- Andrey Vasilenkov <indigo@yandex-team.ru>  Wed, 23 Dec 2015 17:58:38 +0300

mastermind (2.25.107) trusty; urgency=medium

  * Account disk defragmentation when calculating couple weights

 -- Andrey Vasilenkov <indigo@yandex-team.ru>  Wed, 16 Dec 2015 11:58:31 +0300

mastermind (2.25.106) trusty; urgency=medium

  * Fix defragmentation jobs for cache couples

 -- Andrey Vasilenkov <indigo@yandex-team.ru>  Fri, 11 Dec 2015 19:02:32 +0300

mastermind (2.25.105) trusty; urgency=medium

  * Fix misprint

 -- Andrey Vasilenkov <indigo@yandex-team.ru>  Fri, 11 Dec 2015 15:52:49 +0300

mastermind (2.25.104) trusty; urgency=medium

  * Fix for new msgpack version

 -- Andrey Vasilenkov <indigo@yandex-team.ru>  Fri, 11 Dec 2015 15:16:45 +0300

mastermind (2.25.103) trusty; urgency=medium

  * Update cache distributor groups list on cache cleaning

 -- Andrey Vasilenkov <indigo@yandex-team.ru>  Fri, 11 Dec 2015 14:54:55 +0300

mastermind (2.25.102) trusty; urgency=medium

  * Fix for defragmentation job of cache groups

 -- Andrey Vasilenkov <indigo@yandex-team.ru>  Fri, 11 Dec 2015 14:08:43 +0300

mastermind (2.25.101) trusty; urgency=medium

  * Cache get_namespaces_states response using CachedGzipResponse
  * Cache get_cached_keys response using CachedGzipResponse

 -- Andrey Vasilenkov <indigo@yandex-team.ru>  Tue, 08 Dec 2015 17:21:04 +0300

mastermind (2.25.100) trusty; urgency=medium

  * Fix for newly built couple status calculation
  * Fix misprint in mastermind client

 -- Andrey Vasilenkov <indigo@yandex-team.ru>  Tue, 01 Dec 2015 16:48:01 +0300

mastermind (2.25.99) trusty; urgency=medium

  * Fix for running cached data update handlers

 -- Andrey Vasilenkov <indigo@yandex-team.ru>  Wed, 25 Nov 2015 19:29:24 +0300

mastermind (2.25.98) trusty; urgency=medium

  * Fix cocaine handlers registering

 -- Andrey Vasilenkov <indigo@yandex-team.ru>  Wed, 25 Nov 2015 14:58:59 +0300

mastermind (2.25.97) trusty; urgency=medium

  * Temporarily fix cocaine service usage from sync thread

 -- Andrey Vasilenkov <indigo@yandex-team.ru>  Tue, 24 Nov 2015 17:02:59 +0300

mastermind (2.25.96) trusty; urgency=medium

  * Optimize get_config_remotes handle

 -- Andrey Vasilenkov <indigo@yandex-team.ru>  Tue, 24 Nov 2015 11:56:08 +0300

mastermind (2.25.95) trusty; urgency=medium

  * Fix frequent weight and load data updating
  * Optimize history records fetching from mongo
  * Add exception-safe backend stats processing

 -- Andrey Vasilenkov <indigo@yandex-team.ru>  Mon, 23 Nov 2015 15:00:58 +0300

mastermind (2.25.94) trusty; urgency=medium

  * Fix defrag complete decision based on stalled stats

 -- Andrey Vasilenkov <indigo@yandex-team.ru>  Fri, 20 Nov 2015 17:52:35 +0300

mastermind (2.25.93) trusty; urgency=medium

    * Add orig path query arg settings
    * Fix select couple to upload namespace setting
    * Add redirect query args support

 -- Andrey Vasilenkov <indigo@yandex-team.ru>  Thu, 19 Nov 2015 19:13:34 +0300

mastermind (2.25.92) trusty; urgency=medium

  * Fix cocaine worker termination

 -- Andrey Vasilenkov <indigo@yandex-team.ru>  Thu, 19 Nov 2015 14:44:39 +0300

mastermind (2.25.91) trusty; urgency=medium

  * Split planner config section into several sections
  * Cache flow stats
  * Use cache to handle get_cache_keys

 -- Andrey Vasilenkov <indigo@yandex-team.ru>  Wed, 18 Nov 2015 21:45:31 +0300

mastermind (2.25.90) trusty; urgency=medium

  * Fix cache worker startup script

 -- Andrey Vasilenkov <indigo@yandex-team.ru>  Tue, 17 Nov 2015 22:47:31 +0300

mastermind (2.25.89) trusty; urgency=medium

  * Set python-tornado dependency (>= 4.0)

 -- Andrey Vasilenkov <indigo@yandex-team.ru>  Tue, 17 Nov 2015 16:04:13 +0300

mastermind (2.25.88) trusty; urgency=medium

  * Decreased cocaine workers' pool limit to 5

 -- Andrey Vasilenkov <indigo@yandex-team.ru>  Tue, 17 Nov 2015 14:31:24 +0300

mastermind (2.25.87) trusty; urgency=medium

  * Use simplejson for faster parsing
  * Using monitor pool to fetch monitor stats from elliptics nodes
  * Inventory worker implementation
  * Fix build tests running

 -- Andrey Vasilenkov <indigo@yandex-team.ru>  Tue, 17 Nov 2015 13:59:44 +0300

mastermind (2.25.86-hotfix1) trusty; urgency=medium

  * Optimize get_config_remotes handle

 -- Andrey Vasilenkov <indigo@yandex-team.ru>  Wed, 18 Nov 2015 17:05:55 +0300

mastermind (2.25.86) trusty; urgency=medium

  * Fix mastermind build

 -- Andrey Vasilenkov <indigo@yandex-team.ru>  Fri, 13 Nov 2015 15:37:00 +0300

mastermind (2.25.85) trusty; urgency=medium

  * Fix mastermind build

 -- Andrey Vasilenkov <indigo@yandex-team.ru>  Fri, 13 Nov 2015 15:08:21 +0300

mastermind (2.25.84) trusty; urgency=medium

  * Add free reserved space to couple statistics

 -- Andrey Vasilenkov <indigo@yandex-team.ru>  Fri, 13 Nov 2015 14:19:41 +0300

mastermind (2.25.83) trusty; urgency=medium

  * Increase startup-timeout for mastermind-cache worker

 -- Andrey Vasilenkov <indigo@yandex-team.ru>  Mon, 02 Nov 2015 12:26:18 +0300

mastermind (2.25.82) trusty; urgency=medium

  * Fix for searching for uncoupled group to restore backend without history

 -- Andrey Vasilenkov <indigo@yandex-team.ru>  Wed, 28 Oct 2015 11:37:03 +0300

mastermind (2.25.81) trusty; urgency=medium

  * Fix for searching for uncoupled group to restore backend without history

 -- Andrey Vasilenkov <indigo@yandex-team.ru>  Tue, 27 Oct 2015 23:47:59 +0300

mastermind (2.25.80) trusty; urgency=medium

  * Fix for searching for uncoupled group to restore backend without history

 -- Andrey Vasilenkov <indigo@yandex-team.ru>  Tue, 27 Oct 2015 21:23:43 +0300

mastermind (2.25.79) trusty; urgency=medium

  * Fix wrong node backend check on group restoring job
  * Fix accounting job for a couple status when group is down

 -- Andrey Vasilenkov <indigo@yandex-team.ru>  Tue, 27 Oct 2015 19:30:12 +0300

mastermind (2.25.78) trusty; urgency=medium

  * Add proper pymongo and bson dependencies (<< 3)

 -- Andrey Vasilenkov <indigo@yandex-team.ru>  Mon, 26 Oct 2015 21:08:02 +0300

mastermind (2.25.77) trusty; urgency=medium

  * Fix mastermind2.26-cache worker initialization

 -- Andrey Vasilenkov <indigo@yandex-team.ru>  Fri, 23 Oct 2015 14:25:00 +0300

mastermind (2.25.76) trusty; urgency=medium

  * Add handler for fetching couple free effective space monitor samples
  * Change monitor statistics collection settings

 -- Andrey Vasilenkov <indigo@yandex-team.ru>  Fri, 23 Oct 2015 14:03:28 +0300

mastermind (2.25.75) trusty; urgency=medium

  * Fix group detach node task during restore job

 -- Andrey Vasilenkov <indigo@yandex-team.ru>  Mon, 19 Oct 2015 14:52:49 +0300

mastermind (2.25.74) trusty; urgency=medium

  * Fix group detach node task during restore job

 -- Andrey Vasilenkov <indigo@yandex-team.ru>  Mon, 19 Oct 2015 14:26:10 +0300

mastermind (2.25.73) trusty; urgency=medium

  * Fix group detach node task during restore job

 -- Andrey Vasilenkov <indigo@yandex-team.ru>  Mon, 19 Oct 2015 12:57:02 +0300

mastermind (2.25.72) trusty; urgency=medium

  * Check uncoupled groups right before settings metakey
  * Prevent statistics calculation failing

 -- Andrey Vasilenkov <indigo@yandex-team.ru>  Tue, 13 Oct 2015 18:41:32 +0300

mastermind (2.25.71) trusty; urgency=medium

  * Fix exception type for non-blocking locks (when acquiring failed)
  * Fix group history update task scheduling

 -- Andrey Vasilenkov <indigo@yandex-team.ru>  Mon, 12 Oct 2015 14:16:06 +0300

mastermind (2.25.70) trusty; urgency=medium

  * Add ability to run worker without history collection

 -- Andrey Vasilenkov <indigo@yandex-team.ru>  Fri, 09 Oct 2015 19:29:22 +0300

mastermind (2.25.69) trusty; urgency=medium

  * Accept generators to GroupNodeBackendsSet

 -- Andrey Vasilenkov <indigo@yandex-team.ru>  Fri, 09 Oct 2015 18:15:17 +0300

mastermind (2.25.68) trusty; urgency=medium

  * Store group history in mongo instead of meta elliptics

 -- Andrey Vasilenkov <indigo@yandex-team.ru>  Fri, 09 Oct 2015 12:03:04 +0300

mastermind (2.25.66) trusty; urgency=medium

  * Fix settings comparison with basic python types

 -- Andrey Vasilenkov <indigo@yandex-team.ru>  Thu, 08 Oct 2015 12:55:36 +0300

mastermind (2.25.58) trusty; urgency=medium

  * Add couple primary and fallback hosts to namespaces states

 -- Andrey Vasilenkov <indigo@yandex-team.ru>  Sun, 13 Sep 2015 21:13:48 +0300

mastermind (2.25.57) trusty; urgency=medium

  * Fix effective free space calculcation when disk contains irrelevant data

 -- Andrey Vasilenkov <indigo@yandex-team.ru>  Thu, 10 Sep 2015 14:08:30 +0300

mastermind (2.25.56) trusty; urgency=medium

  * Fix effective free space calculcation when disk contains irrelevant data

 -- Andrey Vasilenkov <indigo@yandex-team.ru>  Thu, 10 Sep 2015 14:00:47 +0300

mastermind (2.25.55) trusty; urgency=medium

  * Set nolock flag for metakey read queries

 -- Andrey Vasilenkov <indigo@yandex-team.ru>  Mon, 07 Sep 2015 20:21:47 +0300

mastermind (2.25.54) trusty; urgency=medium

  * Increase startup timeout for mastermind worker

 -- Andrey Vasilenkov <indigo@yandex-team.ru>  Fri, 28 Aug 2015 18:44:52 +0300

mastermind (2.25.53) trusty; urgency=medium

  * Use read_latest call to get storage max group id

 -- Andrey Vasilenkov <indigo@yandex-team.ru>  Fri, 28 Aug 2015 17:59:31 +0300

mastermind (2.25.52) trusty; urgency=medium

  * Add draft on namespaces state query handler

 -- Andrey Vasilenkov <indigo@yandex-team.ru>  Fri, 28 Aug 2015 15:22:37 +0300

mastermind (2.25.51) trusty; urgency=medium

  * Add forced namespaces states update handler

 -- Andrey Vasilenkov <indigo@yandex-team.ru>  Fri, 28 Aug 2015 13:33:52 +0300

mastermind (2.25.50) trusty; urgency=medium

  * Take down the lock on src backend during move job final stage

 -- Andrey Vasilenkov <indigo@yandex-team.ru>  Fri, 28 Aug 2015 11:51:06 +0300

mastermind (2.25.49) trusty; urgency=medium

  * Add status_text of bad group to status_text of couple

 -- Andrey Vasilenkov <indigo@yandex-team.ru>  Fri, 21 Aug 2015 16:30:16 +0300

mastermind (2.25.48) trusty; urgency=medium

  * Add removed records size to group info

 -- Andrey Vasilenkov <indigo@yandex-team.ru>  Fri, 21 Aug 2015 11:29:43 +0300

mastermind (2.25.47) trusty; urgency=medium

  * Consider effective_free_space when deciding on couple status
  * Fix for node backend defrag task retrying

 -- Andrey Vasilenkov <indigo@yandex-team.ru>  Thu, 20 Aug 2015 13:17:28 +0300

mastermind (2.25.46) trusty; urgency=medium

  * Correct build

 -- Andrey Vasilenkov <indigo@yandex-team.ru>  Wed, 19 Aug 2015 16:59:32 +0300

mastermind (2.25.45) trusty; urgency=medium

  * Add autoapprove setting for move planner jobs

 -- Andrey Vasilenkov <indigo@yandex-team.ru>  Wed, 19 Aug 2015 16:52:30 +0300

mastermind (2.25.44) trusty; urgency=medium

  * Fix minor misprints

 -- Andrey Vasilenkov <indigo@yandex-team.ru>  Wed, 19 Aug 2015 12:18:16 +0300

mastermind (2.25.43) trusty; urgency=medium

  * Fix destination group selection for move planner

 -- Andrey Vasilenkov <indigo@yandex-team.ru>  Wed, 19 Aug 2015 01:49:13 +0300

mastermind (2.25.42) trusty; urgency=medium

  * Mastermind node info updater: couple status should be set to FULL if group
    is not filled but hdd has no more space available
  * Jobs processor: do not fail couple defrag job if couple lost its OK
    status

 -- Andrey Vasilenkov <indigo@yandex-team.ru>  Thu, 06 Aug 2015 15:27:26 +0300

mastermind (2.25.41) trusty; urgency=medium

  * Fetch elliptics backends' io stats

 -- Andrey Vasilenkov <indigo@yandex-team.ru>  Tue, 04 Aug 2015 19:42:51 +0300

mastermind (2.25.40) trusty; urgency=medium

  * Planner: take lock to prevent simultaneous move jobs planning on several
    workers

 -- Andrey Vasilenkov <indigo@yandex-team.ru>  Tue, 04 Aug 2015 19:15:40 +0300

mastermind (2.25.39) trusty; urgency=medium

  * mastermind fake sync: persistent locks removal fixed

 -- Andrey Vasilenkov <indigo@yandex-team.ru>  Mon, 03 Aug 2015 15:30:40 +0300

mastermind (2.25.38) trusty; urgency=medium

  * Mastermind lib: couple build result is wrapped into result object
    to be able to filter only successfully created couples
    (or, on the other side, only exceptions)
  * Passing dstat errors (can happen on virtual hosts)
  * Fix for fake sync manager persistent lock acquiring
  * Mastermind lib: fix for __contains__ method in namespaces queries
  * Fix for frequent node statistics update
  * Mastermind lib: node backends list as a property

 -- Andrey Vasilenkov <indigo@yandex-team.ru>  Tue, 28 Jul 2015 18:16:20 +0300

mastermind (2.25.37) trusty; urgency=medium

  * Obsolete prechecking of active jobs when moving groups from host

 -- Andrey Vasilenkov <indigo@yandex-team.ru>  Fri, 17 Jul 2015 13:52:24 +0300

mastermind (2.25.36) trusty; urgency=medium

  * Do not update whole cluster state on couple break

 -- Andrey Vasilenkov <indigo@yandex-team.ru>  Thu, 16 Jul 2015 20:07:31 +0300

mastermind (2.25.35) trusty; urgency=medium

  * Remove obsolete dstat_error_code usage

 -- Andrey Vasilenkov <indigo@yandex-team.ru>  Thu, 16 Jul 2015 18:39:04 +0300

mastermind (2.25.34) trusty; urgency=medium

  * Frequent node stat update bug fixed

 -- Andrey Vasilenkov <indigo@yandex-team.ru>  Wed, 15 Jul 2015 18:14:31 +0300

mastermind (2.25.33) trusty; urgency=medium

  * Restore job can stop non-started move job on force request
  * Do not acquire global jobs lock on jobs creation
  * Lock uncoupled groups during couple build so no jobs could use it

 -- Andrey Vasilenkov <indigo@yandex-team.ru>  Wed, 15 Jul 2015 17:51:12 +0300

mastermind (2.25.32) trusty; urgency=medium

  * get_dc_by_host inventory function should accept hostname, not ip

 -- Andrey Vasilenkov <indigo@yandex-team.ru>  Wed, 15 Jul 2015 15:09:27 +0300

mastermind (2.25.31) trusty; urgency=medium

  * Fix for couple defrag group representation

 -- Andrey Vasilenkov <indigo@yandex-team.ru>  Tue, 14 Jul 2015 14:52:13 +0300

mastermind (2.25.30) trusty; urgency=medium

  * Fix for group active job setting

 -- Andrey Vasilenkov <indigo@yandex-team.ru>  Tue, 14 Jul 2015 13:45:46 +0300

mastermind (2.25.29) trusty; urgency=medium

  * Mastermind util error wrapping

 -- Andrey Vasilenkov <indigo@yandex-team.ru>  Tue, 14 Jul 2015 12:38:07 +0300

mastermind (2.25.28) trusty; urgency=medium

  * Any type of job is now set as an active_job for a couple
  * get_namespaces_states now can accept namespaces list
  * Fix for storage_keys_diff handler when there are backends without fetched stats

 -- Andrey Vasilenkov <indigo@yandex-team.ru>  Mon, 13 Jul 2015 15:44:19 +0300

mastermind (2.25.27) trusty; urgency=medium

  * Misprint fixed

 -- Andrey Vasilenkov <indigo@yandex-team.ru>  Fri, 10 Jul 2015 18:10:17 +0300

mastermind (2.25.26) trusty; urgency=medium

  * Mark group as bad if migrating job id from meta does not match active job
    id

 -- Andrey Vasilenkov <indigo@yandex-team.ru>  Fri, 10 Jul 2015 14:08:06 +0300

mastermind (2.25.25) trusty; urgency=medium

  * Read-only node backend status check fixed
  * Using common mastermind queue for gatlinggun tasks
  * Mastermind returns empty cache keys when cache worker is not set up
  * Backward compatibility for ns setup mastermind util command (credits go to shindo@)
  * Checking group couple on move job start

 -- Andrey Vasilenkov <indigo@yandex-team.ru>  Thu, 09 Jul 2015 18:42:09 +0300

mastermind (2.25.24) trusty; urgency=medium

  * Checking if couple is participating in job before trying to move it from
    host

 -- Andrey Vasilenkov <indigo@yandex-team.ru>  Fri, 03 Jul 2015 18:46:44 +0300

mastermind (2.25.23) trusty; urgency=medium

  * Checking node backends count on group move
  * Handler to restart job if failed on start

 -- Andrey Vasilenkov <indigo@yandex-team.ru>  Fri, 03 Jul 2015 17:38:18 +0300

mastermind (2.25.22) trusty; urgency=medium

  * Removed obsolete stat_file_error usage, moved stat_commit error logic to node backend stat object
  * Fix for namespace creation workflow

 -- Andrey Vasilenkov <indigo@yandex-team.ru>  Thu, 02 Jul 2015 17:40:30 +0300

mastermind (2.25.21) trusty; urgency=medium

  * fix to trusty++;

 -- Andrey Vasilenkov <indigo@yandex-team.ru>  Wed, 01 Jul 2015 19:01:17 +0300

mastermind (2.25.20) trusty; urgency=medium

  * debian/rules fixed for trusty

 -- Andrey Vasilenkov <indigo@yandex-team.ru>  Wed, 01 Jul 2015 18:39:16 +0300

mastermind (2.25.19) trusty; urgency=medium

  * Use elliptics stats for decision on backend writability
  * Fragmentation in mm util is now formatted with fixed precision

 -- Andrey Vasilenkov <indigo@yandex-team.ru>  Wed, 01 Jul 2015 18:16:14 +0300

mastermind (2.25.18) precise; urgency=low

  * Checking backends on restore group creation

 -- Andrey Vasilenkov <indigo@yandex-team.ru>  Tue, 30 Jun 2015 17:23:42 +0300

mastermind (2.25.17) precise; urgency=low

  * Mastermind client implemented
  * Python package dependencies fixed
  * Statistics should not fail if uncoupled groups list cannot be composed
  * Defrag planner uses vfs free space to see if a couple can be defragged
  * Minor changes: pepify and obsolete code removed

 -- Andrey Vasilenkov <indigo@yandex-team.ru>  Tue, 30 Jun 2015 13:12:47 +0300

mastermind (2.25.16) precise; urgency=low

  * Do not store old namespaces states if failed to construct a new one

 -- Andrey Vasilenkov <indigo@yandex-team.ru>  Thu, 18 Jun 2015 16:54:36 +0300

mastermind (2.25.15) precise; urgency=low

  * Caching of namespaces states

 -- Andrey Vasilenkov <indigo@yandex-team.ru>  Thu, 18 Jun 2015 15:11:28 +0300

mastermind (2.25.14) precise; urgency=low

  * Job execution fixed
  * Separate register handler wrapper for handlers with native cocaine exceptions support

 -- Andrey Vasilenkov <indigo@yandex-team.ru>  Wed, 17 Jun 2015 13:03:30 +0300

mastermind (2.25.13) precise; urgency=low

  * Reconnectable service should log detailed information on unexpected errors

 -- Andrey Vasilenkov <indigo@yandex-team.ru>  Tue, 16 Jun 2015 14:45:41 +0300

mastermind (2.25.12) precise; urgency=low

  * Binary version dependency

 -- Andrey Vasilenkov <indigo@yandex-team.ru>  Tue, 16 Jun 2015 13:19:15 +0300

mastermind (2.25.11) precise; urgency=low

  * Python-mastermind common dependency
  * Logging added

 -- Andrey Vasilenkov <indigo@yandex-team.ru>  Tue, 16 Jun 2015 13:00:54 +0300

mastermind (2.25.10) precise; urgency=low

  * Common mastermind utils in a separate python package
  * Unnecessary locking of jobs global lock on couple defragmentation planning

 -- Andrey Vasilenkov <indigo@yandex-team.ru>  Mon, 15 Jun 2015 20:11:18 +0300

mastermind (2.25.9) precise; urgency=low

  * Resources accounting fixed

 -- Andrey Vasilenkov <indigo@yandex-team.ru>  Thu, 11 Jun 2015 17:48:09 +0300

mastermind (2.25.8) precise; urgency=low

  * Logging added

 -- Andrey Vasilenkov <indigo@yandex-team.ru>  Thu, 11 Jun 2015 17:21:36 +0300

mastermind (2.25.7) precise; urgency=low

  * Misprint fixed

 -- Andrey Vasilenkov <indigo@yandex-team.ru>  Thu, 11 Jun 2015 16:43:04 +0300

mastermind (2.25.6) precise; urgency=low

  * Misprint fixed

 -- Andrey Vasilenkov <indigo@yandex-team.ru>  Thu, 11 Jun 2015 16:22:53 +0300

mastermind (2.25.5) precise; urgency=low

  * Jobs: fix for resource unfolding

 -- Andrey Vasilenkov <indigo@yandex-team.ru>  Thu, 11 Jun 2015 15:48:11 +0300

mastermind (2.25.4) precise; urgency=low

  * Minor bug fix

 -- Andrey Vasilenkov <indigo@yandex-team.ru>  Thu, 11 Jun 2015 15:32:10 +0300

mastermind (2.25.3) precise; urgency=low

  * Minor bug fix

 -- Andrey Vasilenkov <indigo@yandex-team.ru>  Thu, 11 Jun 2015 13:28:07 +0300

mastermind (2.25.2) precise; urgency=low

  * Job processing tweaks

 -- Andrey Vasilenkov <indigo@yandex-team.ru>  Thu, 11 Jun 2015 12:40:16 +0300

mastermind (2.25.1) precise; urgency=low

  * Cached keys handler should be tolerant to cocaine connection errors
  * Do not take global jobs lock on moving all groups from host
  * Planner tasks should not take jobs lock unless they are actually creating jobs

 -- Andrey Vasilenkov <indigo@yandex-team.ru>  Wed, 10 Jun 2015 17:10:47 +0300

mastermind (2.24.45) precise; urgency=low

  * Config parameter name fixed

 -- Andrey Vasilenkov <indigo@yandex-team.ru>  Wed, 10 Jun 2015 13:52:06 +0300

mastermind (2.24.44) precise; urgency=low

  * Ids file for rsync tasks

 -- Andrey Vasilenkov <indigo@yandex-team.ru>  Tue, 09 Jun 2015 17:55:04 +0300

mastermind (2.24.43) precise; urgency=low

  * Add-units settings for namespace implemented

 -- Andrey Vasilenkov <indigo@yandex-team.ru>  Fri, 05 Jun 2015 17:23:11 +0300

mastermind (2.24.42) precise; urgency=low

  * get_cached_key handler proxied to mastermind2.26-cache (no retries for now)

 -- Andrey Vasilenkov <indigo@yandex-team.ru>  Thu, 04 Jun 2015 19:58:11 +0300

mastermind (2.24.41) precise; urgency=low

  * get_cached_keys handler updated
  * Namespace statistics fixed, is_full flag added
  * Ns settings updating fixed - __service key could have been omited on update

 -- Andrey Vasilenkov <indigo@yandex-team.ru>  Wed, 03 Jun 2015 19:58:59 +0300

mastermind (2.24.40) precise; urgency=low

  * Infrastructure: empty group set for tree nodes that has no groups in child
    nodes

 -- Andrey Vasilenkov <indigo@yandex-team.ru>  Tue, 02 Jun 2015 12:49:29 +0300

mastermind (2.24.39) precise; urgency=low

  * Added mastermind2.26-cache application to cocaine runlist

 -- Andrey Vasilenkov <indigo@yandex-team.ru>  Mon, 01 Jun 2015 16:21:11 +0300

mastermind (2.24.38) precise; urgency=low

  * Top update period is set via periodic timer
  * Lock on cache distribution task

 -- Andrey Vasilenkov <indigo@yandex-team.ru>  Mon, 01 Jun 2015 15:12:04 +0300

mastermind (2.24.37) precise; urgency=low

  * Fix for existing cache key update

 -- Andrey Vasilenkov <indigo@yandex-team.ru>  Fri, 29 May 2015 16:01:53 +0300

mastermind (2.24.36) precise; urgency=low

  * Cache worker: cache groups selection refactored

 -- Andrey Vasilenkov <indigo@yandex-team.ru>  Fri, 29 May 2015 15:16:56 +0300

mastermind (2.24.35) precise; urgency=low

  * Do not account service storage_cache namespace in namespace states

 -- Andrey Vasilenkov <indigo@yandex-team.ru>  Thu, 28 May 2015 14:10:12 +0300

mastermind (2.24.34) precise; urgency=low

  * Cache group defragmentation job creation

 -- Andrey Vasilenkov <indigo@yandex-team.ru>  Tue, 26 May 2015 23:45:25 +0300

mastermind (2.24.33) precise; urgency=low

  * Fix for app start without mongo set up

 -- Andrey Vasilenkov <indigo@yandex-team.ru>  Tue, 26 May 2015 12:15:55 +0300

mastermind (2.24.32) precise; urgency=low

  * Cache clean handler added

 -- Andrey Vasilenkov <indigo@yandex-team.ru>  Mon, 25 May 2015 19:56:32 +0300

mastermind (2.24.31) precise; urgency=low

  * Group type checking should be executed after backend state checking

 -- Andrey Vasilenkov <indigo@yandex-team.ru>  Mon, 25 May 2015 13:17:54 +0300

mastermind (2.24.30) precise; urgency=low

  * Misprint fixed

 -- Andrey Vasilenkov <indigo@yandex-team.ru>  Sun, 24 May 2015 20:33:13 +0300

mastermind (2.24.29) precise; urgency=low

  * Misprints fixed and more logging added

 -- Andrey Vasilenkov <indigo@yandex-team.ru>  Fri, 22 May 2015 23:00:10 +0300

mastermind (2.24.28) precise; urgency=low

  * Some logging added

 -- Andrey Vasilenkov <indigo@yandex-team.ru>  Fri, 22 May 2015 20:43:44 +0300

mastermind (2.24.27) precise; urgency=low

  * Misprint fixed

 -- Andrey Vasilenkov <indigo@yandex-team.ru>  Fri, 22 May 2015 17:57:55 +0300

mastermind (2.24.26) precise; urgency=low

  * Misprint fixed

 -- Andrey Vasilenkov <indigo@yandex-team.ru>  Fri, 22 May 2015 17:29:05 +0300

mastermind (2.24.25) precise; urgency=low

  * Misprints fixed

 -- Andrey Vasilenkov <indigo@yandex-team.ru>  Fri, 22 May 2015 17:13:30 +0300

mastermind (2.24.24) precise; urgency=low

  * Cache cleaner implemented
  * Added static/non-static flag to log record for broken namespaces

 -- Andrey Vasilenkov <indigo@yandex-team.ru>  Fri, 22 May 2015 16:49:00 +0300

mastermind (2.24.23) precise; urgency=low

  * Fix for key updated in mongodb: couple is used as a part of primary key
  * Minor refactoring

 -- Andrey Vasilenkov <indigo@yandex-team.ru>  Thu, 21 May 2015 12:59:49 +0300

mastermind (2.24.22) precise; urgency=low

  * Fixed new keys processing

 -- Andrey Vasilenkov <indigo@yandex-team.ru>  Thu, 21 May 2015 00:00:29 +0300

mastermind (2.24.21) precise; urgency=low

  * Do not remove unpopular keys on distribution stage

 -- Andrey Vasilenkov <indigo@yandex-team.ru>  Wed, 20 May 2015 23:34:15 +0300

mastermind (2.24.20) precise; urgency=low

  * Misprint fixed

 -- Andrey Vasilenkov <indigo@yandex-team.ru>  Wed, 20 May 2015 23:07:51 +0300

mastermind (2.24.19) precise; urgency=low

  * Top stats aggregation fix: cache groups statistics are accounted properly

 -- Andrey Vasilenkov <indigo@yandex-team.ru>  Wed, 20 May 2015 16:10:22 +0300

mastermind (2.24.18) precise; urgency=low

  * Aggregate keys by (key_id, couple) pair

 -- Andrey Vasilenkov <indigo@yandex-team.ru>  Tue, 19 May 2015 16:42:11 +0300

mastermind (2.24.17) precise; urgency=low

  * Do not use cache module in the main worker

 -- Andrey Vasilenkov <indigo@yandex-team.ru>  Mon, 18 May 2015 18:52:56 +0300

mastermind (2.24.16) precise; urgency=low

  * Couple defragmentation should start only when want_defrag > 1
  * Move job tweaks: -114 processing when node backend is being disabled, STALLED status for node backend stop task is considered ok
  * Removed unnecessary locks on task retry and skip
  * Couple defrag: if dnet_client returns -114 on defrag command, consider task successfully completed

 -- Andrey Vasilenkov <indigo@yandex-team.ru>  Mon, 18 May 2015 18:32:07 +0300

mastermind (2.24.15) precise; urgency=low

  * Refactored infrastructure data usage and correspondent cache workflow

 -- Andrey Vasilenkov <indigo@yandex-team.ru>  Sun, 17 May 2015 18:18:41 +0300

mastermind (2.24.14) precise; urgency=low

  * Uncoupled group checker changed

 -- Andrey Vasilenkov <indigo@yandex-team.ru>  Fri, 15 May 2015 17:31:44 +0300

mastermind (2.24.13) precise; urgency=low

  * Good uncoupled groups selector moved to infrastructure

 -- Andrey Vasilenkov <indigo@yandex-team.ru>  Fri, 15 May 2015 16:45:05 +0300

mastermind (2.24.12) precise; urgency=low

  * Cache worker initialization fixed

 -- Andrey Vasilenkov <indigo@yandex-team.ru>  Fri, 15 May 2015 15:35:13 +0300

mastermind (2.24.11) precise; urgency=low

  * Mark group as migrating right away when job is created
  * Job mark group minor workflow updates
  * Service statuses for couples with active jobs

 -- Andrey Vasilenkov <indigo@yandex-team.ru>  Wed, 13 May 2015 18:19:10 +0300

mastermind (2.24.10) precise; urgency=low

  * Fix for increasing cache key copies number

 -- Andrey Vasilenkov <indigo@yandex-team.ru>  Mon, 27 Apr 2015 20:24:00 +0300

mastermind (2.24.9) lucid; urgency=low

  * Fallback to default cocaine logging service if mm_cache_logging service is not set up in cocaine

 -- Andrey Vasilenkov <indigo@yandex-team.ru>  Mon, 27 Apr 2015 19:49:32 +0300

mastermind (2.24.8) lucid; urgency=low

  * Do not use not marked uncoupled groups located at cache groups paths as data uncoupled groups

 -- Andrey Vasilenkov <indigo@yandex-team.ru>  Mon, 27 Apr 2015 16:23:24 +0300

mastermind (2.24.7) lucid; urgency=low

  * Removed obsolete tornado version dependency

 -- Andrey Vasilenkov <indigo@yandex-team.ru>  Wed, 22 Apr 2015 23:01:00 +0300

mastermind (2.24.6) lucid; urgency=low

  * Misprint fixed

 -- Andrey Vasilenkov <indigo@yandex-team.ru>  Wed, 22 Apr 2015 18:50:12 +0300

mastermind (2.24.5) lucid; urgency=low

  * Removed obsolete cache manager usage

 -- Andrey Vasilenkov <indigo@yandex-team.ru>  Wed, 22 Apr 2015 18:45:04 +0300

mastermind (2.24.4) lucid; urgency=low

  * Fix for make_tree script

 -- Andrey Vasilenkov <indigo@yandex-team.ru>  Wed, 22 Apr 2015 18:01:23 +0300

mastermind (2.24.3) lucid; urgency=low

  * Misprint in postinst fixed

 -- Andrey Vasilenkov <indigo@yandex-team.ru>  Wed, 22 Apr 2015 17:47:11 +0300

mastermind (2.24.2) lucid; urgency=low

  * Misprint in postinst fixed

 -- Andrey Vasilenkov <indigo@yandex-team.ru>  Wed, 22 Apr 2015 17:28:27 +0300

mastermind (2.24.1) lucid; urgency=low

  * Distributed cache manager (for gatlinggun)

 -- Andrey Vasilenkov <indigo@yandex-team.ru>  Wed, 22 Apr 2015 17:04:56 +0300

mastermind (2.23.15) lucid; urgency=low

  * Added explicit couple text status to couple status change message
  * Returned back the lost check for groups move planner

 -- Andrey Vasilenkov <indigo@yandex-team.ru>  Thu, 07 May 2015 19:13:51 +0300

mastermind (2.23.14) lucid; urgency=low

  * Misprint fixed

 -- Andrey Vasilenkov <indigo@yandex-team.ru>  Thu, 07 May 2015 17:49:04 +0300

mastermind (2.23.13) lucid; urgency=low

  * Misprint fixed

 -- Andrey Vasilenkov <indigo@yandex-team.ru>  Thu, 07 May 2015 17:12:36 +0300

mastermind (2.23.12) lucid; urgency=low

  * Misprint fixed

 -- Andrey Vasilenkov <indigo@yandex-team.ru>  Thu, 07 May 2015 15:56:33 +0300

mastermind (2.23.11) lucid; urgency=low

  * Uncoupled group should be considered broken if it has more than one backend and DHT check is enabled
  * In-service check for uncoupled group fetching

 -- Andrey Vasilenkov <indigo@yandex-team.ru>  Thu, 07 May 2015 13:07:37 +0300

mastermind (2.23.10) lucid; urgency=low

  * Fix for restore group job creation when history record is unavailable

 -- Andrey Vasilenkov <indigo@yandex-team.ru>  Wed, 06 May 2015 20:14:19 +0300

mastermind (2.23.9) lucid; urgency=low

  * If no backends are found in history, planner restores group according to namespace distribution (same as for move group)

 -- Andrey Vasilenkov <indigo@yandex-team.ru>  Wed, 06 May 2015 19:39:27 +0300

mastermind (2.23.8) lucid; urgency=low

  * Move planner should use default uncoupled groups select function

 -- Andrey Vasilenkov <indigo@yandex-team.ru>  Wed, 29 Apr 2015 15:22:16 +0300

mastermind (2.23.7) lucid; urgency=low

  * Comparing source and destination DCs when planning move jobs

 -- Andrey Vasilenkov <indigo@yandex-team.ru>  Wed, 29 Apr 2015 09:29:29 +0300

mastermind (2.23.6) lucid; urgency=low

  * Misprints fixed

 -- Andrey Vasilenkov <indigo@yandex-team.ru>  Tue, 28 Apr 2015 18:17:11 +0300

mastermind (2.23.5) lucid; urgency=low

  * Busy hosts accounting fixed

 -- Andrey Vasilenkov <indigo@yandex-team.ru>  Tue, 28 Apr 2015 17:49:02 +0300

mastermind (2.23.4) lucid; urgency=low

  * Using groups merging on move jobs planning

 -- Andrey Vasilenkov <indigo@yandex-team.ru>  Tue, 28 Apr 2015 17:35:20 +0300

mastermind (2.23.3) lucid; urgency=low

  * Misprint fixed

 -- Andrey Vasilenkov <indigo@yandex-team.ru>  Mon, 20 Apr 2015 23:41:56 +0300

mastermind (2.23.2) lucid; urgency=low

  * Properly job slots checking in planner for couple defrag jobs

 -- Andrey Vasilenkov <indigo@yandex-team.ru>  Mon, 20 Apr 2015 23:25:43 +0300

mastermind (2.23.1) lucid; urgency=low

  * Config option for autoapproving defrag jobs

 -- Andrey Vasilenkov <indigo@yandex-team.ru>  Fri, 17 Apr 2015 17:39:54 +0300

mastermind (2.21.24) lucid; urgency=low

  * Misprint fixed

 -- Andrey Vasilenkov <indigo@yandex-team.ru>  Tue, 07 Apr 2015 17:05:41 +0300

mastermind (2.21.23) lucid; urgency=low

  * Planner will try to create job if there is less than max_executing_jobs running

 -- Andrey Vasilenkov <indigo@yandex-team.ru>  Mon, 06 Apr 2015 15:32:26 +0300

mastermind (2.21.22) lucid; urgency=low

  * Force update fixed

 -- Andrey Vasilenkov <indigo@yandex-team.ru>  Mon, 06 Apr 2015 14:32:10 +0300

mastermind (2.21.21) lucid; urgency=low

  * Fix for restore group job when executed on old node backend

 -- Andrey Vasilenkov <indigo@yandex-team.ru>  Mon, 30 Mar 2015 19:36:51 +0300

mastermind (2.21.20) lucid; urgency=low

  * Minor fixed

 -- Andrey Vasilenkov <indigo@yandex-team.ru>  Mon, 30 Mar 2015 19:13:53 +0300

mastermind (2.21.19) lucid; urgency=low

  * Success codes for minion are encoded as a sequence

 -- Andrey Vasilenkov <indigo@yandex-team.ru>  Mon, 30 Mar 2015 18:43:09 +0300

mastermind (2.21.18) lucid; urgency=low

  * Update metadb synchronously on executing minion cmd

 -- Andrey Vasilenkov <indigo@yandex-team.ru>  Fri, 27 Mar 2015 21:06:55 +0300

mastermind (2.21.17) lucid; urgency=low

  * Several minor fixes

 -- Andrey Vasilenkov <indigo@yandex-team.ru>  Fri, 27 Mar 2015 20:20:06 +0300

mastermind (2.21.16-1) lucid; urgency=low

  * Configurable autoapprove for recovery jobs

 -- Andrey Vasilenkov <indigo@yandex-team.ru>  Sat, 04 Apr 2015 12:33:17 +0300

mastermind (2.21.16) lucid; urgency=low

  * Do not crash if failed to resolve some infrastructure host
  * Do not crash when any of elliptics hostnames from config cannot be resolved

 -- Andrey Vasilenkov <indigo@yandex-team.ru>  Fri, 27 Mar 2015 18:01:57 +0300

mastermind (2.21.15) lucid; urgency=low

  * Fix for detaching node backend from group: based on group_id, not object of type storage.Group

 -- Andrey Vasilenkov <indigo@yandex-team.ru>  Tue, 24 Mar 2015 19:27:46 +0300

mastermind (2.21.14) lucid; urgency=low

  * Fix for detaching node backend from group: based on group_id, not object of type storage.Group

 -- Andrey Vasilenkov <indigo@yandex-team.ru>  Tue, 24 Mar 2015 19:00:33 +0300

mastermind (2.21.13) lucid; urgency=low

  * Do not fail job when elliptics request request for command status update was unsuccessful

 -- Andrey Vasilenkov <indigo@yandex-team.ru>  Tue, 24 Mar 2015 15:39:18 +0300

mastermind (2.21.12) lucid; urgency=low

  * Fix for busy uncoupled list groups fetching

 -- Andrey Vasilenkov <indigo@yandex-team.ru>  Tue, 24 Mar 2015 13:13:21 +0300

mastermind (2.21.11) lucid; urgency=low

  * Version bump for release-2.20 hotfix

 -- Andrey Vasilenkov <indigo@yandex-team.ru>  Mon, 23 Mar 2015 14:39:59 +0300

mastermind (2.21.10) lucid; urgency=low

  * Do not stop job execution when mark/unmark groups failed

 -- Andrey Vasilenkov <indigo@yandex-team.ru>  Fri, 20 Mar 2015 19:17:47 +0300

mastermind (2.21.9) lucid; urgency=low

  * Jobs processor uses periodic timer
  * Periodic timer implementation for timed queue

 -- Andrey Vasilenkov <indigo@yandex-team.ru>  Fri, 20 Mar 2015 16:52:58 +0300

mastermind (2.21.8) lucid; urgency=low

  * If job fails exception is saved to error messages list of job
  * Jobs index cleaning script
  * Removed jobs data from metadb's secondary indexes
  * Renamed mastermind util 'couple list-namespaces' handle to 'ns list'
  * Configurable minion request timeout

 -- Andrey Vasilenkov <indigo@yandex-team.ru>  Thu, 19 Mar 2015 16:42:05 +0300

mastermind (2.21.7) lucid; urgency=low

  * Resetting attempts counter on task manual retry

 -- Andrey Vasilenkov <indigo@yandex-team.ru>  Tue, 17 Mar 2015 17:11:18 +0300

mastermind (2.21.6) lucid; urgency=low

  * Misprint

 -- Andrey Vasilenkov <indigo@yandex-team.ru>  Tue, 17 Mar 2015 16:54:52 +0300

mastermind (2.21.5) lucid; urgency=low

  * Misprint

 -- Andrey Vasilenkov <indigo@yandex-team.ru>  Tue, 17 Mar 2015 16:45:53 +0300

mastermind (2.21.4) lucid; urgency=low

  * Fix for planner recovery job creation (a batch of applicable couple is empty)

 -- Andrey Vasilenkov <indigo@yandex-team.ru>  Tue, 17 Mar 2015 15:51:18 +0300

mastermind (2.21.3) lucid; urgency=low

  * tornado < 4.1 does not support raise_error option, fallback to async request with error checking

 -- Andrey Vasilenkov <indigo@yandex-team.ru>  Tue, 17 Mar 2015 15:07:02 +0300

mastermind (2.21.2) lucid; urgency=low

  * Fix for jobs rendering

 -- Andrey Vasilenkov <indigo@yandex-team.ru>  Mon, 16 Mar 2015 19:43:50 +0300

mastermind (2.21.1) lucid; urgency=low

  * Minion requests retry on http errors

 -- Andrey Vasilenkov <indigo@yandex-team.ru>  Mon, 16 Mar 2015 19:33:46 +0300

mastermind (2.20.6) lucid; urgency=low

  * Move job: fix for unmarking group that is down at the moment

 -- Andrey Vasilenkov <indigo@yandex-team.ru>  Mon, 23 Mar 2015 13:24:25 +0300

mastermind (2.20.5) lucid; urgency=low

  * Node backend statistics time is extracted from elliptics async result
  * Couple defragmentation by partitions

 -- Andrey Vasilenkov <indigo@yandex-team.ru>  Tue, 17 Mar 2015 20:01:35 +0300

mastermind (2.20.4) lucid; urgency=low

  * Jobs handler: move all groups from host
  * Moved src backend status check to move job start phase instead of creation phase

 -- Andrey Vasilenkov <indigo@yandex-team.ru>  Fri, 13 Mar 2015 20:41:18 +0300

mastermind (2.20.3) lucid; urgency=low

  * Fix for search-by-path using ipv6 ip addrs

 -- Andrey Vasilenkov <indigo@yandex-team.ru>  Wed, 11 Mar 2015 20:11:59 +0300

mastermind (2.20.2) lucid; urgency=low

  * Group history unified

 -- Andrey Vasilenkov <indigo@yandex-team.ru>  Wed, 11 Mar 2015 19:39:12 +0300

mastermind (2.20.1) lucid; urgency=low

  * Restore job: make src backend readonly if possible to prevent blob truncation

 -- Andrey Vasilenkov <indigo@yandex-team.ru>  Wed, 11 Mar 2015 17:06:15 +0300

mastermind (2.19.6) lucid; urgency=low

  * Fix for removing node backend from group

 -- Andrey Vasilenkov <indigo@yandex-team.ru>  Fri, 13 Mar 2015 12:35:54 +0300

mastermind (2.19.5) lucid; urgency=low

  * Manual locker commited

 -- Andrey Vasilenkov <indigo@yandex-team.ru>  Thu, 12 Mar 2015 15:49:31 +0300

mastermind (2.19.4) lucid; urgency=low

  * Fix for node history backend unlink

 -- Andrey Vasilenkov <indigo@yandex-team.ru>  Thu, 12 Mar 2015 14:55:52 +0300

mastermind (2.19.3) lucid; urgency=low

  * Recovery planner accounts locked couples

 -- Andrey Vasilenkov <indigo@yandex-team.ru>  Wed, 11 Mar 2015 15:30:51 +0300

mastermind (2.19.2) lucid; urgency=low

  * Planner does not operate without mongo db setup

 -- Andrey Vasilenkov <indigo@yandex-team.ru>  Thu, 05 Mar 2015 20:14:26 +0300

mastermind (2.19.1) lucid; urgency=low

  * Recover dc queue is replaced by dynamic weighting of couples using last recovery timestamp and keys difference
  * Couples can be indexed by unicode str
  * Workaround for hosts that cannot be resolved
  * Do not compare couple groups' metadata version numbers
  * Added namespace settings custom expiration time feature

 -- Andrey Vasilenkov <indigo@yandex-team.ru>  Thu, 05 Mar 2015 19:15:45 +0300

mastermind (2.18.15) lucid; urgency=low

  * Logging for move group planner improved
  * Refactored job accounting: now it should properly account destination hdds of existing jobs
  * Fix for lock release on error during groups' marking

 -- Andrey Vasilenkov <indigo@yandex-team.ru>  Wed, 11 Mar 2015 14:45:53 +0300

mastermind (2.18.14) lucid; urgency=low

  * Logging requests and test handler for ns_current_state logging

 -- Andrey Vasilenkov <indigo@yandex-team.ru>  Tue, 10 Mar 2015 12:53:16 +0300

mastermind (2.18.13) lucid; urgency=low

  * Effective space statistics fix

 -- Andrey Vasilenkov <indigo@yandex-team.ru>  Wed, 04 Mar 2015 14:49:07 +0300

mastermind (2.18.12) lucid; urgency=low

  * Fix for total effective_free_space count

 -- Andrey Vasilenkov <indigo@yandex-team.ru>  Tue, 03 Mar 2015 20:51:44 +0300

mastermind (2.18.11) lucid; urgency=low

  * Ensure path before checking locked hosts
  * Planner job creation fixed

 -- Andrey Vasilenkov <indigo@yandex-team.ru>  Tue, 03 Mar 2015 20:05:17 +0300

mastermind (2.18.10) lucid; urgency=low

  * Fix for group move handler --force option

 -- Andrey Vasilenkov <indigo@yandex-team.ru>  Mon, 02 Mar 2015 12:40:49 +0300

mastermind (2.18.9) lucid; urgency=low

  * Misprint fixed

 -- Andrey Vasilenkov <indigo@yandex-team.ru>  Fri, 27 Feb 2015 20:43:37 +0300

mastermind (2.18.8) lucid; urgency=low

  * Fix for mongo queries

 -- Andrey Vasilenkov <indigo@yandex-team.ru>  Fri, 27 Feb 2015 20:29:15 +0300

mastermind (2.18.7) lucid; urgency=low

  * Downtimes for both src_host and dst_host during rsync task execution
  * Use hostname in net downtimes
  * Rsync node task is now used for move job instead of common MinionCmdTask

 -- Andrey Vasilenkov <indigo@yandex-team.ru>  Fri, 27 Feb 2015 19:39:16 +0300

mastermind (2.18.6) lucid; urgency=low

  * IPv6 for tornado clients turned on

 -- Andrey Vasilenkov <indigo@yandex-team.ru>  Fri, 27 Feb 2015 16:18:09 +0300

mastermind (2.18.5) lucid; urgency=low

  * Implementation of net monitoring usage during rsync tasks executing

 -- Andrey Vasilenkov <indigo@yandex-team.ru>  Fri, 27 Feb 2015 15:05:11 +0300

mastermind (2.18.4) lucid; urgency=low

  * Fake sync manager get_children_locks implemented

 -- Andrey Vasilenkov <indigo@yandex-team.ru>  Wed, 25 Feb 2015 17:40:38 +0300

mastermind (2.18.3) lucid; urgency=low

  * Minor job processing refactoring fixes

 -- Andrey Vasilenkov <indigo@yandex-team.ru>  Tue, 24 Feb 2015 16:47:07 +0300

mastermind (2.18.2) lucid; urgency=low

  * Effective free space statistics calculation fixed
  * Minor job processor refactoring

 -- Andrey Vasilenkov <indigo@yandex-team.ru>  Fri, 20 Feb 2015 18:23:06 +0300

mastermind (2.18.1) lucid; urgency=low

  * Host lock implemented, prevents active operations on selected host

 -- Andrey Vasilenkov <indigo@yandex-team.ru>  Wed, 18 Feb 2015 17:28:31 +0300

mastermind (2.17.13) lucid; urgency=low

  * Logging

 -- Andrey Vasilenkov <indigo@yandex-team.ru>  Mon, 16 Feb 2015 18:39:50 +0300

mastermind (2.17.12) lucid; urgency=low

  * Fix for check-for-update settings checking

 -- Andrey Vasilenkov <indigo@yandex-team.ru>  Mon, 16 Feb 2015 17:37:23 +0300

mastermind (2.17.11) lucid; urgency=low

  * Logging

 -- Andrey Vasilenkov <indigo@yandex-team.ru>  Mon, 16 Feb 2015 17:23:52 +0300

mastermind (2.17.10) lucid; urgency=low

  * Mongo db is made optional (job processor and planner are disabled)

 -- Andrey Vasilenkov <indigo@yandex-team.ru>  Fri, 13 Feb 2015 18:59:33 +0300

mastermind (2.17.9) lucid; urgency=low

  * Return error code 1 if failed to create couple
  * Mongo db is made optional (job processor and planner are disabled)

 -- Andrey Vasilenkov <indigo@yandex-team.ru>  Fri, 13 Feb 2015 16:00:56 +0300

mastermind (2.17.8) lucid; urgency=low

  * Update groups status befire applying jobs

 -- Andrey Vasilenkov <indigo@yandex-team.ru>  Thu, 12 Feb 2015 18:23:58 +0300

mastermind (2.17.7) lucid; urgency=low

  * Fix for determing group space requirements on restore

 -- Andrey Vasilenkov <indigo@yandex-team.ru>  Tue, 10 Feb 2015 22:02:10 +0300

mastermind (2.17.6) lucid; urgency=low

  * Fix for determing group space requirements on restore

 -- Andrey Vasilenkov <indigo@yandex-team.ru>  Tue, 10 Feb 2015 21:50:42 +0300

mastermind (2.17.5) lucid; urgency=low

  * Fix for determing group space requirements on restore

 -- Andrey Vasilenkov <indigo@yandex-team.ru>  Tue, 10 Feb 2015 21:37:28 +0300

mastermind (2.17.4) lucid; urgency=low

  * Fix for restore candidates selection

 -- Andrey Vasilenkov <indigo@yandex-team.ru>  Tue, 10 Feb 2015 21:22:19 +0300

mastermind (2.17.3) lucid; urgency=low

  * Fix for couple status update on unlinking node backend from group

 -- Andrey Vasilenkov <indigo@yandex-team.ru>  Tue, 10 Feb 2015 18:46:56 +0300

mastermind (2.17.2) lucid; urgency=low

  * Fix for zookeeper lock release
  * Fix for updating couple status when all the groups did not respond during checking

 -- Andrey Vasilenkov <indigo@yandex-team.ru>  Mon, 09 Feb 2015 12:46:04 +0300

mastermind (2.17.1) lucid; urgency=low

  * Check-for-update option for namespace setup
  * Storage total keys diff handler
  * Reconnect timeout for mastermind-util is decreased to 3 sec
  * cocaine-runtime dependency added

 -- Andrey Vasilenkov <indigo@yandex-team.ru>  Fri, 06 Feb 2015 18:00:27 +0300

mastermind (2.16.10) lucid; urgency=low

  * Fix for rsync group node backend checking

 -- Andrey Vasilenkov <indigo@yandex-team.ru>  Fri, 06 Feb 2015 17:41:47 +0300

mastermind (2.16.9) lucid; urgency=low

  * Removed constraints on node backend status during restore group job

 -- Andrey Vasilenkov <indigo@yandex-team.ru>  Thu, 05 Feb 2015 20:17:43 +0300

mastermind (2.16.8) lucid; urgency=low

  * Restore group job can now accept source group as a parameter

 -- Andrey Vasilenkov <indigo@yandex-team.ru>  Thu, 05 Feb 2015 19:10:06 +0300

mastermind (2.16.7) lucid; urgency=low

  * Removed obsolete checking if tasks where successfully fetched from minions

 -- Andrey Vasilenkov <indigo@yandex-team.ru>  Thu, 05 Feb 2015 15:07:56 +0300

mastermind (2.16.6) lucid; urgency=low

  * Fix for job accounting of groups with broken namespace settings

 -- Andrey Vasilenkov <indigo@yandex-team.ru>  Thu, 05 Feb 2015 12:35:26 +0300

mastermind (2.16.5) lucid; urgency=low

  * Couples taking part in new and executing jobs are taken in account when creating new move job
  * Group move --lucky option to automatically select uncoupled group to move source group to

 -- Andrey Vasilenkov <indigo@yandex-team.ru>  Wed, 04 Feb 2015 16:09:30 +0300

mastermind (2.16.4) lucid; urgency=low

  * Detecting stat file error from monitor stats

 -- Andrey Vasilenkov <indigo@yandex-team.ru>  Mon, 02 Feb 2015 12:41:27 +0300

mastermind (2.16.3) lucid; urgency=low

  * Group move has 'force' parameter, which will try to cancel unimportant jobs

 -- Andrey Vasilenkov <indigo@yandex-team.ru>  Thu, 29 Jan 2015 18:13:03 +0300

mastermind (2.16.2) lucid; urgency=low

  * More informative error message when trying to restore uncoupled group
  * Script for moving jobs from elliptics to mongodb
  * Removed obsolete syslog-ng restart command from postinst
  * Fix for logging elliptics request nano-seconds

 -- Andrey Vasilenkov <indigo@yandex-team.ru>  Tue, 27 Jan 2015 19:33:03 +0300

mastermind (2.16.1) lucid; urgency=low

  * Optional unimportant jobs cancellation on creating restore job

 -- Andrey Vasilenkov <indigo@yandex-team.ru>  Mon, 26 Jan 2015 18:48:18 +0300

mastermind (2.15.34) lucid; urgency=low

  * Read preferences for mongo forced to PRIMARY_PREFFERED

 -- Andrey Vasilenkov <indigo@yandex-team.ru>  Mon, 26 Jan 2015 14:38:02 +0300

mastermind (2.15.33) lucid; urgency=low

  * Read preferences for mongo forced to PRIMARY_PREFFERED

 -- Andrey Vasilenkov <indigo@yandex-team.ru>  Mon, 26 Jan 2015 14:16:57 +0300

mastermind (2.15.32) lucid; urgency=low

  * Misprint fixed

 -- Andrey Vasilenkov <indigo@yandex-team.ru>  Fri, 23 Jan 2015 16:49:10 +0300

mastermind (2.15.31) lucid; urgency=low

  * Fix for marking jobs fetched from db as non-dirty

 -- Andrey Vasilenkov <indigo@yandex-team.ru>  Fri, 23 Jan 2015 13:34:35 +0300

mastermind (2.15.30) lucid; urgency=low

  * Fixed bug with jobs creation

 -- Andrey Vasilenkov <indigo@yandex-team.ru>  Fri, 23 Jan 2015 13:11:49 +0300

mastermind (2.15.29) lucid; urgency=low

  * Misprint fixed

 -- Andrey Vasilenkov <indigo@yandex-team.ru>  Thu, 22 Jan 2015 22:23:46 +0300

mastermind (2.15.28) lucid; urgency=low

  * Forced jobs ts convertion to int

 -- Andrey Vasilenkov <indigo@yandex-team.ru>  Thu, 22 Jan 2015 21:33:56 +0300

mastermind (2.15.27) lucid; urgency=low

  * Dependencies updated

 -- Andrey Vasilenkov <indigo@yandex-team.ru>  Thu, 22 Jan 2015 19:56:03 +0300

mastermind (2.15.26) lucid; urgency=low

  * Misprint fixed

 -- Andrey Vasilenkov <indigo@yandex-team.ru>  Thu, 22 Jan 2015 19:39:47 +0300

mastermind (2.15.25) lucid; urgency=low

  * Mongo working draft for testing

 -- Andrey Vasilenkov <indigo@yandex-team.ru>  Thu, 22 Jan 2015 17:09:56 +0300

mastermind (2.15.24) lucid; urgency=low

  * Fix for minions command execution

 -- Andrey Vasilenkov <indigo@yandex-team.ru>  Wed, 21 Jan 2015 16:53:22 +0300

mastermind (2.15.23) lucid; urgency=low

  * Misprint fixed

 -- Andrey Vasilenkov <indigo@yandex-team.ru>  Wed, 21 Jan 2015 13:37:07 +0300

mastermind (2.15.22) lucid; urgency=low

  * Fix for minion cmd command execution

 -- Andrey Vasilenkov <indigo@yandex-team.ru>  Wed, 21 Jan 2015 13:10:30 +0300

mastermind (2.15.21) lucid; urgency=low

  * General concurrent handler implemented, wraps all API handlers
  * Misprint fixes

 -- Andrey Vasilenkov <indigo@yandex-team.ru>  Mon, 19 Jan 2015 15:01:06 +0300

mastermind (2.15.20) lucid; urgency=low

  * Changed dependencies (cocaine-tools << 0.12, cocaine-framework-python << 0.12)

 -- Andrey Vasilenkov <indigo@yandex-team.ru>  Fri, 16 Jan 2015 14:17:35 +0300

mastermind (2.15.19) lucid; urgency=low

  * Changed dependencies (python-tornado << 4)

 -- Andrey Vasilenkov <indigo@yandex-team.ru>  Fri, 16 Jan 2015 14:04:29 +0300

mastermind (2.15.18) lucid; urgency=low

  * Fix for manual handlers for defrag and recover-dc jobs creation
  * Fix for cocaine worker timeouts on job creation
  * Refactored minion states update process

 -- Andrey Vasilenkov <indigo@yandex-team.ru>  Wed, 14 Jan 2015 16:44:18 +0300

mastermind (2.15.17) lucid; urgency=low

  * Increased cocaine worker pool-limit to 7

 -- Andrey Vasilenkov <indigo@yandex-team.ru>  Tue, 13 Jan 2015 20:43:40 +0300

mastermind (2.15.16) lucid; urgency=low

  * Increased worker heartbeat timeout to 240s

 -- Andrey Vasilenkov <indigo@yandex-team.ru>  Tue, 13 Jan 2015 18:27:19 +0300

mastermind (2.15.15) lucid; urgency=low

  * Temporary decreased jobs prefetch time span

 -- Andrey Vasilenkov <indigo@yandex-team.ru>  Tue, 13 Jan 2015 14:55:54 +0300

mastermind (2.15.14) lucid; urgency=low

  * Minor logging cleaning

 -- Andrey Vasilenkov <indigo@yandex-team.ru>  Tue, 13 Jan 2015 12:53:16 +0300

mastermind (2.15.13) lucid; urgency=low

  * Decreased cocaine pool-limit to 3

 -- Andrey Vasilenkov <indigo@yandex-team.ru>  Mon, 12 Jan 2015 20:34:19 +0300

mastermind (2.15.12) lucid; urgency=low

  * Job processing can be started as soon as minions states has been fetched from all hosts with executing minion tasks according to job processor data
  * Fix for invalid checking of minions history records

 -- Andrey Vasilenkov <indigo@yandex-team.ru>  Mon, 12 Jan 2015 20:07:54 +0300

mastermind (2.15.11) lucid; urgency=low

  * Start task threads after cocaine worker has been initialized

 -- Andrey Vasilenkov <indigo@yandex-team.ru>  Fri, 09 Jan 2015 19:18:53 +0300

mastermind (2.15.10) lucid; urgency=low

  * Infrastructure procedures logging improved

 -- Andrey Vasilenkov <indigo@yandex-team.ru>  Fri, 09 Jan 2015 18:26:10 +0300

mastermind (2.15.9) lucid; urgency=low

  * Startup timeout temporarily increased
  * Excessive logging removed

 -- Andrey Vasilenkov <indigo@yandex-team.ru>  Fri, 02 Jan 2015 02:44:08 +0300

mastermind (2.15.8) lucid; urgency=low

  * Added handler execution time to logs

 -- Andrey Vasilenkov <indigo@yandex-team.ru>  Wed, 24 Dec 2014 15:48:54 +0300

mastermind (2.15.7) lucid; urgency=low

  * Fix for recovery jobs queue fill

 -- Andrey Vasilenkov <indigo@yandex-team.ru>  Tue, 23 Dec 2014 16:05:36 +0300

mastermind (2.15.6) lucid; urgency=low

  * Fix for indexes batch reader

 -- Andrey Vasilenkov <indigo@yandex-team.ru>  Tue, 23 Dec 2014 14:28:14 +0300

mastermind (2.15.5) lucid; urgency=low

  * Misprint fixed

 -- Andrey Vasilenkov <indigo@yandex-team.ru>  Mon, 22 Dec 2014 18:49:02 +0300

mastermind (2.15.4) lucid; urgency=low

  * Misprint fixed

 -- Andrey Vasilenkov <indigo@yandex-team.ru>  Mon, 22 Dec 2014 18:47:00 +0300

mastermind (2.15.3) lucid; urgency=low

  * Fix for recovery jobs refactoring

 -- Andrey Vasilenkov <indigo@yandex-team.ru>  Mon, 22 Dec 2014 18:39:23 +0300

mastermind (2.15.2) lucid; urgency=low

  * Recover dc planner refactored a little bit
  * Do not take jobs global lock on job cancelling

 -- Andrey Vasilenkov <indigo@yandex-team.ru>  Mon, 22 Dec 2014 17:47:55 +0300

mastermind (2.15.1) lucid; urgency=low

  * Added optional flag for considering namespace broken when its' groups has unequal total space

 -- Andrey Vasilenkov <indigo@yandex-team.ru>  Fri, 19 Dec 2014 14:31:33 +0300

mastermind (2.14.17) lucid; urgency=low

  * Logging for tagged records

 -- Andrey Vasilenkov <indigo@yandex-team.ru>  Thu, 18 Dec 2014 19:47:14 +0300

mastermind (2.14.16) lucid; urgency=low

  * Job handler for getting jobs by job ids

 -- Andrey Vasilenkov <indigo@yandex-team.ru>  Thu, 18 Dec 2014 15:22:30 +0300

mastermind (2.14.15) lucid; urgency=low

  * Use max executing recover dc jobs limit in planner

 -- Andrey Vasilenkov <indigo@yandex-team.ru>  Mon, 15 Dec 2014 19:57:10 +0300

mastermind (2.14.14) lucid; urgency=low

  * Recover dc: limited job creation

 -- Andrey Vasilenkov <indigo@yandex-team.ru>  Mon, 15 Dec 2014 19:44:06 +0300

mastermind (2.14.13) lucid; urgency=low

  * No approving for recovery jobs

 -- Andrey Vasilenkov <indigo@yandex-team.ru>  Mon, 15 Dec 2014 19:22:40 +0300

mastermind (2.14.12) lucid; urgency=low

  * Do not take global jobs lock on jobs' approving

 -- Andrey Vasilenkov <indigo@yandex-team.ru>  Mon, 15 Dec 2014 18:45:43 +0300

mastermind (2.14.11) lucid; urgency=low

  * Minor misprint

 -- Andrey Vasilenkov <indigo@yandex-team.ru>  Sat, 13 Dec 2014 20:20:52 +0300

mastermind (2.14.10) lucid; urgency=low

  * Minor misprint

 -- Andrey Vasilenkov <indigo@yandex-team.ru>  Fri, 12 Dec 2014 19:22:17 +0300

mastermind (2.14.9) lucid; urgency=low

  * Checking move jobs for dc sharing prevention before starting

 -- Andrey Vasilenkov <indigo@yandex-team.ru>  Fri, 12 Dec 2014 19:09:16 +0300

mastermind (2.14.8) lucid; urgency=low

  * Misprint fixed

 -- Andrey Vasilenkov <indigo@yandex-team.ru>  Thu, 11 Dec 2014 18:42:25 +0300

mastermind (2.14.7) lucid; urgency=low

  * Misprint fixed

 -- Andrey Vasilenkov <indigo@yandex-team.ru>  Thu, 11 Dec 2014 18:33:41 +0300

mastermind (2.14.6) lucid; urgency=low

  * Cluster lock and couple data updating before deleting namespace

 -- Andrey Vasilenkov <indigo@yandex-team.ru>  Thu, 11 Dec 2014 18:29:02 +0300

mastermind (2.14.5) lucid; urgency=low

  * Namespace settings service flags and options implemented

 -- Andrey Vasilenkov <indigo@yandex-team.ru>  Thu, 11 Dec 2014 17:36:02 +0300

mastermind (2.14.4) lucid; urgency=low

  * Read-only backends support and new move job workflow with making source group read-only instead of disabling

 -- Andrey Vasilenkov <indigo@yandex-team.ru>  Thu, 11 Dec 2014 15:08:43 +0300

mastermind (2.14.3) lucid; urgency=low

  * Checking busy uncoupled groups before selecting uncouple group for group restoring

 -- Andrey Vasilenkov <indigo@yandex-team.ru>  Mon, 08 Dec 2014 19:46:01 +0300

mastermind (2.14.2) lucid; urgency=low

  * Optional parameter for search-by-path for search only within the last history record

 -- Andrey Vasilenkov <indigo@yandex-team.ru>  Mon, 08 Dec 2014 18:03:20 +0300

mastermind (2.14.1) lucid; urgency=low

  * Support for search-by-path * syntax

 -- Andrey Vasilenkov <indigo@yandex-team.ru>  Mon, 08 Dec 2014 16:56:51 +0300

mastermind (2.13.5) lucid; urgency=low

  * Recover job: do not perform defrag tasks before actual recovery starts
  * Added -M and -L options to recover dc task

 -- Andrey Vasilenkov <indigo@yandex-team.ru>  Wed, 10 Dec 2014 14:56:25 +0300

mastermind (2.13.4) lucid; urgency=low

  * Fix for statistics updating

 -- Andrey Vasilenkov <indigo@yandex-team.ru>  Tue, 09 Dec 2014 17:06:09 +0300

mastermind (2.13.3) lucid; urgency=low

  * Restore group job can now select appropriate uncouple group and merge several into one if necessary

 -- Andrey Vasilenkov <indigo@yandex-team.ru>  Fri, 05 Dec 2014 16:55:10 +0300

mastermind (2.13.2) lucid; urgency=low

  * Updating namespace settings when building couples
  * Convert couple meta script updated

 -- Andrey Vasilenkov <indigo@yandex-team.ru>  Tue, 02 Dec 2014 16:14:20 +0300

mastermind (2.13.1) lucid; urgency=low

  * Moved 'frozen' setting from couple meta key to group meta key

 -- Andrey Vasilenkov <indigo@yandex-team.ru>  Mon, 01 Dec 2014 19:49:32 +0300

mastermind (2.12.2) lucid; urgency=low

  * Fix for couple build handler timeout

 -- Andrey Vasilenkov <indigo@yandex-team.ru>  Fri, 28 Nov 2014 19:11:13 +0300

mastermind (2.12.1) lucid; urgency=low

  * Group restore job implemented
  * Cmd restore deprecated
  * Optimized statistics updating

 -- Andrey Vasilenkov <indigo@yandex-team.ru>  Fri, 28 Nov 2014 16:11:45 +0300

mastermind (2.11.4) lucid; urgency=low

  * Temporary increased mastermind startup time to 120 sec

 -- Andrey Vasilenkov <indigo@yandex-team.ru>  Thu, 27 Nov 2014 16:25:53 +0300

mastermind (2.11.3) lucid; urgency=low

  * Fix for couple build mastermind utils

 -- Andrey Vasilenkov <indigo@yandex-team.ru>  Fri, 21 Nov 2014 19:09:02 +0300

mastermind (2.11.2) lucid; urgency=low

  * Fix for default locking sync manager

 -- Andrey Vasilenkov <indigo@yandex-team.ru>  Fri, 21 Nov 2014 18:47:46 +0300

mastermind (2.11.1) lucid; urgency=low

  * New couple builder

 -- Andrey Vasilenkov <indigo@yandex-team.ru>  Fri, 21 Nov 2014 16:55:14 +0300

mastermind (2.10.2) lucid; urgency=low

  * Do not use integer size for weights dictionary for json-compatibility

 -- Andrey Vasilenkov <indigo@yandex-team.ru>  Thu, 13 Nov 2014 19:08:42 +0300

mastermind (2.10.1) lucid; urgency=low

  * Ns setup: removed signature port option
  * Additional verbose couple status
  * Config option for forbidding namespaces without settings - couples of such namespaces will be considered BROKEN
  * get_namespaces_states handle that combines all namespace state as one dict
  * Ns setup: removed storage-location option
  * Fix for uniform auth-keys format

 -- Andrey Vasilenkov <indigo@yandex-team.ru>  Mon, 10 Nov 2014 19:08:16 +0300

mastermind (2.9.92) lucid; urgency=low

  * Temporary removed additional node stale checking in balancer itself

 -- Andrey Vasilenkov <indigo@yandex-team.ru>  Thu, 13 Nov 2014 00:28:04 +0300

mastermind (2.9.91) lucid; urgency=low

  * Statistics stale status is checked only when statistics is updated
  * get_namespaces_states handle that combines all namespace state as one dict
  * Ns setup: removed storage-location option
  * Fix for uniform auth-keys format
  * Ns setup: storage-location is a boolean flag now

 -- Andrey Vasilenkov <indigo@yandex-team.ru>  Wed, 12 Nov 2014 20:04:23 +0300

mastermind (2.9.90) lucid; urgency=low

  * Job status handle

 -- Andrey Vasilenkov <indigo@yandex-team.ru>  Fri, 07 Nov 2014 18:36:41 +0300

mastermind (2.9.89) lucid; urgency=low

  * Distinct BROKEN status for couples and groups that have forbidden configuration
  * Config flags for forbidding dht and dc sharing among groups
  * Dependencies updated

 -- Andrey Vasilenkov <indigo@yandex-team.ru>  Thu, 06 Nov 2014 18:04:45 +0300

mastermind (2.9.88) lucid; urgency=low

  * Cmd restore: reconfiguring elliptics before starting node backend

 -- Andrey Vasilenkov <indigo@yandex-team.ru>  Wed, 05 Nov 2014 17:05:35 +0300

mastermind (2.9.87) lucid; urgency=low

  * Cluster global lock and update before changing its state (couple build and couple break)

 -- Andrey Vasilenkov <indigo@yandex-team.ru>  Tue, 04 Nov 2014 20:15:41 +0300

mastermind (2.9.86) lucid; urgency=low

  * Namespace settings using tagged indexes

 -- Andrey Vasilenkov <indigo@yandex-team.ru>  Sat, 01 Nov 2014 15:28:56 +0300

mastermind (2.9.85) lucid; urgency=low

  * Fixed broken couples status update in case of coupled groups having different namespaces
  * Configurable node backend stat stale timeout

 -- Andrey Vasilenkov <indigo@yandex-team.ru>  Fri, 31 Oct 2014 16:15:48 +0300

mastermind (2.9.84) lucid; urgency=low

  * Fix for free effective space info handle

 -- Andrey Vasilenkov <indigo@yandex-team.ru>  Wed, 29 Oct 2014 19:28:39 +0300

mastermind (2.9.83) lucid; urgency=low

  * Fix for namespace-aware handlers that can fail because of the broken couples
  * Cocaine framework dependencies

 -- Andrey Vasilenkov <indigo@yandex-team.ru>  Wed, 29 Oct 2014 18:51:52 +0300

mastermind (2.9.82) lucid; urgency=low

  * Mastermind util reconnects automatically on DisconnectionError of cocaine Service
  * Minions status fetching configurable timeout
  * Workaround for minions state update
  * Indexes uses batched read latest requests insted of a bulk read

 -- Andrey Vasilenkov <indigo@yandex-team.ru>  Wed, 29 Oct 2014 17:41:05 +0300

mastermind (2.9.81) lucid; urgency=low

  * Reserved space option for namespaces

 -- Andrey Vasilenkov <indigo@yandex-team.ru>  Tue, 28 Oct 2014 17:28:45 +0300

mastermind (2.9.80) lucid; urgency=low

  * Added alive and removed records counters

 -- Andrey Vasilenkov <indigo@yandex-team.ru>  Mon, 27 Oct 2014 18:03:18 +0300

mastermind (2.9.79) lucid; urgency=low

  * Rearranged locks acquiring

 -- Andrey Vasilenkov <indigo@yandex-team.ru>  Fri, 24 Oct 2014 16:33:44 +0400

mastermind (2.9.78) lucid; urgency=low

  * Do not share locks among different threads, this can cause unwanted sideeffects
  * Recover dc task: decreased number of threads by one to leave one group in couple available for data reads and writes

 -- Andrey Vasilenkov <indigo@yandex-team.ru>  Fri, 24 Oct 2014 15:44:26 +0400

mastermind (2.9.77) lucid; urgency=low

  * One more zero-weight couple fix

 -- Andrey Vasilenkov <indigo@yandex-team.ru>  Wed, 22 Oct 2014 15:10:53 +0400

mastermind (2.9.76) lucid; urgency=low

  * Ultimate fix for zero-weight couples

 -- Andrey Vasilenkov <indigo@yandex-team.ru>  Wed, 22 Oct 2014 14:07:49 +0400

mastermind (2.9.75) lucid; urgency=low

  * Fix for minions ready state

 -- Andrey Vasilenkov <indigo@yandex-team.ru>  Tue, 21 Oct 2014 19:02:16 +0400

mastermind (2.9.74) lucid; urgency=low

  * Misprints

 -- Andrey Vasilenkov <indigo@yandex-team.ru>  Tue, 21 Oct 2014 18:16:11 +0400

mastermind (2.9.73) lucid; urgency=low

  * Fix for blob max size stats

 -- Andrey Vasilenkov <indigo@yandex-team.ru>  Tue, 21 Oct 2014 16:12:16 +0400

mastermind (2.9.72) lucid; urgency=low

  * Do not create defrag jobs if not enough free space on any node backend
  * Max blob size as node backend statistics parameter
  * Couple defrag check timeout increased to 2 days
  * Using dstat error from elliptics monitor stat

 -- Andrey Vasilenkov <indigo@yandex-team.ru>  Tue, 21 Oct 2014 14:56:02 +0400

mastermind (2.9.71) lucid; urgency=low

  * Redirect namespace options
  * Json output for group search-by-path handle

 -- Andrey Vasilenkov <indigo@yandex-team.ru>  Mon, 20 Oct 2014 18:08:18 +0400

mastermind (2.9.70) lucid; urgency=low

  * Minions gzip turned on

 -- Andrey Vasilenkov <indigo@yandex-team.ru>  Mon, 20 Oct 2014 16:16:41 +0400

mastermind (2.9.69) lucid; urgency=low

  * Couple defrag planner uses records removed size to select couples to defrag

 -- Andrey Vasilenkov <indigo@yandex-team.ru>  Fri, 17 Oct 2014 18:51:02 +0400

mastermind (2.9.68) lucid; urgency=low

  * Couple defragmentation planner

 -- Andrey Vasilenkov <indigo@yandex-team.ru>  Fri, 17 Oct 2014 15:17:52 +0400

mastermind (2.9.67) lucid; urgency=low

   * Couple defragmentation job

 -- Andrey Vasilenkov <indigo@yandex-team.ru>  Thu, 16 Oct 2014 16:24:57 +0400

mastermind (2.9.66) lucid; urgency=low

  * Misprints

 -- Andrey Vasilenkov <indigo@yandex-team.ru>  Wed, 15 Oct 2014 19:37:55 +0400

mastermind (2.9.65) lucid; urgency=low

  * Jobs locks are performed on job creation
  * Fix for tree map generation for flowmastermind

 -- Andrey Vasilenkov <indigo@yandex-team.ru>  Wed, 15 Oct 2014 16:35:09 +0400

mastermind (2.9.64) lucid; urgency=low

  * Move jobs: check src couple status before stopping node backend
  * Fix for move jobs tasks order
  * Check for last error to prevent lock acquire errors duplication
  * Defrag tasks for recover dc jobs added

 -- Andrey Vasilenkov <indigo@yandex-team.ru>  Tue, 14 Oct 2014 16:22:36 +0400

mastermind (2.9.63) lucid; urgency=low

  * Added features to namespace settings with two options: multipart-content-length-threshold and select-couple-to-upload
  * Fix for zookeeper lock release when failed to process job

 -- Andrey Vasilenkov <indigo@yandex-team.ru>  Mon, 13 Oct 2014 18:37:41 +0400

mastermind (2.9.62) lucid; urgency=low

  * Fix for couple repair

 -- Andrey Vasilenkov <indigo@yandex-team.ru>  Sun, 12 Oct 2014 23:06:15 +0400

mastermind (2.9.61) lucid; urgency=low

  * Minions status fetch fixed

 -- Andrey Vasilenkov <indigo@yandex-team.ru>  Sun, 12 Oct 2014 14:48:02 +0400

mastermind (2.9.60) lucid; urgency=low

  * Removed minions ready percentage, 100% minion response is required

 -- Andrey Vasilenkov <indigo@yandex-team.ru>  Fri, 10 Oct 2014 13:33:18 +0400

mastermind (2.9.59) lucid; urgency=low

  * Profile name fix in mastermind deployment script
  * Fix for max group number inconsistency

 -- Andrey Vasilenkov <indigo@yandex-team.ru>  Thu, 09 Oct 2014 17:46:00 +0400

mastermind (2.9.58) lucid; urgency=low

  * Detaching node backend from uncoupled group on move job completion

 -- Andrey Vasilenkov <indigo@yandex-team.ru>  Thu, 09 Oct 2014 16:30:33 +0400

mastermind (2.9.57) lucid; urgency=low

  * Separate max executing jobs counters per job type
  * Json output fix for mastermind util

 -- Andrey Vasilenkov <indigo@yandex-team.ru>  Thu, 09 Oct 2014 15:06:32 +0400

mastermind (2.9.56) lucid; urgency=low

  * Fix for flowmastermind statistics

 -- Andrey Vasilenkov <indigo@yandex-team.ru>  Wed, 08 Oct 2014 21:01:03 +0400

mastermind (2.9.55) lucid; urgency=low

  * Fix for flowmastermind statistics

 -- Andrey Vasilenkov <indigo@yandex-team.ru>  Wed, 08 Oct 2014 20:44:54 +0400

mastermind (2.9.54) lucid; urgency=low

  * Additional checking for busy hosts

 -- Andrey Vasilenkov <indigo@yandex-team.ru>  Wed, 08 Oct 2014 19:18:04 +0400

mastermind (2.9.53) lucid; urgency=low

  * Misprint fixed

 -- Andrey Vasilenkov <indigo@yandex-team.ru>  Wed, 08 Oct 2014 18:39:51 +0400

mastermind (2.9.52) lucid; urgency=low

  * Misprint fixed

 -- Andrey Vasilenkov <indigo@yandex-team.ru>  Wed, 08 Oct 2014 18:29:59 +0400

mastermind (2.9.51) lucid; urgency=low

  * Fix for job move planning

 -- Andrey Vasilenkov <indigo@yandex-team.ru>  Wed, 08 Oct 2014 18:08:14 +0400

mastermind (2.9.50) lucid; urgency=low

  * Jobs tagging optimized

 -- Andrey Vasilenkov <indigo@yandex-team.ru>  Wed, 08 Oct 2014 17:47:41 +0400

mastermind (2.9.49) lucid; urgency=low

  * Usage of tag secondary indexes

 -- Andrey Vasilenkov <indigo@yandex-team.ru>  Tue, 07 Oct 2014 20:01:43 +0400

mastermind (2.9.48) lucid; urgency=low

  * Fix for zk lock acquirings

 -- Andrey Vasilenkov <indigo@yandex-team.ru>  Mon, 06 Oct 2014 18:54:14 +0400

mastermind (2.9.47) lucid; urgency=low

  * Fix for zk lock acquirings

 -- Andrey Vasilenkov <indigo@yandex-team.ru>  Mon, 06 Oct 2014 18:43:01 +0400

mastermind (2.9.46) lucid; urgency=low

  * Fix for zk lock acquirings

 -- Andrey Vasilenkov <indigo@yandex-team.ru>  Mon, 06 Oct 2014 18:32:22 +0400

mastermind (2.9.45) lucid; urgency=low

  * Fix for zk lock acquirings

 -- Andrey Vasilenkov <indigo@yandex-team.ru>  Mon, 06 Oct 2014 17:58:13 +0400

mastermind (2.9.44) lucid; urgency=low

  * Fix for zk lock acquirings

 -- Andrey Vasilenkov <indigo@yandex-team.ru>  Mon, 06 Oct 2014 17:44:54 +0400

mastermind (2.9.43) lucid; urgency=low

  * Minor bugs fixed

 -- Andrey Vasilenkov <indigo@yandex-team.ru>  Thu, 02 Oct 2014 08:59:09 +0400

mastermind (2.9.42) lucid; urgency=low

  * Remove path and migrate dst dir for move jobs

 -- Andrey Vasilenkov <indigo@yandex-team.ru>  Wed, 01 Oct 2014 19:04:04 +0400

mastermind (2.9.41) lucid; urgency=low

  * Fix for namespace statistics fetching

 -- Andrey Vasilenkov <indigo@yandex-team.ru>  Wed, 01 Oct 2014 17:29:12 +0400

mastermind (2.9.40) lucid; urgency=low

  * Wait timeout for dnet_client minion commands

 -- Andrey Vasilenkov <indigo@yandex-team.ru>  Tue, 30 Sep 2014 19:57:17 +0400

mastermind (2.9.39) lucid; urgency=low

  * Use timeout for zookeeper locks

 -- Andrey Vasilenkov <indigo@yandex-team.ru>  Tue, 30 Sep 2014 14:26:28 +0400

mastermind (2.9.38) lucid; urgency=low

  * Move jobs planner: take lost space instead of moved data size into consideration

 -- Andrey Vasilenkov <indigo@yandex-team.ru>  Mon, 29 Sep 2014 15:14:44 +0400

mastermind (2.9.37) lucid; urgency=low

  * Create maximum one move job per host
  * Do not process jobs till minions status is fetched

 -- Andrey Vasilenkov <indigo@yandex-team.ru>  Fri, 26 Sep 2014 13:04:21 +0400

mastermind (2.9.36) lucid; urgency=low

  * Minor fixes

 -- Andrey Vasilenkov <indigo@yandex-team.ru>  Thu, 25 Sep 2014 14:46:47 +0400

mastermind (2.9.35) lucid; urgency=low

  * Fix for selecting src and dst datacenters for move jobs

 -- Andrey Vasilenkov <indigo@yandex-team.ru>  Thu, 25 Sep 2014 14:06:45 +0400

mastermind (2.9.34) lucid; urgency=low

  * More logging

 -- Andrey Vasilenkov <indigo@yandex-team.ru>  Thu, 25 Sep 2014 12:49:21 +0400

mastermind (2.9.33) lucid; urgency=low

  * temporary proxy fix to prevent bad response caching

 -- Andrey Vasilenkov <indigo@yandex-team.ru>  Wed, 24 Sep 2014 18:54:46 +0400

mastermind (2.9.32) lucid; urgency=low

  * New algorithm for move jobs generation
  * Minor bug fixes

 -- Andrey Vasilenkov <indigo@yandex-team.ru>  Wed, 24 Sep 2014 17:51:09 +0400

mastermind (2.9.31) lucid; urgency=low

  * create_group_ids uses new service name

 -- Andrey Vasilenkov <indigo@yandex-team.ru>  Wed, 24 Sep 2014 14:28:17 +0400

mastermind (2.9.30) lucid; urgency=low

  * cmd restore should now work with old history records

 -- Andrey Vasilenkov <indigo@yandex-team.ru>  Wed, 24 Sep 2014 12:11:26 +0400

mastermind (2.9.29) lucid; urgency=low

  * Fix for zookeeper lock ensuring path

 -- Andrey Vasilenkov <indigo@yandex-team.ru>  Tue, 23 Sep 2014 13:53:35 +0400

mastermind (2.9.28) lucid; urgency=low

  * Failover in case of bad monitor_stat for node and/or node_backend

 -- Andrey Vasilenkov <indigo@yandex-team.ru>  Mon, 22 Sep 2014 15:28:25 +0400

mastermind (2.9.27) lucid; urgency=low

  * Less logs

 -- Andrey Vasilenkov <indigo@yandex-team.ru>  Thu, 18 Sep 2014 17:56:02 +0400

mastermind (2.9.26) lucid; urgency=low

  * More logs

 -- Andrey Vasilenkov <indigo@yandex-team.ru>  Thu, 18 Sep 2014 17:30:44 +0400

mastermind (2.9.25) lucid; urgency=low

  * Log fix

 -- Andrey Vasilenkov <indigo@yandex-team.ru>  Thu, 18 Sep 2014 17:18:15 +0400

mastermind (2.9.24) lucid; urgency=low

  * Logging invalid backend statistics

 -- Andrey Vasilenkov <indigo@yandex-team.ru>  Thu, 18 Sep 2014 17:05:59 +0400

mastermind (2.9.23) lucid; urgency=low

  * Search group by hostname and path

 -- Andrey Vasilenkov <indigo@yandex-team.ru>  Wed, 17 Sep 2014 21:16:14 +0400

mastermind (2.9.22) lucid; urgency=low

  * Namespace couple weights are considered valid only if there is more than min_units of writeable couples
  * Namespace settings for min-units number

 -- Andrey Vasilenkov <indigo@yandex-team.ru>  Tue, 16 Sep 2014 19:30:54 +0400

mastermind (2.9.21) lucid; urgency=low

  * Storage location option for namespace setup
  * Required parameters for couple build command: namespace and initial state

 -- Andrey Vasilenkov <indigo@yandex-team.ru>  Mon, 15 Sep 2014 15:31:32 +0400

mastermind (2.9.20) lucid; urgency=low

  * Groups key count for recovery jobs

 -- Andrey Vasilenkov <indigo@yandex-team.ru>  Fri, 12 Sep 2014 15:30:24 +0400

mastermind (2.9.19) lucid; urgency=low

  * Minor fix

 -- Andrey Vasilenkov <indigo@yandex-team.ru>  Fri, 12 Sep 2014 13:48:22 +0400

mastermind (2.9.18) lucid; urgency=low

  * Additional option of processes number for recovery job

 -- Andrey Vasilenkov <indigo@yandex-team.ru>  Fri, 12 Sep 2014 13:17:16 +0400

mastermind (2.9.17) lucid; urgency=low

  * Minor fix

 -- Andrey Vasilenkov <indigo@yandex-team.ru>  Thu, 11 Sep 2014 16:58:42 +0400

mastermind (2.9.16) lucid; urgency=low

  * Additional parameters for recovery dc

 -- Andrey Vasilenkov <indigo@yandex-team.ru>  Thu, 11 Sep 2014 16:51:51 +0400

mastermind (2.9.15) lucid; urgency=low

  * Fix for setting task start time

 -- Andrey Vasilenkov <indigo@yandex-team.ru>  Mon, 08 Sep 2014 14:50:13 +0400

mastermind (2.9.14) lucid; urgency=low

  * Use all remotes when creating recovery dc jobs

 -- Andrey Vasilenkov <indigo@yandex-team.ru>  Fri, 05 Sep 2014 18:13:46 +0400

mastermind (2.9.13) lucid; urgency=low

  * Minor fix

 -- Andrey Vasilenkov <indigo@yandex-team.ru>  Fri, 05 Sep 2014 15:43:36 +0400

mastermind (2.9.12) lucid; urgency=low

  * Implemented recover dc jobs

 -- Andrey Vasilenkov <indigo@yandex-team.ru>  Fri, 05 Sep 2014 15:31:40 +0400

mastermind (2.9.11) lucid; urgency=low

  * Compatible fetching eblob path from config

 -- Andrey Vasilenkov <indigo@yandex-team.ru>  Thu, 04 Sep 2014 12:42:34 +0400

mastermind (2.9.10) lucid; urgency=low

  * Fix for fetching the list of all namespaces when there are broken couples
  * Support of new elliptics 26 monitor stat format

 -- Andrey Vasilenkov <indigo@yandex-team.ru>  Wed, 03 Sep 2014 17:32:57 +0400

mastermind (2.9.9) lucid; urgency=low

  * Tasks fixes

 -- Andrey Vasilenkov <indigo@yandex-team.ru>  Thu, 28 Aug 2014 13:55:09 +0400

mastermind (2.9.8) lucid; urgency=low

  * Jobs fixes

 -- Andrey Vasilenkov <indigo@yandex-team.ru>  Thu, 28 Aug 2014 11:53:23 +0400

mastermind (2.9.7) lucid; urgency=low

  * Fix for jobs processor logs messages

 -- Andrey Vasilenkov <indigo@yandex-team.ru>  Tue, 26 Aug 2014 19:40:37 +0400

mastermind (2.9.6) lucid; urgency=low

  * Manual move job creation: checking uncoupled group dc
  * Fix for application name parameter for console util

 -- Andrey Vasilenkov <indigo@yandex-team.ru>  Tue, 26 Aug 2014 16:39:27 +0400

mastermind (2.9.5) lucid; urgency=low

  * Tasks parameters for minions updated to using node backends

 -- Andrey Vasilenkov <indigo@yandex-team.ru>  Mon, 25 Aug 2014 16:28:27 +0400

mastermind (2.9.4) lucid; urgency=low

  * Cache handlers turned back on
  * Using only necessary monitor stat categories

 -- Andrey Vasilenkov <indigo@yandex-team.ru>  Mon, 25 Aug 2014 11:01:18 +0400

mastermind (2.9.3) lucid; urgency=low

  * Fix for mixing old and new history records

 -- Andrey Vasilenkov <indigo@yandex-team.ru>  Fri, 22 Aug 2014 17:11:34 +0400

mastermind (2.9.2) lucid; urgency=low

  * Fix for deployment script

 -- Andrey Vasilenkov <indigo@yandex-team.ru>  Fri, 22 Aug 2014 13:43:32 +0400

mastermind (2.9.1) lucid; urgency=low

  * Optional mastermind app name for mastermind util

 -- Andrey Vasilenkov <indigo@yandex-team.ru>  Fri, 22 Aug 2014 12:37:16 +0400

mastermind (2.9.0) lucid; urgency=low

  * Support for elliptics26

 -- Andrey Vasilenkov <indigo@yandex-team.ru>  Thu, 21 Aug 2014 18:57:53 +0400

mastermind (2.8.49) lucid; urgency=low

  * Storage location option for namespace setup
  * Required parameters for couple build command: namespace and initial state

 -- Andrey Vasilenkov <indigo@yandex-team.ru>  Mon, 15 Sep 2014 15:28:50 +0400

mastermind (2.8.48) lucid; urgency=low

  * Group weights handler accepts namespace as optional parameter

 -- Andrey Vasilenkov <indigo@yandex-team.ru>  Fri, 12 Sep 2014 17:32:30 +0400

mastermind (2.8.47) lucid; urgency=low

  * Fix for minion nc http fetcher

 -- Andrey Vasilenkov <indigo@yandex-team.ru>  Wed, 10 Sep 2014 18:08:33 +0400

mastermind (2.8.46) lucid; urgency=low

  * Fix for empty couples namespace

 -- Andrey Vasilenkov <indigo@yandex-team.ru>  Tue, 09 Sep 2014 16:52:50 +0400

mastermind (2.8.45) lucid; urgency=low

  * Added optional move task for move jobs
  * Fix for applying smoother plan simultaneously from several workers
  * Handler for elliptics remote nodes list

 -- Andrey Vasilenkov <indigo@yandex-team.ru>  Wed, 20 Aug 2014 17:38:25 +0400

mastermind (2.8.44) lucid; urgency=low

  * Additional checkings for move jobs: number of keys of uncoupled group

 -- Andrey Vasilenkov <indigo@yandex-team.ru>  Thu, 14 Aug 2014 12:47:09 +0400

mastermind (2.8.43) lucid; urgency=low

  * Fix for couple build with all n groups are mandatory

 -- Andrey Vasilenkov <indigo@yandex-team.ru>  Wed, 13 Aug 2014 16:27:13 +0400

mastermind (2.8.42) lucid; urgency=low

  * Fix for couple info namespace key

 -- Andrey Vasilenkov <indigo@yandex-team.ru>  Tue, 12 Aug 2014 17:19:45 +0400

mastermind (2.8.41) lucid; urgency=low

  * Explicit family for elliptics nodes

 -- Andrey Vasilenkov <indigo@yandex-team.ru>  Tue, 12 Aug 2014 16:34:29 +0400

mastermind (2.8.40) lucid; urgency=low

  * Fix for couple broken namespace checking
  * Implemented broken jobs and dedicated node stop tasks for enhanced checking

 -- Andrey Vasilenkov <indigo@yandex-team.ru>  Tue, 12 Aug 2014 15:53:54 +0400
mastermind (2.8.39) lucid; urgency=low

  * Jobs logging changed
  * Syncing infrastructure state before updating

 -- Andrey Vasilenkov <indigo@yandex-team.ru>  Mon, 11 Aug 2014 16:25:39 +0400

mastermind (2.8.38) lucid; urgency=low

  * Creation of +N nonoverlapping couples if dcs are available

 -- Andrey Vasilenkov <indigo@yandex-team.ru>  Fri, 08 Aug 2014 19:43:38 +0400

mastermind (2.8.37) lucid; urgency=low

  * Update namespaces settings by default, overwrite is optional
  * Prefer using group with the most alive keys number for restoration
  * Creation of +N nonoverlapping couples if dcs are available
  * Independent timeout for elliptics nodes and elliptics meta nodes

 -- Andrey Vasilenkov <indigo@yandex-team.ru>  Thu, 07 Aug 2014 16:10:57 +0400

mastermind (2.8.36) lucid; urgency=low

  * Filtering groups by total space for building couples
  * All space counters of namespaces statistics as integers (bytes)
  * Additional parameter for move jobs: group file path for removal

 -- Andrey Vasilenkov <indigo@yandex-team.ru>  Tue, 05 Aug 2014 17:58:56 +0400

mastermind (2.8.35) lucid; urgency=low

  * Fix for minions commands status processing

 -- Andrey Vasilenkov <indigo@yandex-team.ru>  Mon, 04 Aug 2014 15:18:24 +0400

mastermind (2.8.34) lucid; urgency=low

  * Namespaces statistics handle
  * Creating groups move tasks is disabled by default
  * Minor fixes

 -- Andrey Vasilenkov <indigo@yandex-team.ru>  Fri, 01 Aug 2014 14:40:33 +0400

mastermind (2.8.33) lucid; urgency=low

  * Fix for cocaine app deployment

 -- Andrey Vasilenkov <indigo@yandex-team.ru>  Thu, 31 Jul 2014 12:57:17 +0400

mastermind (2.8.32) lucid; urgency=low

  * Jobs processing turned on
  * Treemap filtering
  * Outages statistics

 -- Andrey Vasilenkov <indigo@yandex-team.ru>  Wed, 30 Jul 2014 19:02:53 +0400

mastermind (2.8.31) lucid; urgency=low

  * Fix for namespace balancer couple weights

 -- Andrey Vasilenkov <indigo@yandex-team.ru>  Fri, 18 Jul 2014 14:49:14 +0400

mastermind (2.8.30) lucid; urgency=low

  * Fix for cmd restore status fetching, added retries
  * Content length threshold namespace settings
  * Fix for statistics of groups with no nodes

 -- Andrey Vasilenkov <indigo@yandex-team.ru>  Wed, 16 Jul 2014 15:55:46 +0400

mastermind (2.8.29) lucid; urgency=low

  * Group restore updated: checking for DHT rings and starting node up after restoration

 -- Andrey Vasilenkov <indigo@yandex-team.ru>  Thu, 10 Jul 2014 17:23:03 +0400

mastermind (2.8.28) lucid; urgency=low

  * Temporary disabled new modules

 -- Andrey Vasilenkov <indigo@yandex-team.ru>  Wed, 09 Jul 2014 19:34:45 +0400

mastermind (2.8.27) lucid; urgency=low

  * Fix for elliptics id transforming

 -- Andrey Vasilenkov <indigo@yandex-team.ru>  Wed, 09 Jul 2014 19:29:19 +0400

mastermind (2.8.26) lucid; urgency=low

  * Fix for metakey parallel read

 -- Andrey Vasilenkov <indigo@yandex-team.ru>  Wed, 09 Jul 2014 19:22:11 +0400

mastermind (2.8.25) lucid; urgency=low

  * Fix for ns settings fetching from elliptics indexes

 -- Andrey Vasilenkov <indigo@yandex-team.ru>  Wed, 09 Jul 2014 12:26:24 +0400

mastermind (2.8.24) lucid; urgency=low

  * Settings for elliptics client pools in mastermind config

 -- Andrey Vasilenkov <indigo@yandex-team.ru>  Thu, 03 Jul 2014 17:34:51 +0400

mastermind (2.8.23) lucid; urgency=low

  * Fix for cocaine crashlog content

 -- Andrey Vasilenkov <indigo@yandex-team.ru>  Tue, 24 Jun 2014 16:55:28 +0400

mastermind (2.8.22) lucid; urgency=low

  * Multipurpose authkey namespace settings

 -- Andrey Vasilenkov <indigo@yandex-team.ru>  Fri, 20 Jun 2014 19:22:04 +0400

mastermind (2.8.21) lucid; urgency=low

  * Fix for couple namespace processing

 -- Andrey Vasilenkov <indigo@yandex-team.ru>  Fri, 25 Apr 2014 19:36:56 +0400

mastermind (2.8.20) lucid; urgency=low

  * Keys statistics and fragmentation tree map

 -- Andrey Vasilenkov <indigo@yandex-team.ru>  Wed, 23 Apr 2014 18:46:24 +0400

mastermind (2.8.19) lucid; urgency=low

  * Minor change in couple statistics format

 -- Andrey Vasilenkov <indigo@yandex-team.ru>  Mon, 14 Apr 2014 14:50:00 +0400

mastermind (2.8.18) lucid; urgency=low

  * Fix for python 2.6.5 logging handlers

 -- Andrey Vasilenkov <indigo@yandex-team.ru>  Thu, 10 Apr 2014 17:02:44 +0400

mastermind (2.8.17) lucid; urgency=low

  * By-state formatter for couples list
  * Fix for couple breaking (couple metadata is also being removed)
  * Logging refactored

 -- Andrey Vasilenkov <indigo@yandex-team.ru>  Thu, 10 Apr 2014 16:34:44 +0400

mastermind (2.8.16) lucid; urgency=low

  * Used space stats for couples

 -- Andrey Vasilenkov <indigo@yandex-team.ru>  Thu, 03 Apr 2014 17:44:41 +0400

mastermind (2.8.15) lucid; urgency=low

  * Do not start if elliptics nodes and/or metanodes are unavailable

 -- Andrey Vasilenkov <indigo@yandex-team.ru>  Thu, 03 Apr 2014 17:08:35 +0400

mastermind (2.8.14) lucid; urgency=low

  * Network map for namespaces

 -- Andrey Vasilenkov <indigo@yandex-team.ru>  Thu, 03 Apr 2014 15:09:28 +0400

mastermind (2.8.13) lucid; urgency=low

  * Couple statistics for flowmastermind
  * Namespace signature settings added

 -- Andrey Vasilenkov <indigo@yandex-team.ru>  Tue, 01 Apr 2014 16:39:16 +0400

mastermind (2.8.12) lucid; urgency=low

  * Json output for couples list command

 -- Andrey Vasilenkov <indigo@yandex-team.ru>  Thu, 27 Mar 2014 14:46:04 +0400

mastermind (2.8.11) lucid; urgency=low

  * Fix for fetching closed couples info
  * Mastermind-utils handle for fetching metadata and any arbitrary key from group
  * Used space returned along with free space for group info
  * Bash completion for command options
  * Universal couple list handle unifying all list-xxx handles
  * Fix for minions tasks status fetching
  * Admin actions log

 -- Andrey Vasilenkov <indigo@yandex-team.ru>  Thu, 27 Mar 2014 13:16:45 +0400

mastermind (2.8.10) lucid; urgency=low

  * Fix: fix for detaching inexistent nodes

 -- Andrey Vasilenkov <indigo@yandex-team.ru>  Tue, 18 Mar 2014 18:55:06 +0400

mastermind (2.8.9) lucid; urgency=low

  * Fix: closed couples added to treemap

 -- Andrey Vasilenkov <indigo@yandex-team.ru>  Fri, 14 Mar 2014 19:03:39 +0400

mastermind (2.8.8) lucid; urgency=low

  * Fix: closed couples added to treemap

 -- Andrey Vasilenkov <indigo@yandex-team.ru>  Fri, 14 Mar 2014 18:49:30 +0400

mastermind (2.8.7) lucid; urgency=low

  * Fix: flowmastermind statistics fix

 -- Andrey Vasilenkov <indigo@yandex-team.ru>  Thu, 13 Mar 2014 18:38:51 +0400

mastermind (2.8.6) lucid; urgency=low

  * Feature: treemap groups statistics for flowmastermind

 -- Andrey Vasilenkov <indigo@yandex-team.ru>  Thu, 13 Mar 2014 13:38:12 +0400

mastermind (2.8.5) lucid; urgency=low

  * Fix: removing manifest for safe deploy to cocaine v11 cloud

 -- Andrey Vasilenkov <indigo@yandex-team.ru>  Mon, 24 Feb 2014 17:40:12 +0400

mastermind (2.8.4) lucid; urgency=low

  * Feature: handle for forcing nodes stats update
  * Feature: handles for namespace setup

 -- Andrey Vasilenkov <indigo@yandex-team.ru>  Mon, 24 Feb 2014 12:26:51 +0400

mastermind (2.8.3) lucid; urgency=low

  * Feature: added couple free size to get_group_weights handle

 -- Andrey Vasilenkov <indigo@yandex-team.ru>  Wed, 19 Feb 2014 15:21:58 +0400

mastermind (2.8.2) lucid; urgency=low

  * Fix: configurable minion port

 -- Andrey Vasilenkov <indigo@yandex-team.ru>  Wed, 19 Feb 2014 12:48:38 +0400

mastermind (2.8.1) lucid; urgency=low

  * Feature: using minion for remote command execution
  * Feature: minion commands history for flowmastermind

 -- Andrey Vasilenkov <indigo@yandex-team.ru>  Tue, 18 Feb 2014 16:34:34 +0400

mastermind (2.7.18) lucid; urgency=low

  * Feature: configurable wait_timeout for elliptics sessions
  * Fix: sleep on startup to wait for elliptics nodes to collect data

 -- Andrey Vasilenkov <indigo@yandex-team.ru>  Tue, 28 Jan 2014 17:17:24 +0400

mastermind (2.7.17) lucid; urgency=low

  * Feature: closed and bad couples statistics for flowmastermind
  * Feature: couple info handler added
  * Feature: command for detaching node from group
  * Fix: synchronous node info update on worker start

 -- Andrey Vasilenkov <indigo@yandex-team.ru>  Mon, 27 Jan 2014 15:31:00 +0400

mastermind (2.7.16) lucid; urgency=low

  * Fix: couple break handler

 -- Andrey Vasilenkov <indigo@yandex-team.ru>  Wed, 25 Dec 2013 19:53:28 +0400

mastermind (2.7.15) lucid; urgency=low

  * Feature: data memory availability feature for flowmastermind

 -- Andrey Vasilenkov <indigo@yandex-team.ru>  Wed, 25 Dec 2013 18:47:50 +0400

mastermind (2.7.14) lucid; urgency=low

  * Feature: added per namespace statistics for flowmastermind
  * Feature: closed couple marker for group info request
  * Fix: inventory queries logging

 -- Andrey Vasilenkov <indigo@yandex-team.ru>  Tue, 24 Dec 2013 20:30:13 +0400

mastermind (2.7.13) lucid; urgency=low

  * Fix: flowmastermind total counters fix

 -- Andrey Vasilenkov <indigo@yandex-team.ru>  Fri, 20 Dec 2013 17:10:37 +0400

mastermind (2.7.12) lucid; urgency=low

  * Fix: dc data cache in metastorage for inventory failovers
  * Feature: flowmastermind statistics export handler
  * Feature: configurable cocaine worker disown timeout

 -- Andrey Vasilenkov <indigo@yandex-team.ru>  Fri, 20 Dec 2013 14:45:47 +0400

mastermind (2.7.11) lucid; urgency=low

  * node info updater delayed

 -- Andrey Vasilenkov <indigo@yandex-team.ru>  Wed, 11 Dec 2013 02:18:07 +0400

mastermind (2.7.10) lucid; urgency=low

  * Disabled inventory (temp)

 -- Andrey Vasilenkov <indigo@yandex-team.ru>  Wed, 11 Dec 2013 02:05:53 +0400

mastermind (2.7.9) lucid; urgency=low

  * Removed node info updating on start

 -- Andrey Vasilenkov <indigo@yandex-team.ru>  Wed, 11 Dec 2013 01:57:03 +0400

mastermind (2.7.8) lucid; urgency=low

  * Feature: elliptics statistics compatibility (2.24.14.30)
  * Feature: bash completion

 -- Andrey Vasilenkov <indigo@yandex-team.ru>  Tue, 03 Dec 2013 17:45:47 +0400

mastermind (2.7.7) lucid; urgency=low

  * Feature: elliptics async api compatibility (2.24.14.29)

 -- Andrey Vasilenkov <indigo@yandex-team.ru>  Thu, 28 Nov 2013 19:07:56 +0400

mastermind (2.7.6) lucid; urgency=low

  * Fix: removed lower threshold of 100 IOPS for maximum node performance

 -- Andrey Vasilenkov <indigo@yandex-team.ru>  Tue, 26 Nov 2013 13:15:22 +0400

mastermind (2.7.5) lucid; urgency=low

  * Feature: removed cached state usage
  * Fix: balancer load average counter
  * Fix: do not unlink nodes from group automatically

 -- Andrey Vasilenkov <indigo@yandex-team.ru>  Mon, 25 Nov 2013 16:55:21 +0400

mastermind (2.7.4) lucid; urgency=low

  * Feature: async node statistics requests
  * Fix: do not create couples from bad groups

 -- Andrey Vasilenkov <indigo@yandex-team.ru>  Fri, 22 Nov 2013 16:32:28 +0400

mastermind (2.7.3) lucid; urgency=low

  * Feature: degradational requests frequency for nodes with constant timeout experiences

 -- Andrey Vasilenkov <indigo@yandex-team.ru>  Tue, 19 Nov 2013 20:27:20 +0400

mastermind (2.7.2) lucid; urgency=low

  * Fix: couple creation using groups with empty nodes list
  * Fix: unnecessary infrastructure state update removed

 -- Andrey Vasilenkov <indigo@yandex-team.ru>  Mon, 18 Nov 2013 19:15:12 +0400

mastermind (2.7.1) lucid; urgency=low

  * Feature: history of group nodes
  * Feature: group restoration command generation and execution

 -- Andrey Vasilenkov <indigo@yandex-team.ru>  Wed, 13 Nov 2013 19:18:41 +0400

mastermind (2.6.5) lucid; urgency=low

  * Feature: list of couple namespaces

 -- Andrey Vasilenkov <indigo@yandex-team.ru>  Fri, 08 Nov 2013 16:01:26 +0400

mastermind (2.6.4+2elliptics2.20) lucid; urgency=low

  * Fix: inventory import

 -- Andrey Vasilenkov <indigo@yandex-team.ru>  Wed, 13 Nov 2013 14:03:47 +0400

mastermind (2.6.4+1elliptics2.20) lucid; urgency=low

  * Feature: compatibility with elliptics 2.20

 -- Andrey Vasilenkov <indigo@yandex-team.ru>  Wed, 30 Oct 2013 13:24:30 +0400

mastermind (2.6.4) lucid; urgency=low

  * Feature: storage cached state via cocaine cache storage

 -- Andrey Vasilenkov <indigo@yandex-team.ru>  Wed, 30 Oct 2013 13:23:20 +0400

mastermind (2.6.3) lucid; urgency=low

  * List of balancer closed groups feature

 -- Andrey Vasilenkov <indigo@yandex-team.ru>  Thu, 24 Oct 2013 18:39:54 +0400

mastermind (2.6.2) lucid; urgency=low

  * Fix for zero bandwidth bug

 -- Andrey Vasilenkov <indigo@yandex-team.ru>  Wed, 16 Oct 2013 16:33:44 +0400

mastermind (2.6.1) lucid; urgency=low

  * Fix for couple weights with different couple sizes

 -- Andrey Vasilenkov <indigo@yandex-team.ru>  Mon, 14 Oct 2013 18:55:46 +0400

mastermind (2.6.0) lucid; urgency=low

  * Cache using gatlinggun

 -- Andrey Vasilenkov <indigo@yandex-team.ru>  Fri, 11 Oct 2013 19:58:40 +0400

mastermind (2.5) lucid; urgency=low

  * New feature: frozen couples

 -- Andrey Vasilenkov <indigo@yandex-team.ru>  Tue, 08 Oct 2013 18:10:01 +0400

mastermind (2.4) lucid; urgency=low

  * Compatibility with cocaine 0.10.6 

 -- Andrey Vasilenkov <indigo@yandex-team.ru>  Mon, 07 Oct 2013 13:19:17 +0400

mastermind (2.3) lucid; urgency=low

  * Namespaces implemented
  * mastermind util updated

 -- Andrey Vasilenkov <indigo@yandex-team.ru>  Tue, 10 Sep 2013 15:26:33 +0400

mastermind (2.2) lucid; urgency=low

  * Updated create_group_ids to work with new mastermind
  * Updated deploy scripts

 -- Anton Kortunov <toshik@yandex-team.ru>  Thu, 15 Aug 2013 17:41:25 +0400

mastermind (2.1) lucid; urgency=low

  * mastermind_deploy.sh updated to work with cocaine v10
  * Added debian/*.install files

 -- Anton Kortunov <toshik@yandex-team.ru>  Mon, 05 Aug 2013 20:50:00 +0400

mastermind (2.0) lucid; urgency=low

  * New storage model
  * Cocaine v10 support

 -- Anton Kortunov <toshik@yandex-team.ru>  Mon, 05 Aug 2013 20:15:08 +0400

mastermind (1.9) lucid; urgency=low

  * Fixed get-group-weight

 -- Anton Kortunov <toshik@yandex-team.ru>  Mon, 27 May 2013 21:13:42 +0400

mastermind (1.8) lucid; urgency=low

  * Show couples in bad groups

 -- Anton Kortunov <toshik@yandex-team.ru>  Mon, 27 May 2013 20:52:31 +0400

mastermind (1.7) lucid; urgency=low

  * Fixed damon flag in collection thread
  * Set pool-limit to 10 in manifest

 -- Anton Kortunov <toshik@yandex-team.ru>  Thu, 23 May 2013 14:50:21 +0400

mastermind (1.6) lucid; urgency=low

  * Set collecting thread as daemon for normal shutdown

 -- Anton Kortunov <toshik@yandex-team.ru>  Wed, 22 May 2013 21:26:02 +0400

mastermind (1.5) lucid; urgency=low

  * Fixed statistics expiration time

 -- Anton Kortunov <toshik@yandex-team.ru>  Thu, 04 Apr 2013 15:00:39 +0400

mastermind (1.4) lucid; urgency=low

  * Improved statistics collection

 -- Anton Kortunov <toshik@yandex-team.ru>  Thu, 21 Mar 2013 14:51:25 +0400

mastermind (1.3) lucid; urgency=low

  * ver++ 

 -- Andrey Godin <agodin@yandex-team.ru>  Wed, 26 Dec 2012 16:23:11 +0400

mastermind (1.2) lucid; urgency=low

  * change path to config mastermind; 

 -- Andrey Godin <agodin@yandex-team.ru>  Wed, 26 Dec 2012 16:11:58 +0400

mastermind (1.1) lucid; urgency=low

  * Fixed signature mismatch

 -- Anton Kortunov <toshik@yandex-team.ru>  Mon, 24 Dec 2012 16:44:32 +0400

mastermind (1.0) lucid; urgency=low

  * Use balancelogic

 -- Anton Kortunov <toshik@yandex-team.ru>  Fri, 21 Dec 2012 13:58:12 +0400

mastermind (0.11) lucid; urgency=low

  * Fixed lookup_addr function call

 -- Anton Kortunov <toshik@yandex-team.ru>  Fri, 21 Dec 2012 13:35:58 +0400

mastermind (0.10) lucid; urgency=low

  * fixed reading metabalancer key

 -- Anton Kortunov <toshik@yandex-team.ru>  Mon, 17 Dec 2012 15:03:22 +0400

mastermind (0.9) lucid; urgency=low

  * chow logging dir 

 -- Andrey Godin <agodin@yandex-team.ru>  Fri, 14 Dec 2012 14:26:15 +0400

mastermind (0.8) lucid; urgency=low

  * Removed unnecessary return in couple_groups

 -- toshik <toshik@elisto22f.dev.yandex.net>  Mon, 10 Dec 2012 13:06:43 +0400

mastermind (0.7) unstable; urgency=low

  * Raise correct exception
    

 -- Andrey Godin <agodin@yandex-team.ru>  Fri, 07 Dec 2012 19:31:07 +0400

mastermind (0.6) unstable; urgency=low

  * add support inventory; 
  * add create group by suggest;	

 -- Andrey Godin <agodin@yandex-team.ru>  Fri, 07 Dec 2012 16:21:05 +0400

mastermind (0.5) unstable; urgency=low

  * fix remove bad-groups
  * add dev version invetory.py 

 -- Andrey Godin <agodin@yandex-team.ru>  Thu, 06 Dec 2012 17:35:58 +0400

mastermind (0.4) unstable; urgency=low

  * Call collect() from timer event, not from aggregate() 

 -- Andrey Godin <agodin@yandex-team.ru>  Thu, 06 Dec 2012 13:09:34 +0400

mastermind (0.1) unstable; urgency=low

  * Initial Release.

 -- Andrey Godin <agodin@yandex-team.ru>  Tue, 13 Nov 2012 10:58:14 +0400<|MERGE_RESOLUTION|>--- conflicted
+++ resolved
@@ -1,7 +1,4 @@
-<<<<<<< HEAD
-mastermind (2.28.189) trusty; urgency=medium
-=======
-mastermind-cocainev11 (2.28.190) trusty; urgency=medium
+mastermind (2.28.190) trusty; urgency=medium
 
   * Omit excessive log messages
   * Do not check namespace for reserved lrc groups
@@ -11,8 +8,7 @@
 
  -- Andrey Vasilenkov <indigo@yandex-team.ru>  Fri, 10 Mar 2017 13:17:18 +0300
 
-mastermind-cocainev11 (2.28.189) trusty; urgency=medium
->>>>>>> 4e41bc0f
+mastermind (2.28.189) trusty; urgency=medium
 
   * Fix checking alive keys for groups without backends
 
