<<<<<<< HEAD
mastermind (2.28.122) trusty; urgency=medium
=======
mastermind-cocainev11 (2.28.123) trusty; urgency=medium

  * Add default init value for task's run history delayed_till_ts

 -- Andrey Vasilenkov <indigo@yandex-team.ru>  Fri, 23 Dec 2016 17:56:27 +0300

mastermind-cocainev11 (2.28.122) trusty; urgency=medium
>>>>>>> 9d0b0ad9

  * Implement retry jobs workflow
  * Add inventory extension for determining if the task is ready for retry
  * Add task interface to determine next retry if possible
  * Add inventory extension for determining retry timestamp for external storage operations
  * Update and fixes for inventory module

 -- Andrey Vasilenkov <indigo@yandex-team.ru>  Fri, 23 Dec 2016 16:05:19 +0300

mastermind (2.28.121) trusty; urgency=medium

  * Skip uncoupled groups if failed to determine dc

 -- Andrey Vasilenkov <indigo@yandex-team.ru>  Thu, 22 Dec 2016 14:33:36 +0300

mastermind (2.28.120) trusty; urgency=medium

  * Fix job start_ts setting

 -- Andrey Vasilenkov <indigo@yandex-team.ru>  Tue, 20 Dec 2016 14:06:04 +0300

mastermind (2.28.119) trusty; urgency=medium

  * Set dc to 'unknown' value when strict detection is not required

 -- Andrey Vasilenkov <indigo@yandex-team.ru>  Tue, 20 Dec 2016 12:08:07 +0300

mastermind (2.28.118) trusty; urgency=medium

  * Fix groups' state update

 -- Andrey Vasilenkov <indigo@yandex-team.ru>  Sun, 18 Dec 2016 21:53:54 +0300

mastermind (2.28.117) trusty; urgency=medium

  * Update eblob want_defrag value interpretation

 -- Andrey Vasilenkov <indigo@yandex-team.ru>  Sat, 17 Dec 2016 22:40:17 +0300

mastermind (2.28.116) trusty; urgency=medium

  * Restore job: make RO group.backend
  * Refactor job processing

 -- Andrey Vasilenkov <indigo@yandex-team.ru>  Fri, 16 Dec 2016 15:39:32 +0300

mastermind (2.28.115) trusty; urgency=medium

  * Add mimetype namespace settings

 -- Andrey Vasilenkov <indigo@yandex-team.ru>  Tue, 13 Dec 2016 14:38:59 +0300

mastermind (2.28.114) trusty; urgency=medium

  * Restore: remove backend

 -- Andrey Vasilenkov <indigo@yandex-team.ru>  Mon, 12 Dec 2016 17:05:09 +0300

mastermind (2.28.113) trusty; urgency=medium

  * Restore-path: fix

 -- Andrey Vasilenkov <indigo@yandex-team.ru>  Fri, 09 Dec 2016 17:52:44 +0300

mastermind (2.28.112) trusty; urgency=medium

  * Fix wait backend state

 -- Andrey Vasilenkov <indigo@yandex-team.ru>  Fri, 09 Dec 2016 14:17:31 +0300

mastermind (2.28.111) trusty; urgency=medium

  * Add task for wait backends's detection and acquiring statu

 -- Andrey Vasilenkov <indigo@yandex-team.ru>  Thu, 08 Dec 2016 22:42:48 +0300

mastermind (2.28.110) trusty; urgency=medium

  * Add sleep period for lrc convert jobs

 -- Andrey Vasilenkov <indigo@yandex-team.ru>  Thu, 08 Dec 2016 19:15:00 +0300

mastermind (2.28.109) trusty; urgency=medium

  * Restore job: RO task

 -- Andrey Vasilenkov <indigo@yandex-team.ru>  Thu, 08 Dec 2016 13:42:09 +0300

mastermind (2.28.108) trusty; urgency=medium

  * Do not exhaust host list while searching for appropriate converting
    storages
  * Fix uncoupling groups without history record

 -- Andrey Vasilenkov <indigo@yandex-team.ru>  Thu, 08 Dec 2016 02:03:44 +0300

mastermind (2.28.107) trusty; urgency=medium

  * Minor fix

 -- Andrey Vasilenkov <indigo@yandex-team.ru>  Wed, 07 Dec 2016 14:36:02 +0300

mastermind (2.28.106) trusty; urgency=medium

  * Allow setting required groups' total space for new couples

 -- Andrey Vasilenkov <indigo@yandex-team.ru>  Wed, 07 Dec 2016 01:41:05 +0300

mastermind (2.28.105) trusty; urgency=medium

  * Add workaround for creating jobs with empty involved groups list

 -- Andrey Vasilenkov <indigo@yandex-team.ru>  Tue, 06 Dec 2016 18:35:51 +0300

mastermind (2.28.104) trusty; urgency=medium

  * Extend is_external_storage_ready function

 -- Andrey Vasilenkov <indigo@yandex-team.ru>  Tue, 06 Dec 2016 01:04:16 +0300

mastermind (2.28.103) trusty; urgency=medium

  * Fix unknown couple settings update
  * Add configurable profiles for mastermind cocaine applications

 -- Andrey Vasilenkov <indigo@yandex-team.ru>  Mon, 05 Dec 2016 17:13:45 +0300

mastermind (2.28.102) trusty; urgency=medium

  * Minor fix

 -- Andrey Vasilenkov <indigo@yandex-team.ru>  Fri, 02 Dec 2016 23:12:19 +0300

mastermind (2.28.101) trusty; urgency=medium

  * Change mongo find request construction to provide complete logging

 -- Andrey Vasilenkov <indigo@yandex-team.ru>  Fri, 02 Dec 2016 18:05:27 +0300

mastermind (2.28.100) trusty; urgency=medium

  * Improve `couple break`: update group histories
  * Remove READ* commands accounting for weight calculation
  * Restore-path: fail lrc groups

 -- Andrey Vasilenkov <indigo@yandex-team.ru>  Fri, 02 Dec 2016 00:13:53 +0300

mastermind (2.28.99) trusty; urgency=medium

  * Fix lrc converting for external storage with empty data
  * Restore-path: create backend lock file

 -- Andrey Vasilenkov <indigo@yandex-team.ru>  Thu, 24 Nov 2016 18:29:27 +0300

mastermind (2.28.98) trusty; urgency=medium

  * Fix inventory function usage

 -- Andrey Vasilenkov <indigo@yandex-team.ru>  Thu, 24 Nov 2016 14:57:37 +0300

mastermind (2.28.97) trusty; urgency=medium

  * Add optional inventory function to check if external storage is ready to
    be converted
  * Use convert items priority when constructing convert jobs

 -- Andrey Vasilenkov <indigo@yandex-team.ru>  Wed, 23 Nov 2016 19:29:53 +0300

mastermind (2.28.96) trusty; urgency=medium

  * Version bump

 -- Andrey Vasilenkov <indigo@yandex-team.ru>  Mon, 21 Nov 2016 17:46:21 +0300

mastermind (2.28.95) trusty; urgency=medium

  * Update workers to run on cocaine v12

 -- Andrey Vasilenkov <indigo@yandex-team.ru>  Mon, 21 Nov 2016 16:33:29 +0300

mastermind (2.28.91) trusty; urgency=medium

  * Add support of determine_data_size convert queue parameter

 -- Andrey Vasilenkov <indigo@yandex-team.ru>  Sun, 20 Nov 2016 17:25:56 +0300

mastermind (2.28.90) trusty; urgency=medium

  * Implement external storage converting planner
  * Remove unsupported symlink parameter value description

 -- Andrey Vasilenkov <indigo@yandex-team.ru>  Thu, 17 Nov 2016 19:03:49 +0300

mastermind (2.28.89) trusty; urgency=medium

  * Add symlink namespace setting

 -- Andrey Vasilenkov <indigo@yandex-team.ru>  Mon, 14 Nov 2016 11:47:32 +0300

mastermind (2.28.88) trusty; urgency=medium

  * Update group type properly if metakey was removed

 -- Andrey Vasilenkov <indigo@yandex-team.ru>  Fri, 11 Nov 2016 20:55:32 +0300

mastermind (2.28.87) trusty; urgency=medium

  * Minor fix

 -- Andrey Vasilenkov <indigo@yandex-team.ru>  Wed, 09 Nov 2016 18:42:30 +0300

mastermind (2.28.86) trusty; urgency=medium

  * Add job processor enable config flag

 -- Andrey Vasilenkov <indigo@yandex-team.ru>  Wed, 09 Nov 2016 14:57:13 +0300

mastermind (2.28.85) trusty; urgency=medium

  * Claim net resources on weight calcaltion for a namespace

 -- Andrey Vasilenkov <indigo@yandex-team.ru>  Tue, 08 Nov 2016 18:41:28 +0300

mastermind (2.28.84) trusty; urgency=medium

  * Claim net resources during single namespace weights calculation

 -- Andrey Vasilenkov <indigo@yandex-team.ru>  Tue, 08 Nov 2016 16:49:34 +0300

mastermind (2.28.83) trusty; urgency=medium

  * Tweak resource accounting for running move jobs

 -- Andrey Vasilenkov <indigo@yandex-team.ru>  Thu, 03 Nov 2016 00:44:15 +0300

mastermind (2.28.82) trusty; urgency=medium

  * Fix for total space accounting in move planner

 -- Andrey Vasilenkov <indigo@yandex-team.ru>  Wed, 02 Nov 2016 14:17:21 +0300

mastermind (2.28.81) trusty; urgency=medium

  * Fix uncoupled space min limit accounting in move planner

 -- Andrey Vasilenkov <indigo@yandex-team.ru>  Tue, 01 Nov 2016 22:40:28 +0300

mastermind (2.28.80) trusty; urgency=medium

  * Fix resource accounting in move planner

 -- Andrey Vasilenkov <indigo@yandex-team.ru>  Tue, 01 Nov 2016 20:16:06 +0300

mastermind (2.28.79) trusty; urgency=medium

  * Refactor move planner
  * Allow cooperative running of low priority jobs

 -- Andrey Vasilenkov <indigo@yandex-team.ru>  Tue, 01 Nov 2016 15:54:27 +0300

mastermind (2.28.78) trusty; urgency=medium

  * Add separate minion API request to fetch command output

 -- Andrey Vasilenkov <indigo@yandex-team.ru>  Mon, 24 Oct 2016 17:22:59 +0300

mastermind (2.28.77) trusty; urgency=medium

  * * Add separate minion API request to fetch command output

 -- Andrey Vasilenkov <indigo@yandex-team.ru>  Mon, 24 Oct 2016 16:53:11 +0300

mastermind (2.28.76) trusty; urgency=medium

  * Skip static couple validation when skip_validation option is applied

 -- Andrey Vasilenkov <indigo@yandex-team.ru>  Mon, 24 Oct 2016 13:03:13 +0300

mastermind (2.28.75) trusty; urgency=medium

  * Skip claiming net resources when calculating couple weights

 -- Andrey Vasilenkov <indigo@yandex-team.ru>  Mon, 24 Oct 2016 12:23:45 +0300

mastermind (2.28.74) trusty; urgency=medium

  * Minor fixes

 -- Andrey Vasilenkov <indigo@yandex-team.ru>  Fri, 21 Oct 2016 14:51:42 +0300

mastermind (2.28.73) trusty; urgency=medium

  * Misprint fix

 -- Andrey Vasilenkov <indigo@yandex-team.ru>  Thu, 20 Oct 2016 19:04:20 +0300

mastermind (2.28.72) trusty; urgency=medium

  * Fix return of storage_keys_diff

 -- Andrey Vasilenkov <indigo@yandex-team.ru>  Thu, 20 Oct 2016 18:48:26 +0300

mastermind (2.28.71) trusty; urgency=medium

  * Fix minions monitor's request execution

 -- Andrey Vasilenkov <indigo@yandex-team.ru>  Thu, 20 Oct 2016 18:39:12 +0300

mastermind (2.28.70) trusty; urgency=medium

  * Get rid of elliptics meta database
  * Implement max group manager to store storage max group id in mongo

 -- Andrey Vasilenkov <indigo@yandex-team.ru>  Thu, 20 Oct 2016 15:37:30 +0300

mastermind (2.28.69) trusty; urgency=medium

  * Remove obsolete elliptics indexes wrappers
  * Store inventory cache on a file system instead of metaelliptics

 -- Andrey Vasilenkov <indigo@yandex-team.ru>  Fri, 14 Oct 2016 18:32:28 +0300

mastermind (2.28.68) trusty; urgency=medium

  * Force updating minion command when command is completed

 -- Andrey Vasilenkov <indigo@yandex-team.ru>  Fri, 14 Oct 2016 16:55:26 +0300

mastermind (2.28.67) trusty; urgency=medium

  * Fix cache worker namespaces usage

 -- Andrey Vasilenkov <indigo@yandex-team.ru>  Fri, 14 Oct 2016 13:59:41 +0300

mastermind (2.28.66) trusty; urgency=medium

  * Fix for job list options passing

 -- Andrey Vasilenkov <indigo@yandex-team.ru>  Thu, 13 Oct 2016 23:39:27 +0300

mastermind (2.28.65) trusty; urgency=medium

  * Initialize http client after making thread ioloop

 -- Andrey Vasilenkov <indigo@yandex-team.ru>  Thu, 13 Oct 2016 18:32:10 +0300

mastermind (2.28.64) trusty; urgency=medium

  * Remove run_sync timeout from ioloop
  * Added jobs list in cli

 -- Andrey Vasilenkov <indigo@yandex-team.ru>  Thu, 13 Oct 2016 17:37:50 +0300

mastermind (2.28.63) trusty; urgency=medium

  * Store and use minion commands from mongo

 -- Andrey Vasilenkov <indigo@yandex-team.ru>  Wed, 12 Oct 2016 13:57:55 +0300

mastermind (2.28.62) trusty; urgency=medium

  * Fix move group planner misprint

 -- Andrey Vasilenkov <indigo@yandex-team.ru>  Tue, 11 Oct 2016 17:57:57 +0300

mastermind (2.28.61) trusty; urgency=medium

  * Fix namespace setup parameter types

 -- Andrey Vasilenkov <indigo@yandex-team.ru>  Tue, 11 Oct 2016 12:23:40 +0300

mastermind (2.28.60) trusty; urgency=medium

  * Fix cache worker

 -- Andrey Vasilenkov <indigo@yandex-team.ru>  Thu, 06 Oct 2016 17:56:24 +0300

mastermind (2.28.59) trusty; urgency=medium

  * Fix cache worker

 -- Andrey Vasilenkov <indigo@yandex-team.ru>  Thu, 06 Oct 2016 17:02:27 +0300

mastermind (2.28.58) trusty; urgency=medium

  * Skip hosts without known dc for dc host view
  * Restore-path: ask for help if restore pending

 -- Andrey Vasilenkov <indigo@yandex-team.ru>  Thu, 06 Oct 2016 16:47:37 +0300

mastermind (2.28.57) trusty; urgency=medium

  * Change min finish time when fetching states from minions

 -- Andrey Vasilenkov <indigo@yandex-team.ru>  Thu, 06 Oct 2016 15:17:47 +0300

mastermind (2.28.56) trusty; urgency=medium

  * Fix delete service key name

 -- Andrey Vasilenkov <indigo@yandex-team.ru>  Wed, 05 Oct 2016 13:50:49 +0300

mastermind (2.28.55) trusty; urgency=medium

  * Implement uncoupled group selector for group selection problems
    investigating

 -- Andrey Vasilenkov <indigo@yandex-team.ru>  Wed, 05 Oct 2016 11:50:57 +0300

mastermind (2.28.54) trusty; urgency=medium

  * Fix reserved space percentage setting

 -- Andrey Vasilenkov <indigo@yandex-team.ru>  Tue, 04 Oct 2016 18:04:27 +0300

mastermind (2.28.53) trusty; urgency=medium

  * Change priority for BACKEND_MANAGER_JOB

 -- Andrey Vasilenkov <indigo@yandex-team.ru>  Tue, 04 Oct 2016 14:28:45 +0300

mastermind (2.28.52) trusty; urgency=medium

  * Support internal storage_cache namespace

 -- Andrey Vasilenkov <indigo@yandex-team.ru>  Tue, 04 Oct 2016 12:07:17 +0300

mastermind (2.28.51) trusty; urgency=medium

  * Move to using namespaces settings from mongo

 -- Andrey Vasilenkov <indigo@yandex-team.ru>  Mon, 03 Oct 2016 12:32:16 +0300

mastermind (2.28.50) trusty; urgency=medium

  * Tolerate unknown command errors when failed to fetch from metadb

 -- Andrey Vasilenkov <indigo@yandex-team.ru>  Wed, 28 Sep 2016 13:38:01 +0300

mastermind (2.28.49) trusty; urgency=medium

  * Tolerate unknown command errors when failed to fetch from metadb

 -- Andrey Vasilenkov <indigo@yandex-team.ru>  Wed, 28 Sep 2016 11:56:42 +0300

mastermind (2.28.48) trusty; urgency=medium

  * Improve finding jobs for path restoring

 -- Andrey Vasilenkov <indigo@yandex-team.ru>  Tue, 27 Sep 2016 16:38:42 +0300

mastermind (2.28.47) trusty; urgency=medium

  * Sample move source groups by neighbouring dcs along with total space
  * Skip -2 and -77 statuses when parsing recover dc command results

 -- Andrey Vasilenkov <indigo@yandex-team.ru>  Tue, 27 Sep 2016 15:21:40 +0300

mastermind (2.28.46) trusty; urgency=medium

  * Replace 'group_ids' with empty list when replicas groupset is not
    available

 -- Andrey Vasilenkov <indigo@yandex-team.ru>  Wed, 21 Sep 2016 18:26:14 +0300

mastermind (2.28.45) trusty; urgency=medium

  * Add couple settings viewer command
  * Do not provide a list of fake groups if replicas groupset is not used

 -- Andrey Vasilenkov <indigo@yandex-team.ru>  Wed, 21 Sep 2016 15:13:09 +0300

mastermind (2.28.44) trusty; urgency=medium

  * Ignore checks for uncoupled groups in node stop task

 -- Andrey Vasilenkov <indigo@yandex-team.ru>  Tue, 20 Sep 2016 18:18:18 +0300

mastermind (2.28.43) trusty; urgency=medium

  * Fix backend cleanup tasks creating

 -- Andrey Vasilenkov <indigo@yandex-team.ru>  Mon, 19 Sep 2016 20:29:37 +0300

mastermind (2.28.42) trusty; urgency=medium

  * Fix jobs status filtering on jobs scheduling

 -- Andrey Vasilenkov <indigo@yandex-team.ru>  Mon, 19 Sep 2016 20:18:07 +0300

mastermind (2.28.41) trusty; urgency=medium

  * Use backend cleanup and backend manager jobs when restoring path

 -- Andrey Vasilenkov <indigo@yandex-team.ru>  Mon, 19 Sep 2016 18:17:13 +0300

mastermind (2.28.40) trusty; urgency=medium

  * Add tskv option support for mds_cleanup
  * Skip uncoupled groups with alive keys
  * Add couple and namespace to ttl cleanup job attributes

 -- Andrey Vasilenkov <indigo@yandex-team.ru>  Fri, 16 Sep 2016 18:14:42 +0300

mastermind (2.28.39) trusty; urgency=medium

  * Separate replicas and lrc groupset primary/secondary hosts

 -- Andrey Vasilenkov <indigo@yandex-team.ru>  Thu, 15 Sep 2016 14:10:45 +0300

mastermind (2.28.38) trusty; urgency=medium

  * Set primary and secondary hosts when lrc groupset is used

 -- Andrey Vasilenkov <indigo@yandex-team.ru>  Wed, 14 Sep 2016 17:52:59 +0300

mastermind (2.28.37) trusty; urgency=medium

  * Add new job to remove records with expired ttl

 -- Andrey Vasilenkov <indigo@yandex-team.ru>  Mon, 12 Sep 2016 19:17:54 +0300

mastermind (2.28.36) trusty; urgency=medium

  * Fix mastermind2.26-cache worker start

 -- Andrey Vasilenkov <indigo@yandex-team.ru>  Thu, 08 Sep 2016 13:49:20 +0300

mastermind (2.28.35) trusty; urgency=medium

  * Restore-path: fix cancel_job

 -- Andrey Vasilenkov <indigo@yandex-team.ru>  Mon, 05 Sep 2016 14:07:27 +0300

mastermind (2.28.34) trusty; urgency=medium

  * Restore-path: cancel jobs

 -- Andrey Vasilenkov <indigo@yandex-team.ru>  Fri, 02 Sep 2016 17:59:25 +0300

mastermind (2.28.33) trusty; urgency=medium

  * Optimize history record search mongo queries

 -- Andrey Vasilenkov <indigo@yandex-team.ru>  Thu, 01 Sep 2016 23:04:06 +0300

mastermind (2.28.32) trusty; urgency=medium

  * Limit couple defrag jobs number per host

 -- Andrey Vasilenkov <indigo@yandex-team.ru>  Thu, 01 Sep 2016 20:56:39 +0300

mastermind (2.28.31) trusty; urgency=medium

  * Convert to lrc groupset minor fix

 -- Andrey Vasilenkov <indigo@yandex-team.ru>  Wed, 31 Aug 2016 14:06:12 +0300

mastermind (2.28.30) trusty; urgency=medium

  * Restore path: option to automatically approve jobs

 -- Andrey Vasilenkov <indigo@yandex-team.ru>  Wed, 31 Aug 2016 12:17:57 +0300

mastermind (2.28.29) trusty; urgency=medium

  * Fix group restore by path handle

 -- Andrey Vasilenkov <indigo@yandex-team.ru>  Thu, 25 Aug 2016 18:51:43 +0300

mastermind (2.28.28) trusty; urgency=medium

  * Fix restore group src_group parameter

 -- Andrey Vasilenkov <indigo@yandex-team.ru>  Thu, 25 Aug 2016 13:58:34 +0300

mastermind (2.28.27) trusty; urgency=medium

  * Add job for restore groups from path

 -- Andrey Vasilenkov <indigo@yandex-team.ru>  Wed, 24 Aug 2016 18:38:33 +0300

mastermind (2.28.26) trusty; urgency=medium

  * Add group base path to recover dc command

 -- Andrey Vasilenkov <indigo@yandex-team.ru>  Wed, 24 Aug 2016 15:09:04 +0300

mastermind (2.28.25) trusty; urgency=medium

  * Consider want_defrag worth when > 3

 -- Andrey Vasilenkov <indigo@yandex-team.ru>  Tue, 23 Aug 2016 14:18:50 +0300

mastermind (2.28.24) trusty; urgency=medium

  * Implement external storage mapping for external storage convertion
  * Use task to determine external storage total size and alter convert job accordingly
  * Add ExternalStorageDataSizeTask for fetching data size of external storage
  * Add multi groupsets to mastermind-cli groupset convert command
  * Add make_external_storage_data_size_command inventory command

 -- Andrey Vasilenkov <indigo@yandex-team.ru>  Thu, 11 Aug 2016 17:02:57 +0300

mastermind (2.28.23) trusty; urgency=medium

  * Consider WRITE_NEW commands as write operations

 -- Andrey Vasilenkov <indigo@yandex-team.ru>  Mon, 08 Aug 2016 14:25:37 +0300

mastermind (2.28.22) trusty; urgency=medium

  * Forbid moving cache groups via move jobs

 -- Andrey Vasilenkov <indigo@yandex-team.ru>  Fri, 29 Jul 2016 00:57:11 +0300

mastermind (2.28.21) trusty; urgency=medium

  * Refactor move planner candidates generating
  * Filter destination groups in unsuitable dcs when moving groups via move planner

 -- Andrey Vasilenkov <indigo@yandex-team.ru>  Wed, 27 Jul 2016 15:16:18 +0300

mastermind (2.28.20) trusty; urgency=medium

  * Optimize group move planner algorithm

 -- Andrey Vasilenkov <indigo@yandex-team.ru>  Tue, 26 Jul 2016 18:21:02 +0300

mastermind (2.28.19) trusty; urgency=medium

  * Read metakey with nolock flag

 -- Andrey Vasilenkov <indigo@yandex-team.ru>  Tue, 12 Jul 2016 13:21:40 +0300

mastermind (2.28.18) trusty; urgency=medium

  * Change convert job priority

 -- Andrey Vasilenkov <indigo@yandex-team.ru>  Thu, 30 Jun 2016 01:13:03 +0300

mastermind (2.28.17) trusty; urgency=medium

  * Add convert to lrc groupset from external source job

 -- Andrey Vasilenkov <indigo@yandex-team.ru>  Wed, 29 Jun 2016 23:44:03 +0300

mastermind (2.28.16) trusty; urgency=medium

  * Fix group's effective_free_space calculation

 -- Andrey Vasilenkov <indigo@yandex-team.ru>  Mon, 20 Jun 2016 17:29:52 +0300

mastermind (2.28.15) trusty; urgency=medium

  * Add data_flow_rate and wait_timeout parameters for lrc-* commands

 -- Andrey Vasilenkov <indigo@yandex-team.ru>  Fri, 17 Jun 2016 13:20:46 +0300

mastermind (2.28.14) trusty; urgency=medium

  * Fix couple status text for non-coupled couples

 -- Andrey Vasilenkov <indigo@yandex-team.ru>  Tue, 14 Jun 2016 15:05:13 +0300

mastermind (2.28.13) trusty; urgency=medium

  * Fix StorageState excessive dcs list construction

 -- Andrey Vasilenkov <indigo@yandex-team.ru>  Sat, 11 Jun 2016 19:32:30 +0300

mastermind (2.28.12) trusty; urgency=medium

  * Run lrc_* commands with all nodes as remotes

 -- Andrey Vasilenkov <indigo@yandex-team.ru>  Fri, 10 Jun 2016 20:18:55 +0300

mastermind (2.28.11) trusty; urgency=medium

  * Fix StorageState excessive dcs list construction

 -- Andrey Vasilenkov <indigo@yandex-team.ru>  Fri, 10 Jun 2016 15:45:04 +0300

mastermind (2.28.10) trusty; urgency=medium

  * Add lrc groupset statuses for couple list handle

 -- Andrey Vasilenkov <indigo@yandex-team.ru>  Thu, 09 Jun 2016 19:07:47 +0300

mastermind (2.28.9) trusty; urgency=medium

  * Add histories query object for fetching group histories

 -- Andrey Vasilenkov <indigo@yandex-team.ru>  Wed, 08 Jun 2016 18:51:52 +0300

mastermind (2.28.8) trusty; urgency=medium

  * Add remove backend task to prepare lrc groups job

 -- Andrey Vasilenkov <indigo@yandex-team.ru>  Mon, 06 Jun 2016 12:02:49 +0300

mastermind (2.28.7) trusty; urgency=medium

  * Increase lrc groupset job priority

 -- Andrey Vasilenkov <indigo@yandex-team.ru>  Tue, 31 May 2016 15:45:40 +0300

mastermind (2.28.6) trusty; urgency=medium

  * Check task status after its execution is started

 -- Andrey Vasilenkov <indigo@yandex-team.ru>  Tue, 31 May 2016 01:14:51 +0300

mastermind (2.28.5) trusty; urgency=medium

  * Skip checking if all replicas groups are read-only
  * Fix logging of couple status change

 -- Andrey Vasilenkov <indigo@yandex-team.ru>  Tue, 31 May 2016 00:33:45 +0300

mastermind (2.28.4) trusty; urgency=medium

  * Add ttl attribute namespace settings

 -- Andrey Vasilenkov <indigo@yandex-team.ru>  Tue, 24 May 2016 18:16:09 +0300

mastermind (2.28.3) trusty; urgency=medium

  * Disable dnet_recovery safe mode

 -- Andrey Vasilenkov <indigo@yandex-team.ru>  Thu, 19 May 2016 17:34:15 +0300

mastermind (2.28.2) trusty; urgency=medium

  * Add prepare-new-groups cmd handle

 -- Andrey Vasilenkov <indigo@yandex-team.ru>  Thu, 19 May 2016 17:21:33 +0300

mastermind (2.28.1) trusty; urgency=medium

  * Add mastermind-util add-groupset command
  * Add 'add_groupset_to_couple' API handle
  * Add job that creates new groupset for a couple

 -- Andrey Vasilenkov <indigo@yandex-team.ru>  Thu, 19 May 2016 12:51:03 +0300

mastermind (2.27.18) trusty; urgency=medium

  * Fix constructing jobs' involved groups list

 -- Andrey Vasilenkov <indigo@yandex-team.ru>  Wed, 04 May 2016 14:47:17 +0300

mastermind (2.27.17) trusty; urgency=medium

  * Add weight coefficient for outgoing traffic
  * Not perform rollback on couple repair

 -- Andrey Vasilenkov <indigo@yandex-team.ru>  Fri, 29 Apr 2016 03:59:48 +0300

mastermind (2.27.16) trusty; urgency=medium

  * Use family when detaching node backend from group

 -- Andrey Vasilenkov <indigo@yandex-team.ru>  Mon, 11 Apr 2016 16:25:30 +0300

mastermind (2.27.15) trusty; urgency=medium

  * Add defrag startup timeout

 -- Andrey Vasilenkov <indigo@yandex-team.ru>  Mon, 11 Apr 2016 13:09:36 +0300

mastermind (2.27.14) trusty; urgency=medium

  * Add backward compatibility of NodeBackend binding object

 -- Andrey Vasilenkov <indigo@yandex-team.ru>  Sun, 10 Apr 2016 14:25:51 +0300

mastermind (2.27.13) trusty; urgency=medium

  * Add NodeBackend binding object

 -- Andrey Vasilenkov <indigo@yandex-team.ru>  Sun, 10 Apr 2016 14:15:13 +0300

mastermind (2.27.12) trusty; urgency=medium

  * Add new BAD_* statuses for LRC Groupset

 -- Andrey Vasilenkov <indigo@yandex-team.ru>  Fri, 08 Apr 2016 16:54:16 +0300

mastermind (2.27.11) trusty; urgency=medium

  * Fix couple freeze meta compose

 -- Andrey Vasilenkov <indigo@yandex-team.ru>  Tue, 05 Apr 2016 19:20:08 +0300

mastermind (2.27.10) trusty; urgency=medium

  * Fix 'couple settings' in for mastermind-cli
  * Format log messages

 -- Andrey Vasilenkov <indigo@yandex-team.ru>  Thu, 31 Mar 2016 18:04:19 +0300

mastermind (2.27.9) trusty; urgency=medium

  * Fix couple groupset attachment

 -- Andrey Vasilenkov <indigo@yandex-team.ru>  Thu, 31 Mar 2016 14:12:23 +0300

mastermind (2.27.8) trusty; urgency=medium

  * Add 'attach_groupset_to_couple' handle
  * Make groupsets responsible for generating its metakey
  * Skip uncoupled lrc groups meta processing

 -- Andrey Vasilenkov <indigo@yandex-team.ru>  Wed, 30 Mar 2016 16:35:07 +0300

mastermind (2.27.7) trusty; urgency=medium

  * Add couple settings

 -- Andrey Vasilenkov <indigo@yandex-team.ru>  Tue, 29 Mar 2016 15:39:09 +0300

mastermind (2.27.6) trusty; urgency=medium

  * Fix couple build parameters

 -- Andrey Vasilenkov <indigo@yandex-team.ru>  Mon, 28 Mar 2016 18:38:14 +0300

mastermind (2.27.5) trusty; urgency=medium

  * Add 'couple' attribute to binding Groupset object
  * Account new cache key distribute tasks
  * Add various binding features

 -- Andrey Vasilenkov <indigo@yandex-team.ru>  Sun, 27 Mar 2016 21:11:22 +0300

mastermind (2.27.4) trusty; urgency=medium

  * Add support of groupsets in couple build method of mastermind client
  * Add 'groupsets' property to couple object

 -- Andrey Vasilenkov <indigo@yandex-team.ru>  Fri, 25 Mar 2016 22:20:34 +0300

mastermind (2.27.3) trusty; urgency=medium

  * Skip internatl namespaces in client APIs

 -- Andrey Vasilenkov <indigo@yandex-team.ru>  Fri, 25 Mar 2016 13:00:34 +0300

mastermind (2.27.2) trusty; urgency=medium

  * Add python-requests dependency

 -- Andrey Vasilenkov <indigo@yandex-team.ru>  Thu, 24 Mar 2016 20:19:40 +0300

mastermind (2.27.1) trusty; urgency=medium

  * Add lrc commands to mastermind-cli
  * Add group filtering by 'type'
  * Add LRC builder to select groups for future LRC groupsets
  * Add lrc groupsets representation object
  * Add make lrc group job type
  * Divide groupsets by different types

 -- Andrey Vasilenkov <indigo@yandex-team.ru>  Thu, 24 Mar 2016 15:11:28 +0300

mastermind (2.26.6) trusty; urgency=medium

  * Increase defrag check timeout to 14 days

 -- Andrey Vasilenkov <indigo@yandex-team.ru>  Mon, 21 Mar 2016 14:20:39 +0300

mastermind (2.26.5) trusty; urgency=medium

  * Make recover planner coefficients configurable

 -- Andrey Vasilenkov <indigo@yandex-team.ru>  Thu, 10 Mar 2016 14:51:27 +0300

mastermind (2.26.4) trusty; urgency=medium

  * Fix group type detection

 -- Andrey Vasilenkov <indigo@yandex-team.ru>  Sat, 05 Mar 2016 05:26:33 +0300

mastermind (2.26.3) trusty; urgency=medium

  * Remove attributes capacity namespace setting
  * Add support for completion of unambiguous prefix commands

 -- Andrey Vasilenkov <indigo@yandex-team.ru>  Thu, 03 Mar 2016 18:01:54 +0300

mastermind (2.26.2) trusty; urgency=medium

  * Add namespace attribute setitngs

 -- Andrey Vasilenkov <indigo@yandex-team.ru>  Wed, 02 Mar 2016 17:34:12 +0300

mastermind (2.26.1) trusty; urgency=medium

  * Fix max net write setting for weight manager
  * Add explicit runtime error for cases when failed to release locks

 -- Andrey Vasilenkov <indigo@yandex-team.ru>  Wed, 02 Mar 2016 12:36:24 +0300

mastermind (2.25.120) trusty; urgency=medium

  * Enable dnet_recovery safe mode

 -- Andrey Vasilenkov <indigo@yandex-team.ru>  Sun, 28 Feb 2016 00:08:51 +0300

mastermind (2.25.119) trusty; urgency=medium

  * Fix bug for dc hosts view
  * Add logging for monitor stats update
  * Fix error fs and dstat update

 -- Andrey Vasilenkov <indigo@yandex-team.ru>  Tue, 23 Feb 2016 13:04:56 +0300

mastermind (2.25.118) trusty; urgency=medium

  * Increase startup timeouts

 -- Andrey Vasilenkov <indigo@yandex-team.ru>  Wed, 17 Feb 2016 23:31:26 +0300

mastermind (2.25.117) trusty; urgency=medium

  * Increase cache worker startup timeout

 -- Andrey Vasilenkov <indigo@yandex-team.ru>  Wed, 17 Feb 2016 14:37:28 +0300

mastermind (2.25.116) trusty; urgency=medium

  * Fix for cache lock acquiring

 -- Andrey Vasilenkov <indigo@yandex-team.ru>  Wed, 17 Feb 2016 12:25:22 +0300

mastermind (2.25.115) trusty; urgency=medium

  * Add 'update_cache_key_status' handle
  * Implement cached key upload queue
  * Fix cache couples list with no 'state' option
  * Fix couple list filtering
  * Add trace id to dnet_recovery command
  * Use blob_size_limit as total space unconditionally

 -- Andrey Vasilenkov <indigo@yandex-team.ru>  Tue, 16 Feb 2016 23:46:35 +0300

mastermind (2.25.114) trusty; urgency=medium

  * Change effective data size accounting
  * Add 'cache couples-list' handle

 -- Andrey Vasilenkov <indigo@yandex-team.ru>  Wed, 06 Jan 2016 22:10:41 +0300

mastermind (2.25.113) trusty; urgency=medium

  * Fix misprint

 -- Andrey Vasilenkov <indigo@yandex-team.ru>  Mon, 28 Dec 2015 16:48:00 +0300

mastermind (2.25.112) trusty; urgency=medium

  * Fix import dependency

 -- Andrey Vasilenkov <indigo@yandex-team.ru>  Mon, 28 Dec 2015 16:20:04 +0300

mastermind (2.25.111) trusty; urgency=medium

  * Fix frozen couple check

 -- Andrey Vasilenkov <indigo@yandex-team.ru>  Mon, 28 Dec 2015 15:45:49 +0300

mastermind (2.25.110) trusty; urgency=medium

  * Skip cache groups on hosts that already have a cache key copy
  * Fix dc selection on distributing cache keys

 -- Andrey Vasilenkov <indigo@yandex-team.ru>  Mon, 28 Dec 2015 14:31:00 +0300

mastermind (2.25.109) trusty; urgency=medium

  * Remove old app manifest during installation

 -- Andrey Vasilenkov <indigo@yandex-team.ru>  Thu, 24 Dec 2015 12:59:06 +0300

mastermind (2.25.108) trusty; urgency=medium

  * Remove old weight balancer traits
  * Fix for updating node backends set on history updates
  * Update couple namespace handle to use new weight manager

 -- Andrey Vasilenkov <indigo@yandex-team.ru>  Wed, 23 Dec 2015 17:58:38 +0300

mastermind (2.25.107) trusty; urgency=medium

  * Account disk defragmentation when calculating couple weights

 -- Andrey Vasilenkov <indigo@yandex-team.ru>  Wed, 16 Dec 2015 11:58:31 +0300

mastermind (2.25.106) trusty; urgency=medium

  * Fix defragmentation jobs for cache couples

 -- Andrey Vasilenkov <indigo@yandex-team.ru>  Fri, 11 Dec 2015 19:02:32 +0300

mastermind (2.25.105) trusty; urgency=medium

  * Fix misprint

 -- Andrey Vasilenkov <indigo@yandex-team.ru>  Fri, 11 Dec 2015 15:52:49 +0300

mastermind (2.25.104) trusty; urgency=medium

  * Fix for new msgpack version

 -- Andrey Vasilenkov <indigo@yandex-team.ru>  Fri, 11 Dec 2015 15:16:45 +0300

mastermind (2.25.103) trusty; urgency=medium

  * Update cache distributor groups list on cache cleaning

 -- Andrey Vasilenkov <indigo@yandex-team.ru>  Fri, 11 Dec 2015 14:54:55 +0300

mastermind (2.25.102) trusty; urgency=medium

  * Fix for defragmentation job of cache groups

 -- Andrey Vasilenkov <indigo@yandex-team.ru>  Fri, 11 Dec 2015 14:08:43 +0300

mastermind (2.25.101) trusty; urgency=medium

  * Cache get_namespaces_states response using CachedGzipResponse
  * Cache get_cached_keys response using CachedGzipResponse

 -- Andrey Vasilenkov <indigo@yandex-team.ru>  Tue, 08 Dec 2015 17:21:04 +0300

mastermind (2.25.100) trusty; urgency=medium

  * Fix for newly built couple status calculation
  * Fix misprint in mastermind client

 -- Andrey Vasilenkov <indigo@yandex-team.ru>  Tue, 01 Dec 2015 16:48:01 +0300

mastermind (2.25.99) trusty; urgency=medium

  * Fix for running cached data update handlers

 -- Andrey Vasilenkov <indigo@yandex-team.ru>  Wed, 25 Nov 2015 19:29:24 +0300

mastermind (2.25.98) trusty; urgency=medium

  * Fix cocaine handlers registering

 -- Andrey Vasilenkov <indigo@yandex-team.ru>  Wed, 25 Nov 2015 14:58:59 +0300

mastermind (2.25.97) trusty; urgency=medium

  * Temporarily fix cocaine service usage from sync thread

 -- Andrey Vasilenkov <indigo@yandex-team.ru>  Tue, 24 Nov 2015 17:02:59 +0300

mastermind (2.25.96) trusty; urgency=medium

  * Optimize get_config_remotes handle

 -- Andrey Vasilenkov <indigo@yandex-team.ru>  Tue, 24 Nov 2015 11:56:08 +0300

mastermind (2.25.95) trusty; urgency=medium

  * Fix frequent weight and load data updating
  * Optimize history records fetching from mongo
  * Add exception-safe backend stats processing

 -- Andrey Vasilenkov <indigo@yandex-team.ru>  Mon, 23 Nov 2015 15:00:58 +0300

mastermind (2.25.94) trusty; urgency=medium

  * Fix defrag complete decision based on stalled stats

 -- Andrey Vasilenkov <indigo@yandex-team.ru>  Fri, 20 Nov 2015 17:52:35 +0300

mastermind (2.25.93) trusty; urgency=medium

    * Add orig path query arg settings
    * Fix select couple to upload namespace setting
    * Add redirect query args support

 -- Andrey Vasilenkov <indigo@yandex-team.ru>  Thu, 19 Nov 2015 19:13:34 +0300

mastermind (2.25.92) trusty; urgency=medium

  * Fix cocaine worker termination

 -- Andrey Vasilenkov <indigo@yandex-team.ru>  Thu, 19 Nov 2015 14:44:39 +0300

mastermind (2.25.91) trusty; urgency=medium

  * Split planner config section into several sections
  * Cache flow stats
  * Use cache to handle get_cache_keys

 -- Andrey Vasilenkov <indigo@yandex-team.ru>  Wed, 18 Nov 2015 21:45:31 +0300

mastermind (2.25.90) trusty; urgency=medium

  * Fix cache worker startup script

 -- Andrey Vasilenkov <indigo@yandex-team.ru>  Tue, 17 Nov 2015 22:47:31 +0300

mastermind (2.25.89) trusty; urgency=medium

  * Set python-tornado dependency (>= 4.0)

 -- Andrey Vasilenkov <indigo@yandex-team.ru>  Tue, 17 Nov 2015 16:04:13 +0300

mastermind (2.25.88) trusty; urgency=medium

  * Decreased cocaine workers' pool limit to 5

 -- Andrey Vasilenkov <indigo@yandex-team.ru>  Tue, 17 Nov 2015 14:31:24 +0300

mastermind (2.25.87) trusty; urgency=medium

  * Use simplejson for faster parsing
  * Using monitor pool to fetch monitor stats from elliptics nodes
  * Inventory worker implementation
  * Fix build tests running

 -- Andrey Vasilenkov <indigo@yandex-team.ru>  Tue, 17 Nov 2015 13:59:44 +0300

mastermind (2.25.86-hotfix1) trusty; urgency=medium

  * Optimize get_config_remotes handle

 -- Andrey Vasilenkov <indigo@yandex-team.ru>  Wed, 18 Nov 2015 17:05:55 +0300

mastermind (2.25.86) trusty; urgency=medium

  * Fix mastermind build

 -- Andrey Vasilenkov <indigo@yandex-team.ru>  Fri, 13 Nov 2015 15:37:00 +0300

mastermind (2.25.85) trusty; urgency=medium

  * Fix mastermind build

 -- Andrey Vasilenkov <indigo@yandex-team.ru>  Fri, 13 Nov 2015 15:08:21 +0300

mastermind (2.25.84) trusty; urgency=medium

  * Add free reserved space to couple statistics

 -- Andrey Vasilenkov <indigo@yandex-team.ru>  Fri, 13 Nov 2015 14:19:41 +0300

mastermind (2.25.83) trusty; urgency=medium

  * Increase startup-timeout for mastermind-cache worker

 -- Andrey Vasilenkov <indigo@yandex-team.ru>  Mon, 02 Nov 2015 12:26:18 +0300

mastermind (2.25.82) trusty; urgency=medium

  * Fix for searching for uncoupled group to restore backend without history

 -- Andrey Vasilenkov <indigo@yandex-team.ru>  Wed, 28 Oct 2015 11:37:03 +0300

mastermind (2.25.81) trusty; urgency=medium

  * Fix for searching for uncoupled group to restore backend without history

 -- Andrey Vasilenkov <indigo@yandex-team.ru>  Tue, 27 Oct 2015 23:47:59 +0300

mastermind (2.25.80) trusty; urgency=medium

  * Fix for searching for uncoupled group to restore backend without history

 -- Andrey Vasilenkov <indigo@yandex-team.ru>  Tue, 27 Oct 2015 21:23:43 +0300

mastermind (2.25.79) trusty; urgency=medium

  * Fix wrong node backend check on group restoring job
  * Fix accounting job for a couple status when group is down

 -- Andrey Vasilenkov <indigo@yandex-team.ru>  Tue, 27 Oct 2015 19:30:12 +0300

mastermind (2.25.78) trusty; urgency=medium

  * Add proper pymongo and bson dependencies (<< 3)

 -- Andrey Vasilenkov <indigo@yandex-team.ru>  Mon, 26 Oct 2015 21:08:02 +0300

mastermind (2.25.77) trusty; urgency=medium

  * Fix mastermind2.26-cache worker initialization

 -- Andrey Vasilenkov <indigo@yandex-team.ru>  Fri, 23 Oct 2015 14:25:00 +0300

mastermind (2.25.76) trusty; urgency=medium

  * Add handler for fetching couple free effective space monitor samples
  * Change monitor statistics collection settings

 -- Andrey Vasilenkov <indigo@yandex-team.ru>  Fri, 23 Oct 2015 14:03:28 +0300

mastermind (2.25.75) trusty; urgency=medium

  * Fix group detach node task during restore job

 -- Andrey Vasilenkov <indigo@yandex-team.ru>  Mon, 19 Oct 2015 14:52:49 +0300

mastermind (2.25.74) trusty; urgency=medium

  * Fix group detach node task during restore job

 -- Andrey Vasilenkov <indigo@yandex-team.ru>  Mon, 19 Oct 2015 14:26:10 +0300

mastermind (2.25.73) trusty; urgency=medium

  * Fix group detach node task during restore job

 -- Andrey Vasilenkov <indigo@yandex-team.ru>  Mon, 19 Oct 2015 12:57:02 +0300

mastermind (2.25.72) trusty; urgency=medium

  * Check uncoupled groups right before settings metakey
  * Prevent statistics calculation failing

 -- Andrey Vasilenkov <indigo@yandex-team.ru>  Tue, 13 Oct 2015 18:41:32 +0300

mastermind (2.25.71) trusty; urgency=medium

  * Fix exception type for non-blocking locks (when acquiring failed)
  * Fix group history update task scheduling

 -- Andrey Vasilenkov <indigo@yandex-team.ru>  Mon, 12 Oct 2015 14:16:06 +0300

mastermind (2.25.70) trusty; urgency=medium

  * Add ability to run worker without history collection

 -- Andrey Vasilenkov <indigo@yandex-team.ru>  Fri, 09 Oct 2015 19:29:22 +0300

mastermind (2.25.69) trusty; urgency=medium

  * Accept generators to GroupNodeBackendsSet

 -- Andrey Vasilenkov <indigo@yandex-team.ru>  Fri, 09 Oct 2015 18:15:17 +0300

mastermind (2.25.68) trusty; urgency=medium

  * Store group history in mongo instead of meta elliptics

 -- Andrey Vasilenkov <indigo@yandex-team.ru>  Fri, 09 Oct 2015 12:03:04 +0300

mastermind (2.25.66) trusty; urgency=medium

  * Fix settings comparison with basic python types

 -- Andrey Vasilenkov <indigo@yandex-team.ru>  Thu, 08 Oct 2015 12:55:36 +0300

mastermind (2.25.58) trusty; urgency=medium

  * Add couple primary and fallback hosts to namespaces states

 -- Andrey Vasilenkov <indigo@yandex-team.ru>  Sun, 13 Sep 2015 21:13:48 +0300

mastermind (2.25.57) trusty; urgency=medium

  * Fix effective free space calculcation when disk contains irrelevant data

 -- Andrey Vasilenkov <indigo@yandex-team.ru>  Thu, 10 Sep 2015 14:08:30 +0300

mastermind (2.25.56) trusty; urgency=medium

  * Fix effective free space calculcation when disk contains irrelevant data

 -- Andrey Vasilenkov <indigo@yandex-team.ru>  Thu, 10 Sep 2015 14:00:47 +0300

mastermind (2.25.55) trusty; urgency=medium

  * Set nolock flag for metakey read queries

 -- Andrey Vasilenkov <indigo@yandex-team.ru>  Mon, 07 Sep 2015 20:21:47 +0300

mastermind (2.25.54) trusty; urgency=medium

  * Increase startup timeout for mastermind worker

 -- Andrey Vasilenkov <indigo@yandex-team.ru>  Fri, 28 Aug 2015 18:44:52 +0300

mastermind (2.25.53) trusty; urgency=medium

  * Use read_latest call to get storage max group id

 -- Andrey Vasilenkov <indigo@yandex-team.ru>  Fri, 28 Aug 2015 17:59:31 +0300

mastermind (2.25.52) trusty; urgency=medium

  * Add draft on namespaces state query handler

 -- Andrey Vasilenkov <indigo@yandex-team.ru>  Fri, 28 Aug 2015 15:22:37 +0300

mastermind (2.25.51) trusty; urgency=medium

  * Add forced namespaces states update handler

 -- Andrey Vasilenkov <indigo@yandex-team.ru>  Fri, 28 Aug 2015 13:33:52 +0300

mastermind (2.25.50) trusty; urgency=medium

  * Take down the lock on src backend during move job final stage

 -- Andrey Vasilenkov <indigo@yandex-team.ru>  Fri, 28 Aug 2015 11:51:06 +0300

mastermind (2.25.49) trusty; urgency=medium

  * Add status_text of bad group to status_text of couple

 -- Andrey Vasilenkov <indigo@yandex-team.ru>  Fri, 21 Aug 2015 16:30:16 +0300

mastermind (2.25.48) trusty; urgency=medium

  * Add removed records size to group info

 -- Andrey Vasilenkov <indigo@yandex-team.ru>  Fri, 21 Aug 2015 11:29:43 +0300

mastermind (2.25.47) trusty; urgency=medium

  * Consider effective_free_space when deciding on couple status
  * Fix for node backend defrag task retrying

 -- Andrey Vasilenkov <indigo@yandex-team.ru>  Thu, 20 Aug 2015 13:17:28 +0300

mastermind (2.25.46) trusty; urgency=medium

  * Correct build

 -- Andrey Vasilenkov <indigo@yandex-team.ru>  Wed, 19 Aug 2015 16:59:32 +0300

mastermind (2.25.45) trusty; urgency=medium

  * Add autoapprove setting for move planner jobs

 -- Andrey Vasilenkov <indigo@yandex-team.ru>  Wed, 19 Aug 2015 16:52:30 +0300

mastermind (2.25.44) trusty; urgency=medium

  * Fix minor misprints

 -- Andrey Vasilenkov <indigo@yandex-team.ru>  Wed, 19 Aug 2015 12:18:16 +0300

mastermind (2.25.43) trusty; urgency=medium

  * Fix destination group selection for move planner

 -- Andrey Vasilenkov <indigo@yandex-team.ru>  Wed, 19 Aug 2015 01:49:13 +0300

mastermind (2.25.42) trusty; urgency=medium

  * Mastermind node info updater: couple status should be set to FULL if group
    is not filled but hdd has no more space available
  * Jobs processor: do not fail couple defrag job if couple lost its OK
    status

 -- Andrey Vasilenkov <indigo@yandex-team.ru>  Thu, 06 Aug 2015 15:27:26 +0300

mastermind (2.25.41) trusty; urgency=medium

  * Fetch elliptics backends' io stats

 -- Andrey Vasilenkov <indigo@yandex-team.ru>  Tue, 04 Aug 2015 19:42:51 +0300

mastermind (2.25.40) trusty; urgency=medium

  * Planner: take lock to prevent simultaneous move jobs planning on several
    workers

 -- Andrey Vasilenkov <indigo@yandex-team.ru>  Tue, 04 Aug 2015 19:15:40 +0300

mastermind (2.25.39) trusty; urgency=medium

  * mastermind fake sync: persistent locks removal fixed

 -- Andrey Vasilenkov <indigo@yandex-team.ru>  Mon, 03 Aug 2015 15:30:40 +0300

mastermind (2.25.38) trusty; urgency=medium

  * Mastermind lib: couple build result is wrapped into result object
    to be able to filter only successfully created couples
    (or, on the other side, only exceptions)
  * Passing dstat errors (can happen on virtual hosts)
  * Fix for fake sync manager persistent lock acquiring
  * Mastermind lib: fix for __contains__ method in namespaces queries
  * Fix for frequent node statistics update
  * Mastermind lib: node backends list as a property

 -- Andrey Vasilenkov <indigo@yandex-team.ru>  Tue, 28 Jul 2015 18:16:20 +0300

mastermind (2.25.37) trusty; urgency=medium

  * Obsolete prechecking of active jobs when moving groups from host

 -- Andrey Vasilenkov <indigo@yandex-team.ru>  Fri, 17 Jul 2015 13:52:24 +0300

mastermind (2.25.36) trusty; urgency=medium

  * Do not update whole cluster state on couple break

 -- Andrey Vasilenkov <indigo@yandex-team.ru>  Thu, 16 Jul 2015 20:07:31 +0300

mastermind (2.25.35) trusty; urgency=medium

  * Remove obsolete dstat_error_code usage

 -- Andrey Vasilenkov <indigo@yandex-team.ru>  Thu, 16 Jul 2015 18:39:04 +0300

mastermind (2.25.34) trusty; urgency=medium

  * Frequent node stat update bug fixed

 -- Andrey Vasilenkov <indigo@yandex-team.ru>  Wed, 15 Jul 2015 18:14:31 +0300

mastermind (2.25.33) trusty; urgency=medium

  * Restore job can stop non-started move job on force request
  * Do not acquire global jobs lock on jobs creation
  * Lock uncoupled groups during couple build so no jobs could use it

 -- Andrey Vasilenkov <indigo@yandex-team.ru>  Wed, 15 Jul 2015 17:51:12 +0300

mastermind (2.25.32) trusty; urgency=medium

  * get_dc_by_host inventory function should accept hostname, not ip

 -- Andrey Vasilenkov <indigo@yandex-team.ru>  Wed, 15 Jul 2015 15:09:27 +0300

mastermind (2.25.31) trusty; urgency=medium

  * Fix for couple defrag group representation

 -- Andrey Vasilenkov <indigo@yandex-team.ru>  Tue, 14 Jul 2015 14:52:13 +0300

mastermind (2.25.30) trusty; urgency=medium

  * Fix for group active job setting

 -- Andrey Vasilenkov <indigo@yandex-team.ru>  Tue, 14 Jul 2015 13:45:46 +0300

mastermind (2.25.29) trusty; urgency=medium

  * Mastermind util error wrapping

 -- Andrey Vasilenkov <indigo@yandex-team.ru>  Tue, 14 Jul 2015 12:38:07 +0300

mastermind (2.25.28) trusty; urgency=medium

  * Any type of job is now set as an active_job for a couple
  * get_namespaces_states now can accept namespaces list
  * Fix for storage_keys_diff handler when there are backends without fetched stats

 -- Andrey Vasilenkov <indigo@yandex-team.ru>  Mon, 13 Jul 2015 15:44:19 +0300

mastermind (2.25.27) trusty; urgency=medium

  * Misprint fixed

 -- Andrey Vasilenkov <indigo@yandex-team.ru>  Fri, 10 Jul 2015 18:10:17 +0300

mastermind (2.25.26) trusty; urgency=medium

  * Mark group as bad if migrating job id from meta does not match active job
    id

 -- Andrey Vasilenkov <indigo@yandex-team.ru>  Fri, 10 Jul 2015 14:08:06 +0300

mastermind (2.25.25) trusty; urgency=medium

  * Read-only node backend status check fixed
  * Using common mastermind queue for gatlinggun tasks
  * Mastermind returns empty cache keys when cache worker is not set up
  * Backward compatibility for ns setup mastermind util command (credits go to shindo@)
  * Checking group couple on move job start

 -- Andrey Vasilenkov <indigo@yandex-team.ru>  Thu, 09 Jul 2015 18:42:09 +0300

mastermind (2.25.24) trusty; urgency=medium

  * Checking if couple is participating in job before trying to move it from
    host

 -- Andrey Vasilenkov <indigo@yandex-team.ru>  Fri, 03 Jul 2015 18:46:44 +0300

mastermind (2.25.23) trusty; urgency=medium

  * Checking node backends count on group move
  * Handler to restart job if failed on start

 -- Andrey Vasilenkov <indigo@yandex-team.ru>  Fri, 03 Jul 2015 17:38:18 +0300

mastermind (2.25.22) trusty; urgency=medium

  * Removed obsolete stat_file_error usage, moved stat_commit error logic to node backend stat object
  * Fix for namespace creation workflow

 -- Andrey Vasilenkov <indigo@yandex-team.ru>  Thu, 02 Jul 2015 17:40:30 +0300

mastermind (2.25.21) trusty; urgency=medium

  * fix to trusty++;

 -- Andrey Vasilenkov <indigo@yandex-team.ru>  Wed, 01 Jul 2015 19:01:17 +0300

mastermind (2.25.20) trusty; urgency=medium

  * debian/rules fixed for trusty

 -- Andrey Vasilenkov <indigo@yandex-team.ru>  Wed, 01 Jul 2015 18:39:16 +0300

mastermind (2.25.19) trusty; urgency=medium

  * Use elliptics stats for decision on backend writability
  * Fragmentation in mm util is now formatted with fixed precision

 -- Andrey Vasilenkov <indigo@yandex-team.ru>  Wed, 01 Jul 2015 18:16:14 +0300

mastermind (2.25.18) precise; urgency=low

  * Checking backends on restore group creation

 -- Andrey Vasilenkov <indigo@yandex-team.ru>  Tue, 30 Jun 2015 17:23:42 +0300

mastermind (2.25.17) precise; urgency=low

  * Mastermind client implemented
  * Python package dependencies fixed
  * Statistics should not fail if uncoupled groups list cannot be composed
  * Defrag planner uses vfs free space to see if a couple can be defragged
  * Minor changes: pepify and obsolete code removed

 -- Andrey Vasilenkov <indigo@yandex-team.ru>  Tue, 30 Jun 2015 13:12:47 +0300

mastermind (2.25.16) precise; urgency=low

  * Do not store old namespaces states if failed to construct a new one

 -- Andrey Vasilenkov <indigo@yandex-team.ru>  Thu, 18 Jun 2015 16:54:36 +0300

mastermind (2.25.15) precise; urgency=low

  * Caching of namespaces states

 -- Andrey Vasilenkov <indigo@yandex-team.ru>  Thu, 18 Jun 2015 15:11:28 +0300

mastermind (2.25.14) precise; urgency=low

  * Job execution fixed
  * Separate register handler wrapper for handlers with native cocaine exceptions support

 -- Andrey Vasilenkov <indigo@yandex-team.ru>  Wed, 17 Jun 2015 13:03:30 +0300

mastermind (2.25.13) precise; urgency=low

  * Reconnectable service should log detailed information on unexpected errors

 -- Andrey Vasilenkov <indigo@yandex-team.ru>  Tue, 16 Jun 2015 14:45:41 +0300

mastermind (2.25.12) precise; urgency=low

  * Binary version dependency

 -- Andrey Vasilenkov <indigo@yandex-team.ru>  Tue, 16 Jun 2015 13:19:15 +0300

mastermind (2.25.11) precise; urgency=low

  * Python-mastermind common dependency
  * Logging added

 -- Andrey Vasilenkov <indigo@yandex-team.ru>  Tue, 16 Jun 2015 13:00:54 +0300

mastermind (2.25.10) precise; urgency=low

  * Common mastermind utils in a separate python package
  * Unnecessary locking of jobs global lock on couple defragmentation planning

 -- Andrey Vasilenkov <indigo@yandex-team.ru>  Mon, 15 Jun 2015 20:11:18 +0300

mastermind (2.25.9) precise; urgency=low

  * Resources accounting fixed

 -- Andrey Vasilenkov <indigo@yandex-team.ru>  Thu, 11 Jun 2015 17:48:09 +0300

mastermind (2.25.8) precise; urgency=low

  * Logging added

 -- Andrey Vasilenkov <indigo@yandex-team.ru>  Thu, 11 Jun 2015 17:21:36 +0300

mastermind (2.25.7) precise; urgency=low

  * Misprint fixed

 -- Andrey Vasilenkov <indigo@yandex-team.ru>  Thu, 11 Jun 2015 16:43:04 +0300

mastermind (2.25.6) precise; urgency=low

  * Misprint fixed

 -- Andrey Vasilenkov <indigo@yandex-team.ru>  Thu, 11 Jun 2015 16:22:53 +0300

mastermind (2.25.5) precise; urgency=low

  * Jobs: fix for resource unfolding

 -- Andrey Vasilenkov <indigo@yandex-team.ru>  Thu, 11 Jun 2015 15:48:11 +0300

mastermind (2.25.4) precise; urgency=low

  * Minor bug fix

 -- Andrey Vasilenkov <indigo@yandex-team.ru>  Thu, 11 Jun 2015 15:32:10 +0300

mastermind (2.25.3) precise; urgency=low

  * Minor bug fix

 -- Andrey Vasilenkov <indigo@yandex-team.ru>  Thu, 11 Jun 2015 13:28:07 +0300

mastermind (2.25.2) precise; urgency=low

  * Job processing tweaks

 -- Andrey Vasilenkov <indigo@yandex-team.ru>  Thu, 11 Jun 2015 12:40:16 +0300

mastermind (2.25.1) precise; urgency=low

  * Cached keys handler should be tolerant to cocaine connection errors
  * Do not take global jobs lock on moving all groups from host
  * Planner tasks should not take jobs lock unless they are actually creating jobs

 -- Andrey Vasilenkov <indigo@yandex-team.ru>  Wed, 10 Jun 2015 17:10:47 +0300

mastermind (2.24.45) precise; urgency=low

  * Config parameter name fixed

 -- Andrey Vasilenkov <indigo@yandex-team.ru>  Wed, 10 Jun 2015 13:52:06 +0300

mastermind (2.24.44) precise; urgency=low

  * Ids file for rsync tasks

 -- Andrey Vasilenkov <indigo@yandex-team.ru>  Tue, 09 Jun 2015 17:55:04 +0300

mastermind (2.24.43) precise; urgency=low

  * Add-units settings for namespace implemented

 -- Andrey Vasilenkov <indigo@yandex-team.ru>  Fri, 05 Jun 2015 17:23:11 +0300

mastermind (2.24.42) precise; urgency=low

  * get_cached_key handler proxied to mastermind2.26-cache (no retries for now)

 -- Andrey Vasilenkov <indigo@yandex-team.ru>  Thu, 04 Jun 2015 19:58:11 +0300

mastermind (2.24.41) precise; urgency=low

  * get_cached_keys handler updated
  * Namespace statistics fixed, is_full flag added
  * Ns settings updating fixed - __service key could have been omited on update

 -- Andrey Vasilenkov <indigo@yandex-team.ru>  Wed, 03 Jun 2015 19:58:59 +0300

mastermind (2.24.40) precise; urgency=low

  * Infrastructure: empty group set for tree nodes that has no groups in child
    nodes

 -- Andrey Vasilenkov <indigo@yandex-team.ru>  Tue, 02 Jun 2015 12:49:29 +0300

mastermind (2.24.39) precise; urgency=low

  * Added mastermind2.26-cache application to cocaine runlist

 -- Andrey Vasilenkov <indigo@yandex-team.ru>  Mon, 01 Jun 2015 16:21:11 +0300

mastermind (2.24.38) precise; urgency=low

  * Top update period is set via periodic timer
  * Lock on cache distribution task

 -- Andrey Vasilenkov <indigo@yandex-team.ru>  Mon, 01 Jun 2015 15:12:04 +0300

mastermind (2.24.37) precise; urgency=low

  * Fix for existing cache key update

 -- Andrey Vasilenkov <indigo@yandex-team.ru>  Fri, 29 May 2015 16:01:53 +0300

mastermind (2.24.36) precise; urgency=low

  * Cache worker: cache groups selection refactored

 -- Andrey Vasilenkov <indigo@yandex-team.ru>  Fri, 29 May 2015 15:16:56 +0300

mastermind (2.24.35) precise; urgency=low

  * Do not account service storage_cache namespace in namespace states

 -- Andrey Vasilenkov <indigo@yandex-team.ru>  Thu, 28 May 2015 14:10:12 +0300

mastermind (2.24.34) precise; urgency=low

  * Cache group defragmentation job creation

 -- Andrey Vasilenkov <indigo@yandex-team.ru>  Tue, 26 May 2015 23:45:25 +0300

mastermind (2.24.33) precise; urgency=low

  * Fix for app start without mongo set up

 -- Andrey Vasilenkov <indigo@yandex-team.ru>  Tue, 26 May 2015 12:15:55 +0300

mastermind (2.24.32) precise; urgency=low

  * Cache clean handler added

 -- Andrey Vasilenkov <indigo@yandex-team.ru>  Mon, 25 May 2015 19:56:32 +0300

mastermind (2.24.31) precise; urgency=low

  * Group type checking should be executed after backend state checking

 -- Andrey Vasilenkov <indigo@yandex-team.ru>  Mon, 25 May 2015 13:17:54 +0300

mastermind (2.24.30) precise; urgency=low

  * Misprint fixed

 -- Andrey Vasilenkov <indigo@yandex-team.ru>  Sun, 24 May 2015 20:33:13 +0300

mastermind (2.24.29) precise; urgency=low

  * Misprints fixed and more logging added

 -- Andrey Vasilenkov <indigo@yandex-team.ru>  Fri, 22 May 2015 23:00:10 +0300

mastermind (2.24.28) precise; urgency=low

  * Some logging added

 -- Andrey Vasilenkov <indigo@yandex-team.ru>  Fri, 22 May 2015 20:43:44 +0300

mastermind (2.24.27) precise; urgency=low

  * Misprint fixed

 -- Andrey Vasilenkov <indigo@yandex-team.ru>  Fri, 22 May 2015 17:57:55 +0300

mastermind (2.24.26) precise; urgency=low

  * Misprint fixed

 -- Andrey Vasilenkov <indigo@yandex-team.ru>  Fri, 22 May 2015 17:29:05 +0300

mastermind (2.24.25) precise; urgency=low

  * Misprints fixed

 -- Andrey Vasilenkov <indigo@yandex-team.ru>  Fri, 22 May 2015 17:13:30 +0300

mastermind (2.24.24) precise; urgency=low

  * Cache cleaner implemented
  * Added static/non-static flag to log record for broken namespaces

 -- Andrey Vasilenkov <indigo@yandex-team.ru>  Fri, 22 May 2015 16:49:00 +0300

mastermind (2.24.23) precise; urgency=low

  * Fix for key updated in mongodb: couple is used as a part of primary key
  * Minor refactoring

 -- Andrey Vasilenkov <indigo@yandex-team.ru>  Thu, 21 May 2015 12:59:49 +0300

mastermind (2.24.22) precise; urgency=low

  * Fixed new keys processing

 -- Andrey Vasilenkov <indigo@yandex-team.ru>  Thu, 21 May 2015 00:00:29 +0300

mastermind (2.24.21) precise; urgency=low

  * Do not remove unpopular keys on distribution stage

 -- Andrey Vasilenkov <indigo@yandex-team.ru>  Wed, 20 May 2015 23:34:15 +0300

mastermind (2.24.20) precise; urgency=low

  * Misprint fixed

 -- Andrey Vasilenkov <indigo@yandex-team.ru>  Wed, 20 May 2015 23:07:51 +0300

mastermind (2.24.19) precise; urgency=low

  * Top stats aggregation fix: cache groups statistics are accounted properly

 -- Andrey Vasilenkov <indigo@yandex-team.ru>  Wed, 20 May 2015 16:10:22 +0300

mastermind (2.24.18) precise; urgency=low

  * Aggregate keys by (key_id, couple) pair

 -- Andrey Vasilenkov <indigo@yandex-team.ru>  Tue, 19 May 2015 16:42:11 +0300

mastermind (2.24.17) precise; urgency=low

  * Do not use cache module in the main worker

 -- Andrey Vasilenkov <indigo@yandex-team.ru>  Mon, 18 May 2015 18:52:56 +0300

mastermind (2.24.16) precise; urgency=low

  * Couple defragmentation should start only when want_defrag > 1
  * Move job tweaks: -114 processing when node backend is being disabled, STALLED status for node backend stop task is considered ok
  * Removed unnecessary locks on task retry and skip
  * Couple defrag: if dnet_client returns -114 on defrag command, consider task successfully completed

 -- Andrey Vasilenkov <indigo@yandex-team.ru>  Mon, 18 May 2015 18:32:07 +0300

mastermind (2.24.15) precise; urgency=low

  * Refactored infrastructure data usage and correspondent cache workflow

 -- Andrey Vasilenkov <indigo@yandex-team.ru>  Sun, 17 May 2015 18:18:41 +0300

mastermind (2.24.14) precise; urgency=low

  * Uncoupled group checker changed

 -- Andrey Vasilenkov <indigo@yandex-team.ru>  Fri, 15 May 2015 17:31:44 +0300

mastermind (2.24.13) precise; urgency=low

  * Good uncoupled groups selector moved to infrastructure

 -- Andrey Vasilenkov <indigo@yandex-team.ru>  Fri, 15 May 2015 16:45:05 +0300

mastermind (2.24.12) precise; urgency=low

  * Cache worker initialization fixed

 -- Andrey Vasilenkov <indigo@yandex-team.ru>  Fri, 15 May 2015 15:35:13 +0300

mastermind (2.24.11) precise; urgency=low

  * Mark group as migrating right away when job is created
  * Job mark group minor workflow updates
  * Service statuses for couples with active jobs

 -- Andrey Vasilenkov <indigo@yandex-team.ru>  Wed, 13 May 2015 18:19:10 +0300

mastermind (2.24.10) precise; urgency=low

  * Fix for increasing cache key copies number

 -- Andrey Vasilenkov <indigo@yandex-team.ru>  Mon, 27 Apr 2015 20:24:00 +0300

mastermind (2.24.9) lucid; urgency=low

  * Fallback to default cocaine logging service if mm_cache_logging service is not set up in cocaine

 -- Andrey Vasilenkov <indigo@yandex-team.ru>  Mon, 27 Apr 2015 19:49:32 +0300

mastermind (2.24.8) lucid; urgency=low

  * Do not use not marked uncoupled groups located at cache groups paths as data uncoupled groups

 -- Andrey Vasilenkov <indigo@yandex-team.ru>  Mon, 27 Apr 2015 16:23:24 +0300

mastermind (2.24.7) lucid; urgency=low

  * Removed obsolete tornado version dependency

 -- Andrey Vasilenkov <indigo@yandex-team.ru>  Wed, 22 Apr 2015 23:01:00 +0300

mastermind (2.24.6) lucid; urgency=low

  * Misprint fixed

 -- Andrey Vasilenkov <indigo@yandex-team.ru>  Wed, 22 Apr 2015 18:50:12 +0300

mastermind (2.24.5) lucid; urgency=low

  * Removed obsolete cache manager usage

 -- Andrey Vasilenkov <indigo@yandex-team.ru>  Wed, 22 Apr 2015 18:45:04 +0300

mastermind (2.24.4) lucid; urgency=low

  * Fix for make_tree script

 -- Andrey Vasilenkov <indigo@yandex-team.ru>  Wed, 22 Apr 2015 18:01:23 +0300

mastermind (2.24.3) lucid; urgency=low

  * Misprint in postinst fixed

 -- Andrey Vasilenkov <indigo@yandex-team.ru>  Wed, 22 Apr 2015 17:47:11 +0300

mastermind (2.24.2) lucid; urgency=low

  * Misprint in postinst fixed

 -- Andrey Vasilenkov <indigo@yandex-team.ru>  Wed, 22 Apr 2015 17:28:27 +0300

mastermind (2.24.1) lucid; urgency=low

  * Distributed cache manager (for gatlinggun)

 -- Andrey Vasilenkov <indigo@yandex-team.ru>  Wed, 22 Apr 2015 17:04:56 +0300

mastermind (2.23.15) lucid; urgency=low

  * Added explicit couple text status to couple status change message
  * Returned back the lost check for groups move planner

 -- Andrey Vasilenkov <indigo@yandex-team.ru>  Thu, 07 May 2015 19:13:51 +0300

mastermind (2.23.14) lucid; urgency=low

  * Misprint fixed

 -- Andrey Vasilenkov <indigo@yandex-team.ru>  Thu, 07 May 2015 17:49:04 +0300

mastermind (2.23.13) lucid; urgency=low

  * Misprint fixed

 -- Andrey Vasilenkov <indigo@yandex-team.ru>  Thu, 07 May 2015 17:12:36 +0300

mastermind (2.23.12) lucid; urgency=low

  * Misprint fixed

 -- Andrey Vasilenkov <indigo@yandex-team.ru>  Thu, 07 May 2015 15:56:33 +0300

mastermind (2.23.11) lucid; urgency=low

  * Uncoupled group should be considered broken if it has more than one backend and DHT check is enabled
  * In-service check for uncoupled group fetching

 -- Andrey Vasilenkov <indigo@yandex-team.ru>  Thu, 07 May 2015 13:07:37 +0300

mastermind (2.23.10) lucid; urgency=low

  * Fix for restore group job creation when history record is unavailable

 -- Andrey Vasilenkov <indigo@yandex-team.ru>  Wed, 06 May 2015 20:14:19 +0300

mastermind (2.23.9) lucid; urgency=low

  * If no backends are found in history, planner restores group according to namespace distribution (same as for move group)

 -- Andrey Vasilenkov <indigo@yandex-team.ru>  Wed, 06 May 2015 19:39:27 +0300

mastermind (2.23.8) lucid; urgency=low

  * Move planner should use default uncoupled groups select function

 -- Andrey Vasilenkov <indigo@yandex-team.ru>  Wed, 29 Apr 2015 15:22:16 +0300

mastermind (2.23.7) lucid; urgency=low

  * Comparing source and destination DCs when planning move jobs

 -- Andrey Vasilenkov <indigo@yandex-team.ru>  Wed, 29 Apr 2015 09:29:29 +0300

mastermind (2.23.6) lucid; urgency=low

  * Misprints fixed

 -- Andrey Vasilenkov <indigo@yandex-team.ru>  Tue, 28 Apr 2015 18:17:11 +0300

mastermind (2.23.5) lucid; urgency=low

  * Busy hosts accounting fixed

 -- Andrey Vasilenkov <indigo@yandex-team.ru>  Tue, 28 Apr 2015 17:49:02 +0300

mastermind (2.23.4) lucid; urgency=low

  * Using groups merging on move jobs planning

 -- Andrey Vasilenkov <indigo@yandex-team.ru>  Tue, 28 Apr 2015 17:35:20 +0300

mastermind (2.23.3) lucid; urgency=low

  * Misprint fixed

 -- Andrey Vasilenkov <indigo@yandex-team.ru>  Mon, 20 Apr 2015 23:41:56 +0300

mastermind (2.23.2) lucid; urgency=low

  * Properly job slots checking in planner for couple defrag jobs

 -- Andrey Vasilenkov <indigo@yandex-team.ru>  Mon, 20 Apr 2015 23:25:43 +0300

mastermind (2.23.1) lucid; urgency=low

  * Config option for autoapproving defrag jobs

 -- Andrey Vasilenkov <indigo@yandex-team.ru>  Fri, 17 Apr 2015 17:39:54 +0300

mastermind (2.21.24) lucid; urgency=low

  * Misprint fixed

 -- Andrey Vasilenkov <indigo@yandex-team.ru>  Tue, 07 Apr 2015 17:05:41 +0300

mastermind (2.21.23) lucid; urgency=low

  * Planner will try to create job if there is less than max_executing_jobs running

 -- Andrey Vasilenkov <indigo@yandex-team.ru>  Mon, 06 Apr 2015 15:32:26 +0300

mastermind (2.21.22) lucid; urgency=low

  * Force update fixed

 -- Andrey Vasilenkov <indigo@yandex-team.ru>  Mon, 06 Apr 2015 14:32:10 +0300

mastermind (2.21.21) lucid; urgency=low

  * Fix for restore group job when executed on old node backend

 -- Andrey Vasilenkov <indigo@yandex-team.ru>  Mon, 30 Mar 2015 19:36:51 +0300

mastermind (2.21.20) lucid; urgency=low

  * Minor fixed

 -- Andrey Vasilenkov <indigo@yandex-team.ru>  Mon, 30 Mar 2015 19:13:53 +0300

mastermind (2.21.19) lucid; urgency=low

  * Success codes for minion are encoded as a sequence

 -- Andrey Vasilenkov <indigo@yandex-team.ru>  Mon, 30 Mar 2015 18:43:09 +0300

mastermind (2.21.18) lucid; urgency=low

  * Update metadb synchronously on executing minion cmd

 -- Andrey Vasilenkov <indigo@yandex-team.ru>  Fri, 27 Mar 2015 21:06:55 +0300

mastermind (2.21.17) lucid; urgency=low

  * Several minor fixes

 -- Andrey Vasilenkov <indigo@yandex-team.ru>  Fri, 27 Mar 2015 20:20:06 +0300

mastermind (2.21.16-1) lucid; urgency=low

  * Configurable autoapprove for recovery jobs

 -- Andrey Vasilenkov <indigo@yandex-team.ru>  Sat, 04 Apr 2015 12:33:17 +0300

mastermind (2.21.16) lucid; urgency=low

  * Do not crash if failed to resolve some infrastructure host
  * Do not crash when any of elliptics hostnames from config cannot be resolved

 -- Andrey Vasilenkov <indigo@yandex-team.ru>  Fri, 27 Mar 2015 18:01:57 +0300

mastermind (2.21.15) lucid; urgency=low

  * Fix for detaching node backend from group: based on group_id, not object of type storage.Group

 -- Andrey Vasilenkov <indigo@yandex-team.ru>  Tue, 24 Mar 2015 19:27:46 +0300

mastermind (2.21.14) lucid; urgency=low

  * Fix for detaching node backend from group: based on group_id, not object of type storage.Group

 -- Andrey Vasilenkov <indigo@yandex-team.ru>  Tue, 24 Mar 2015 19:00:33 +0300

mastermind (2.21.13) lucid; urgency=low

  * Do not fail job when elliptics request request for command status update was unsuccessful

 -- Andrey Vasilenkov <indigo@yandex-team.ru>  Tue, 24 Mar 2015 15:39:18 +0300

mastermind (2.21.12) lucid; urgency=low

  * Fix for busy uncoupled list groups fetching

 -- Andrey Vasilenkov <indigo@yandex-team.ru>  Tue, 24 Mar 2015 13:13:21 +0300

mastermind (2.21.11) lucid; urgency=low

  * Version bump for release-2.20 hotfix

 -- Andrey Vasilenkov <indigo@yandex-team.ru>  Mon, 23 Mar 2015 14:39:59 +0300

mastermind (2.21.10) lucid; urgency=low

  * Do not stop job execution when mark/unmark groups failed

 -- Andrey Vasilenkov <indigo@yandex-team.ru>  Fri, 20 Mar 2015 19:17:47 +0300

mastermind (2.21.9) lucid; urgency=low

  * Jobs processor uses periodic timer
  * Periodic timer implementation for timed queue

 -- Andrey Vasilenkov <indigo@yandex-team.ru>  Fri, 20 Mar 2015 16:52:58 +0300

mastermind (2.21.8) lucid; urgency=low

  * If job fails exception is saved to error messages list of job
  * Jobs index cleaning script
  * Removed jobs data from metadb's secondary indexes
  * Renamed mastermind util 'couple list-namespaces' handle to 'ns list'
  * Configurable minion request timeout

 -- Andrey Vasilenkov <indigo@yandex-team.ru>  Thu, 19 Mar 2015 16:42:05 +0300

mastermind (2.21.7) lucid; urgency=low

  * Resetting attempts counter on task manual retry

 -- Andrey Vasilenkov <indigo@yandex-team.ru>  Tue, 17 Mar 2015 17:11:18 +0300

mastermind (2.21.6) lucid; urgency=low

  * Misprint

 -- Andrey Vasilenkov <indigo@yandex-team.ru>  Tue, 17 Mar 2015 16:54:52 +0300

mastermind (2.21.5) lucid; urgency=low

  * Misprint

 -- Andrey Vasilenkov <indigo@yandex-team.ru>  Tue, 17 Mar 2015 16:45:53 +0300

mastermind (2.21.4) lucid; urgency=low

  * Fix for planner recovery job creation (a batch of applicable couple is empty)

 -- Andrey Vasilenkov <indigo@yandex-team.ru>  Tue, 17 Mar 2015 15:51:18 +0300

mastermind (2.21.3) lucid; urgency=low

  * tornado < 4.1 does not support raise_error option, fallback to async request with error checking

 -- Andrey Vasilenkov <indigo@yandex-team.ru>  Tue, 17 Mar 2015 15:07:02 +0300

mastermind (2.21.2) lucid; urgency=low

  * Fix for jobs rendering

 -- Andrey Vasilenkov <indigo@yandex-team.ru>  Mon, 16 Mar 2015 19:43:50 +0300

mastermind (2.21.1) lucid; urgency=low

  * Minion requests retry on http errors

 -- Andrey Vasilenkov <indigo@yandex-team.ru>  Mon, 16 Mar 2015 19:33:46 +0300

mastermind (2.20.6) lucid; urgency=low

  * Move job: fix for unmarking group that is down at the moment

 -- Andrey Vasilenkov <indigo@yandex-team.ru>  Mon, 23 Mar 2015 13:24:25 +0300

mastermind (2.20.5) lucid; urgency=low

  * Node backend statistics time is extracted from elliptics async result
  * Couple defragmentation by partitions

 -- Andrey Vasilenkov <indigo@yandex-team.ru>  Tue, 17 Mar 2015 20:01:35 +0300

mastermind (2.20.4) lucid; urgency=low

  * Jobs handler: move all groups from host
  * Moved src backend status check to move job start phase instead of creation phase

 -- Andrey Vasilenkov <indigo@yandex-team.ru>  Fri, 13 Mar 2015 20:41:18 +0300

mastermind (2.20.3) lucid; urgency=low

  * Fix for search-by-path using ipv6 ip addrs

 -- Andrey Vasilenkov <indigo@yandex-team.ru>  Wed, 11 Mar 2015 20:11:59 +0300

mastermind (2.20.2) lucid; urgency=low

  * Group history unified

 -- Andrey Vasilenkov <indigo@yandex-team.ru>  Wed, 11 Mar 2015 19:39:12 +0300

mastermind (2.20.1) lucid; urgency=low

  * Restore job: make src backend readonly if possible to prevent blob truncation

 -- Andrey Vasilenkov <indigo@yandex-team.ru>  Wed, 11 Mar 2015 17:06:15 +0300

mastermind (2.19.6) lucid; urgency=low

  * Fix for removing node backend from group

 -- Andrey Vasilenkov <indigo@yandex-team.ru>  Fri, 13 Mar 2015 12:35:54 +0300

mastermind (2.19.5) lucid; urgency=low

  * Manual locker commited

 -- Andrey Vasilenkov <indigo@yandex-team.ru>  Thu, 12 Mar 2015 15:49:31 +0300

mastermind (2.19.4) lucid; urgency=low

  * Fix for node history backend unlink

 -- Andrey Vasilenkov <indigo@yandex-team.ru>  Thu, 12 Mar 2015 14:55:52 +0300

mastermind (2.19.3) lucid; urgency=low

  * Recovery planner accounts locked couples

 -- Andrey Vasilenkov <indigo@yandex-team.ru>  Wed, 11 Mar 2015 15:30:51 +0300

mastermind (2.19.2) lucid; urgency=low

  * Planner does not operate without mongo db setup

 -- Andrey Vasilenkov <indigo@yandex-team.ru>  Thu, 05 Mar 2015 20:14:26 +0300

mastermind (2.19.1) lucid; urgency=low

  * Recover dc queue is replaced by dynamic weighting of couples using last recovery timestamp and keys difference
  * Couples can be indexed by unicode str
  * Workaround for hosts that cannot be resolved
  * Do not compare couple groups' metadata version numbers
  * Added namespace settings custom expiration time feature

 -- Andrey Vasilenkov <indigo@yandex-team.ru>  Thu, 05 Mar 2015 19:15:45 +0300

mastermind (2.18.15) lucid; urgency=low

  * Logging for move group planner improved
  * Refactored job accounting: now it should properly account destination hdds of existing jobs
  * Fix for lock release on error during groups' marking

 -- Andrey Vasilenkov <indigo@yandex-team.ru>  Wed, 11 Mar 2015 14:45:53 +0300

mastermind (2.18.14) lucid; urgency=low

  * Logging requests and test handler for ns_current_state logging

 -- Andrey Vasilenkov <indigo@yandex-team.ru>  Tue, 10 Mar 2015 12:53:16 +0300

mastermind (2.18.13) lucid; urgency=low

  * Effective space statistics fix

 -- Andrey Vasilenkov <indigo@yandex-team.ru>  Wed, 04 Mar 2015 14:49:07 +0300

mastermind (2.18.12) lucid; urgency=low

  * Fix for total effective_free_space count

 -- Andrey Vasilenkov <indigo@yandex-team.ru>  Tue, 03 Mar 2015 20:51:44 +0300

mastermind (2.18.11) lucid; urgency=low

  * Ensure path before checking locked hosts
  * Planner job creation fixed

 -- Andrey Vasilenkov <indigo@yandex-team.ru>  Tue, 03 Mar 2015 20:05:17 +0300

mastermind (2.18.10) lucid; urgency=low

  * Fix for group move handler --force option

 -- Andrey Vasilenkov <indigo@yandex-team.ru>  Mon, 02 Mar 2015 12:40:49 +0300

mastermind (2.18.9) lucid; urgency=low

  * Misprint fixed

 -- Andrey Vasilenkov <indigo@yandex-team.ru>  Fri, 27 Feb 2015 20:43:37 +0300

mastermind (2.18.8) lucid; urgency=low

  * Fix for mongo queries

 -- Andrey Vasilenkov <indigo@yandex-team.ru>  Fri, 27 Feb 2015 20:29:15 +0300

mastermind (2.18.7) lucid; urgency=low

  * Downtimes for both src_host and dst_host during rsync task execution
  * Use hostname in net downtimes
  * Rsync node task is now used for move job instead of common MinionCmdTask

 -- Andrey Vasilenkov <indigo@yandex-team.ru>  Fri, 27 Feb 2015 19:39:16 +0300

mastermind (2.18.6) lucid; urgency=low

  * IPv6 for tornado clients turned on

 -- Andrey Vasilenkov <indigo@yandex-team.ru>  Fri, 27 Feb 2015 16:18:09 +0300

mastermind (2.18.5) lucid; urgency=low

  * Implementation of net monitoring usage during rsync tasks executing

 -- Andrey Vasilenkov <indigo@yandex-team.ru>  Fri, 27 Feb 2015 15:05:11 +0300

mastermind (2.18.4) lucid; urgency=low

  * Fake sync manager get_children_locks implemented

 -- Andrey Vasilenkov <indigo@yandex-team.ru>  Wed, 25 Feb 2015 17:40:38 +0300

mastermind (2.18.3) lucid; urgency=low

  * Minor job processing refactoring fixes

 -- Andrey Vasilenkov <indigo@yandex-team.ru>  Tue, 24 Feb 2015 16:47:07 +0300

mastermind (2.18.2) lucid; urgency=low

  * Effective free space statistics calculation fixed
  * Minor job processor refactoring

 -- Andrey Vasilenkov <indigo@yandex-team.ru>  Fri, 20 Feb 2015 18:23:06 +0300

mastermind (2.18.1) lucid; urgency=low

  * Host lock implemented, prevents active operations on selected host

 -- Andrey Vasilenkov <indigo@yandex-team.ru>  Wed, 18 Feb 2015 17:28:31 +0300

mastermind (2.17.13) lucid; urgency=low

  * Logging

 -- Andrey Vasilenkov <indigo@yandex-team.ru>  Mon, 16 Feb 2015 18:39:50 +0300

mastermind (2.17.12) lucid; urgency=low

  * Fix for check-for-update settings checking

 -- Andrey Vasilenkov <indigo@yandex-team.ru>  Mon, 16 Feb 2015 17:37:23 +0300

mastermind (2.17.11) lucid; urgency=low

  * Logging

 -- Andrey Vasilenkov <indigo@yandex-team.ru>  Mon, 16 Feb 2015 17:23:52 +0300

mastermind (2.17.10) lucid; urgency=low

  * Mongo db is made optional (job processor and planner are disabled)

 -- Andrey Vasilenkov <indigo@yandex-team.ru>  Fri, 13 Feb 2015 18:59:33 +0300

mastermind (2.17.9) lucid; urgency=low

  * Return error code 1 if failed to create couple
  * Mongo db is made optional (job processor and planner are disabled)

 -- Andrey Vasilenkov <indigo@yandex-team.ru>  Fri, 13 Feb 2015 16:00:56 +0300

mastermind (2.17.8) lucid; urgency=low

  * Update groups status befire applying jobs

 -- Andrey Vasilenkov <indigo@yandex-team.ru>  Thu, 12 Feb 2015 18:23:58 +0300

mastermind (2.17.7) lucid; urgency=low

  * Fix for determing group space requirements on restore

 -- Andrey Vasilenkov <indigo@yandex-team.ru>  Tue, 10 Feb 2015 22:02:10 +0300

mastermind (2.17.6) lucid; urgency=low

  * Fix for determing group space requirements on restore

 -- Andrey Vasilenkov <indigo@yandex-team.ru>  Tue, 10 Feb 2015 21:50:42 +0300

mastermind (2.17.5) lucid; urgency=low

  * Fix for determing group space requirements on restore

 -- Andrey Vasilenkov <indigo@yandex-team.ru>  Tue, 10 Feb 2015 21:37:28 +0300

mastermind (2.17.4) lucid; urgency=low

  * Fix for restore candidates selection

 -- Andrey Vasilenkov <indigo@yandex-team.ru>  Tue, 10 Feb 2015 21:22:19 +0300

mastermind (2.17.3) lucid; urgency=low

  * Fix for couple status update on unlinking node backend from group

 -- Andrey Vasilenkov <indigo@yandex-team.ru>  Tue, 10 Feb 2015 18:46:56 +0300

mastermind (2.17.2) lucid; urgency=low

  * Fix for zookeeper lock release
  * Fix for updating couple status when all the groups did not respond during checking

 -- Andrey Vasilenkov <indigo@yandex-team.ru>  Mon, 09 Feb 2015 12:46:04 +0300

mastermind (2.17.1) lucid; urgency=low

  * Check-for-update option for namespace setup
  * Storage total keys diff handler
  * Reconnect timeout for mastermind-util is decreased to 3 sec
  * cocaine-runtime dependency added

 -- Andrey Vasilenkov <indigo@yandex-team.ru>  Fri, 06 Feb 2015 18:00:27 +0300

mastermind (2.16.10) lucid; urgency=low

  * Fix for rsync group node backend checking

 -- Andrey Vasilenkov <indigo@yandex-team.ru>  Fri, 06 Feb 2015 17:41:47 +0300

mastermind (2.16.9) lucid; urgency=low

  * Removed constraints on node backend status during restore group job

 -- Andrey Vasilenkov <indigo@yandex-team.ru>  Thu, 05 Feb 2015 20:17:43 +0300

mastermind (2.16.8) lucid; urgency=low

  * Restore group job can now accept source group as a parameter

 -- Andrey Vasilenkov <indigo@yandex-team.ru>  Thu, 05 Feb 2015 19:10:06 +0300

mastermind (2.16.7) lucid; urgency=low

  * Removed obsolete checking if tasks where successfully fetched from minions

 -- Andrey Vasilenkov <indigo@yandex-team.ru>  Thu, 05 Feb 2015 15:07:56 +0300

mastermind (2.16.6) lucid; urgency=low

  * Fix for job accounting of groups with broken namespace settings

 -- Andrey Vasilenkov <indigo@yandex-team.ru>  Thu, 05 Feb 2015 12:35:26 +0300

mastermind (2.16.5) lucid; urgency=low

  * Couples taking part in new and executing jobs are taken in account when creating new move job
  * Group move --lucky option to automatically select uncoupled group to move source group to

 -- Andrey Vasilenkov <indigo@yandex-team.ru>  Wed, 04 Feb 2015 16:09:30 +0300

mastermind (2.16.4) lucid; urgency=low

  * Detecting stat file error from monitor stats

 -- Andrey Vasilenkov <indigo@yandex-team.ru>  Mon, 02 Feb 2015 12:41:27 +0300

mastermind (2.16.3) lucid; urgency=low

  * Group move has 'force' parameter, which will try to cancel unimportant jobs

 -- Andrey Vasilenkov <indigo@yandex-team.ru>  Thu, 29 Jan 2015 18:13:03 +0300

mastermind (2.16.2) lucid; urgency=low

  * More informative error message when trying to restore uncoupled group
  * Script for moving jobs from elliptics to mongodb
  * Removed obsolete syslog-ng restart command from postinst
  * Fix for logging elliptics request nano-seconds

 -- Andrey Vasilenkov <indigo@yandex-team.ru>  Tue, 27 Jan 2015 19:33:03 +0300

mastermind (2.16.1) lucid; urgency=low

  * Optional unimportant jobs cancellation on creating restore job

 -- Andrey Vasilenkov <indigo@yandex-team.ru>  Mon, 26 Jan 2015 18:48:18 +0300

mastermind (2.15.34) lucid; urgency=low

  * Read preferences for mongo forced to PRIMARY_PREFFERED

 -- Andrey Vasilenkov <indigo@yandex-team.ru>  Mon, 26 Jan 2015 14:38:02 +0300

mastermind (2.15.33) lucid; urgency=low

  * Read preferences for mongo forced to PRIMARY_PREFFERED

 -- Andrey Vasilenkov <indigo@yandex-team.ru>  Mon, 26 Jan 2015 14:16:57 +0300

mastermind (2.15.32) lucid; urgency=low

  * Misprint fixed

 -- Andrey Vasilenkov <indigo@yandex-team.ru>  Fri, 23 Jan 2015 16:49:10 +0300

mastermind (2.15.31) lucid; urgency=low

  * Fix for marking jobs fetched from db as non-dirty

 -- Andrey Vasilenkov <indigo@yandex-team.ru>  Fri, 23 Jan 2015 13:34:35 +0300

mastermind (2.15.30) lucid; urgency=low

  * Fixed bug with jobs creation

 -- Andrey Vasilenkov <indigo@yandex-team.ru>  Fri, 23 Jan 2015 13:11:49 +0300

mastermind (2.15.29) lucid; urgency=low

  * Misprint fixed

 -- Andrey Vasilenkov <indigo@yandex-team.ru>  Thu, 22 Jan 2015 22:23:46 +0300

mastermind (2.15.28) lucid; urgency=low

  * Forced jobs ts convertion to int

 -- Andrey Vasilenkov <indigo@yandex-team.ru>  Thu, 22 Jan 2015 21:33:56 +0300

mastermind (2.15.27) lucid; urgency=low

  * Dependencies updated

 -- Andrey Vasilenkov <indigo@yandex-team.ru>  Thu, 22 Jan 2015 19:56:03 +0300

mastermind (2.15.26) lucid; urgency=low

  * Misprint fixed

 -- Andrey Vasilenkov <indigo@yandex-team.ru>  Thu, 22 Jan 2015 19:39:47 +0300

mastermind (2.15.25) lucid; urgency=low

  * Mongo working draft for testing

 -- Andrey Vasilenkov <indigo@yandex-team.ru>  Thu, 22 Jan 2015 17:09:56 +0300

mastermind (2.15.24) lucid; urgency=low

  * Fix for minions command execution

 -- Andrey Vasilenkov <indigo@yandex-team.ru>  Wed, 21 Jan 2015 16:53:22 +0300

mastermind (2.15.23) lucid; urgency=low

  * Misprint fixed

 -- Andrey Vasilenkov <indigo@yandex-team.ru>  Wed, 21 Jan 2015 13:37:07 +0300

mastermind (2.15.22) lucid; urgency=low

  * Fix for minion cmd command execution

 -- Andrey Vasilenkov <indigo@yandex-team.ru>  Wed, 21 Jan 2015 13:10:30 +0300

mastermind (2.15.21) lucid; urgency=low

  * General concurrent handler implemented, wraps all API handlers
  * Misprint fixes

 -- Andrey Vasilenkov <indigo@yandex-team.ru>  Mon, 19 Jan 2015 15:01:06 +0300

mastermind (2.15.20) lucid; urgency=low

  * Changed dependencies (cocaine-tools << 0.12, cocaine-framework-python << 0.12)

 -- Andrey Vasilenkov <indigo@yandex-team.ru>  Fri, 16 Jan 2015 14:17:35 +0300

mastermind (2.15.19) lucid; urgency=low

  * Changed dependencies (python-tornado << 4)

 -- Andrey Vasilenkov <indigo@yandex-team.ru>  Fri, 16 Jan 2015 14:04:29 +0300

mastermind (2.15.18) lucid; urgency=low

  * Fix for manual handlers for defrag and recover-dc jobs creation
  * Fix for cocaine worker timeouts on job creation
  * Refactored minion states update process

 -- Andrey Vasilenkov <indigo@yandex-team.ru>  Wed, 14 Jan 2015 16:44:18 +0300

mastermind (2.15.17) lucid; urgency=low

  * Increased cocaine worker pool-limit to 7

 -- Andrey Vasilenkov <indigo@yandex-team.ru>  Tue, 13 Jan 2015 20:43:40 +0300

mastermind (2.15.16) lucid; urgency=low

  * Increased worker heartbeat timeout to 240s

 -- Andrey Vasilenkov <indigo@yandex-team.ru>  Tue, 13 Jan 2015 18:27:19 +0300

mastermind (2.15.15) lucid; urgency=low

  * Temporary decreased jobs prefetch time span

 -- Andrey Vasilenkov <indigo@yandex-team.ru>  Tue, 13 Jan 2015 14:55:54 +0300

mastermind (2.15.14) lucid; urgency=low

  * Minor logging cleaning

 -- Andrey Vasilenkov <indigo@yandex-team.ru>  Tue, 13 Jan 2015 12:53:16 +0300

mastermind (2.15.13) lucid; urgency=low

  * Decreased cocaine pool-limit to 3

 -- Andrey Vasilenkov <indigo@yandex-team.ru>  Mon, 12 Jan 2015 20:34:19 +0300

mastermind (2.15.12) lucid; urgency=low

  * Job processing can be started as soon as minions states has been fetched from all hosts with executing minion tasks according to job processor data
  * Fix for invalid checking of minions history records

 -- Andrey Vasilenkov <indigo@yandex-team.ru>  Mon, 12 Jan 2015 20:07:54 +0300

mastermind (2.15.11) lucid; urgency=low

  * Start task threads after cocaine worker has been initialized

 -- Andrey Vasilenkov <indigo@yandex-team.ru>  Fri, 09 Jan 2015 19:18:53 +0300

mastermind (2.15.10) lucid; urgency=low

  * Infrastructure procedures logging improved

 -- Andrey Vasilenkov <indigo@yandex-team.ru>  Fri, 09 Jan 2015 18:26:10 +0300

mastermind (2.15.9) lucid; urgency=low

  * Startup timeout temporarily increased
  * Excessive logging removed

 -- Andrey Vasilenkov <indigo@yandex-team.ru>  Fri, 02 Jan 2015 02:44:08 +0300

mastermind (2.15.8) lucid; urgency=low

  * Added handler execution time to logs

 -- Andrey Vasilenkov <indigo@yandex-team.ru>  Wed, 24 Dec 2014 15:48:54 +0300

mastermind (2.15.7) lucid; urgency=low

  * Fix for recovery jobs queue fill

 -- Andrey Vasilenkov <indigo@yandex-team.ru>  Tue, 23 Dec 2014 16:05:36 +0300

mastermind (2.15.6) lucid; urgency=low

  * Fix for indexes batch reader

 -- Andrey Vasilenkov <indigo@yandex-team.ru>  Tue, 23 Dec 2014 14:28:14 +0300

mastermind (2.15.5) lucid; urgency=low

  * Misprint fixed

 -- Andrey Vasilenkov <indigo@yandex-team.ru>  Mon, 22 Dec 2014 18:49:02 +0300

mastermind (2.15.4) lucid; urgency=low

  * Misprint fixed

 -- Andrey Vasilenkov <indigo@yandex-team.ru>  Mon, 22 Dec 2014 18:47:00 +0300

mastermind (2.15.3) lucid; urgency=low

  * Fix for recovery jobs refactoring

 -- Andrey Vasilenkov <indigo@yandex-team.ru>  Mon, 22 Dec 2014 18:39:23 +0300

mastermind (2.15.2) lucid; urgency=low

  * Recover dc planner refactored a little bit
  * Do not take jobs global lock on job cancelling

 -- Andrey Vasilenkov <indigo@yandex-team.ru>  Mon, 22 Dec 2014 17:47:55 +0300

mastermind (2.15.1) lucid; urgency=low

  * Added optional flag for considering namespace broken when its' groups has unequal total space

 -- Andrey Vasilenkov <indigo@yandex-team.ru>  Fri, 19 Dec 2014 14:31:33 +0300

mastermind (2.14.17) lucid; urgency=low

  * Logging for tagged records

 -- Andrey Vasilenkov <indigo@yandex-team.ru>  Thu, 18 Dec 2014 19:47:14 +0300

mastermind (2.14.16) lucid; urgency=low

  * Job handler for getting jobs by job ids

 -- Andrey Vasilenkov <indigo@yandex-team.ru>  Thu, 18 Dec 2014 15:22:30 +0300

mastermind (2.14.15) lucid; urgency=low

  * Use max executing recover dc jobs limit in planner

 -- Andrey Vasilenkov <indigo@yandex-team.ru>  Mon, 15 Dec 2014 19:57:10 +0300

mastermind (2.14.14) lucid; urgency=low

  * Recover dc: limited job creation

 -- Andrey Vasilenkov <indigo@yandex-team.ru>  Mon, 15 Dec 2014 19:44:06 +0300

mastermind (2.14.13) lucid; urgency=low

  * No approving for recovery jobs

 -- Andrey Vasilenkov <indigo@yandex-team.ru>  Mon, 15 Dec 2014 19:22:40 +0300

mastermind (2.14.12) lucid; urgency=low

  * Do not take global jobs lock on jobs' approving

 -- Andrey Vasilenkov <indigo@yandex-team.ru>  Mon, 15 Dec 2014 18:45:43 +0300

mastermind (2.14.11) lucid; urgency=low

  * Minor misprint

 -- Andrey Vasilenkov <indigo@yandex-team.ru>  Sat, 13 Dec 2014 20:20:52 +0300

mastermind (2.14.10) lucid; urgency=low

  * Minor misprint

 -- Andrey Vasilenkov <indigo@yandex-team.ru>  Fri, 12 Dec 2014 19:22:17 +0300

mastermind (2.14.9) lucid; urgency=low

  * Checking move jobs for dc sharing prevention before starting

 -- Andrey Vasilenkov <indigo@yandex-team.ru>  Fri, 12 Dec 2014 19:09:16 +0300

mastermind (2.14.8) lucid; urgency=low

  * Misprint fixed

 -- Andrey Vasilenkov <indigo@yandex-team.ru>  Thu, 11 Dec 2014 18:42:25 +0300

mastermind (2.14.7) lucid; urgency=low

  * Misprint fixed

 -- Andrey Vasilenkov <indigo@yandex-team.ru>  Thu, 11 Dec 2014 18:33:41 +0300

mastermind (2.14.6) lucid; urgency=low

  * Cluster lock and couple data updating before deleting namespace

 -- Andrey Vasilenkov <indigo@yandex-team.ru>  Thu, 11 Dec 2014 18:29:02 +0300

mastermind (2.14.5) lucid; urgency=low

  * Namespace settings service flags and options implemented

 -- Andrey Vasilenkov <indigo@yandex-team.ru>  Thu, 11 Dec 2014 17:36:02 +0300

mastermind (2.14.4) lucid; urgency=low

  * Read-only backends support and new move job workflow with making source group read-only instead of disabling

 -- Andrey Vasilenkov <indigo@yandex-team.ru>  Thu, 11 Dec 2014 15:08:43 +0300

mastermind (2.14.3) lucid; urgency=low

  * Checking busy uncoupled groups before selecting uncouple group for group restoring

 -- Andrey Vasilenkov <indigo@yandex-team.ru>  Mon, 08 Dec 2014 19:46:01 +0300

mastermind (2.14.2) lucid; urgency=low

  * Optional parameter for search-by-path for search only within the last history record

 -- Andrey Vasilenkov <indigo@yandex-team.ru>  Mon, 08 Dec 2014 18:03:20 +0300

mastermind (2.14.1) lucid; urgency=low

  * Support for search-by-path * syntax

 -- Andrey Vasilenkov <indigo@yandex-team.ru>  Mon, 08 Dec 2014 16:56:51 +0300

mastermind (2.13.5) lucid; urgency=low

  * Recover job: do not perform defrag tasks before actual recovery starts
  * Added -M and -L options to recover dc task

 -- Andrey Vasilenkov <indigo@yandex-team.ru>  Wed, 10 Dec 2014 14:56:25 +0300

mastermind (2.13.4) lucid; urgency=low

  * Fix for statistics updating

 -- Andrey Vasilenkov <indigo@yandex-team.ru>  Tue, 09 Dec 2014 17:06:09 +0300

mastermind (2.13.3) lucid; urgency=low

  * Restore group job can now select appropriate uncouple group and merge several into one if necessary

 -- Andrey Vasilenkov <indigo@yandex-team.ru>  Fri, 05 Dec 2014 16:55:10 +0300

mastermind (2.13.2) lucid; urgency=low

  * Updating namespace settings when building couples
  * Convert couple meta script updated

 -- Andrey Vasilenkov <indigo@yandex-team.ru>  Tue, 02 Dec 2014 16:14:20 +0300

mastermind (2.13.1) lucid; urgency=low

  * Moved 'frozen' setting from couple meta key to group meta key

 -- Andrey Vasilenkov <indigo@yandex-team.ru>  Mon, 01 Dec 2014 19:49:32 +0300

mastermind (2.12.2) lucid; urgency=low

  * Fix for couple build handler timeout

 -- Andrey Vasilenkov <indigo@yandex-team.ru>  Fri, 28 Nov 2014 19:11:13 +0300

mastermind (2.12.1) lucid; urgency=low

  * Group restore job implemented
  * Cmd restore deprecated
  * Optimized statistics updating

 -- Andrey Vasilenkov <indigo@yandex-team.ru>  Fri, 28 Nov 2014 16:11:45 +0300

mastermind (2.11.4) lucid; urgency=low

  * Temporary increased mastermind startup time to 120 sec

 -- Andrey Vasilenkov <indigo@yandex-team.ru>  Thu, 27 Nov 2014 16:25:53 +0300

mastermind (2.11.3) lucid; urgency=low

  * Fix for couple build mastermind utils

 -- Andrey Vasilenkov <indigo@yandex-team.ru>  Fri, 21 Nov 2014 19:09:02 +0300

mastermind (2.11.2) lucid; urgency=low

  * Fix for default locking sync manager

 -- Andrey Vasilenkov <indigo@yandex-team.ru>  Fri, 21 Nov 2014 18:47:46 +0300

mastermind (2.11.1) lucid; urgency=low

  * New couple builder

 -- Andrey Vasilenkov <indigo@yandex-team.ru>  Fri, 21 Nov 2014 16:55:14 +0300

mastermind (2.10.2) lucid; urgency=low

  * Do not use integer size for weights dictionary for json-compatibility

 -- Andrey Vasilenkov <indigo@yandex-team.ru>  Thu, 13 Nov 2014 19:08:42 +0300

mastermind (2.10.1) lucid; urgency=low

  * Ns setup: removed signature port option
  * Additional verbose couple status
  * Config option for forbidding namespaces without settings - couples of such namespaces will be considered BROKEN
  * get_namespaces_states handle that combines all namespace state as one dict
  * Ns setup: removed storage-location option
  * Fix for uniform auth-keys format

 -- Andrey Vasilenkov <indigo@yandex-team.ru>  Mon, 10 Nov 2014 19:08:16 +0300

mastermind (2.9.92) lucid; urgency=low

  * Temporary removed additional node stale checking in balancer itself

 -- Andrey Vasilenkov <indigo@yandex-team.ru>  Thu, 13 Nov 2014 00:28:04 +0300

mastermind (2.9.91) lucid; urgency=low

  * Statistics stale status is checked only when statistics is updated
  * get_namespaces_states handle that combines all namespace state as one dict
  * Ns setup: removed storage-location option
  * Fix for uniform auth-keys format
  * Ns setup: storage-location is a boolean flag now

 -- Andrey Vasilenkov <indigo@yandex-team.ru>  Wed, 12 Nov 2014 20:04:23 +0300

mastermind (2.9.90) lucid; urgency=low

  * Job status handle

 -- Andrey Vasilenkov <indigo@yandex-team.ru>  Fri, 07 Nov 2014 18:36:41 +0300

mastermind (2.9.89) lucid; urgency=low

  * Distinct BROKEN status for couples and groups that have forbidden configuration
  * Config flags for forbidding dht and dc sharing among groups
  * Dependencies updated

 -- Andrey Vasilenkov <indigo@yandex-team.ru>  Thu, 06 Nov 2014 18:04:45 +0300

mastermind (2.9.88) lucid; urgency=low

  * Cmd restore: reconfiguring elliptics before starting node backend

 -- Andrey Vasilenkov <indigo@yandex-team.ru>  Wed, 05 Nov 2014 17:05:35 +0300

mastermind (2.9.87) lucid; urgency=low

  * Cluster global lock and update before changing its state (couple build and couple break)

 -- Andrey Vasilenkov <indigo@yandex-team.ru>  Tue, 04 Nov 2014 20:15:41 +0300

mastermind (2.9.86) lucid; urgency=low

  * Namespace settings using tagged indexes

 -- Andrey Vasilenkov <indigo@yandex-team.ru>  Sat, 01 Nov 2014 15:28:56 +0300

mastermind (2.9.85) lucid; urgency=low

  * Fixed broken couples status update in case of coupled groups having different namespaces
  * Configurable node backend stat stale timeout

 -- Andrey Vasilenkov <indigo@yandex-team.ru>  Fri, 31 Oct 2014 16:15:48 +0300

mastermind (2.9.84) lucid; urgency=low

  * Fix for free effective space info handle

 -- Andrey Vasilenkov <indigo@yandex-team.ru>  Wed, 29 Oct 2014 19:28:39 +0300

mastermind (2.9.83) lucid; urgency=low

  * Fix for namespace-aware handlers that can fail because of the broken couples
  * Cocaine framework dependencies

 -- Andrey Vasilenkov <indigo@yandex-team.ru>  Wed, 29 Oct 2014 18:51:52 +0300

mastermind (2.9.82) lucid; urgency=low

  * Mastermind util reconnects automatically on DisconnectionError of cocaine Service
  * Minions status fetching configurable timeout
  * Workaround for minions state update
  * Indexes uses batched read latest requests insted of a bulk read

 -- Andrey Vasilenkov <indigo@yandex-team.ru>  Wed, 29 Oct 2014 17:41:05 +0300

mastermind (2.9.81) lucid; urgency=low

  * Reserved space option for namespaces

 -- Andrey Vasilenkov <indigo@yandex-team.ru>  Tue, 28 Oct 2014 17:28:45 +0300

mastermind (2.9.80) lucid; urgency=low

  * Added alive and removed records counters

 -- Andrey Vasilenkov <indigo@yandex-team.ru>  Mon, 27 Oct 2014 18:03:18 +0300

mastermind (2.9.79) lucid; urgency=low

  * Rearranged locks acquiring

 -- Andrey Vasilenkov <indigo@yandex-team.ru>  Fri, 24 Oct 2014 16:33:44 +0400

mastermind (2.9.78) lucid; urgency=low

  * Do not share locks among different threads, this can cause unwanted sideeffects
  * Recover dc task: decreased number of threads by one to leave one group in couple available for data reads and writes

 -- Andrey Vasilenkov <indigo@yandex-team.ru>  Fri, 24 Oct 2014 15:44:26 +0400

mastermind (2.9.77) lucid; urgency=low

  * One more zero-weight couple fix

 -- Andrey Vasilenkov <indigo@yandex-team.ru>  Wed, 22 Oct 2014 15:10:53 +0400

mastermind (2.9.76) lucid; urgency=low

  * Ultimate fix for zero-weight couples

 -- Andrey Vasilenkov <indigo@yandex-team.ru>  Wed, 22 Oct 2014 14:07:49 +0400

mastermind (2.9.75) lucid; urgency=low

  * Fix for minions ready state

 -- Andrey Vasilenkov <indigo@yandex-team.ru>  Tue, 21 Oct 2014 19:02:16 +0400

mastermind (2.9.74) lucid; urgency=low

  * Misprints

 -- Andrey Vasilenkov <indigo@yandex-team.ru>  Tue, 21 Oct 2014 18:16:11 +0400

mastermind (2.9.73) lucid; urgency=low

  * Fix for blob max size stats

 -- Andrey Vasilenkov <indigo@yandex-team.ru>  Tue, 21 Oct 2014 16:12:16 +0400

mastermind (2.9.72) lucid; urgency=low

  * Do not create defrag jobs if not enough free space on any node backend
  * Max blob size as node backend statistics parameter
  * Couple defrag check timeout increased to 2 days
  * Using dstat error from elliptics monitor stat

 -- Andrey Vasilenkov <indigo@yandex-team.ru>  Tue, 21 Oct 2014 14:56:02 +0400

mastermind (2.9.71) lucid; urgency=low

  * Redirect namespace options
  * Json output for group search-by-path handle

 -- Andrey Vasilenkov <indigo@yandex-team.ru>  Mon, 20 Oct 2014 18:08:18 +0400

mastermind (2.9.70) lucid; urgency=low

  * Minions gzip turned on

 -- Andrey Vasilenkov <indigo@yandex-team.ru>  Mon, 20 Oct 2014 16:16:41 +0400

mastermind (2.9.69) lucid; urgency=low

  * Couple defrag planner uses records removed size to select couples to defrag

 -- Andrey Vasilenkov <indigo@yandex-team.ru>  Fri, 17 Oct 2014 18:51:02 +0400

mastermind (2.9.68) lucid; urgency=low

  * Couple defragmentation planner

 -- Andrey Vasilenkov <indigo@yandex-team.ru>  Fri, 17 Oct 2014 15:17:52 +0400

mastermind (2.9.67) lucid; urgency=low

   * Couple defragmentation job

 -- Andrey Vasilenkov <indigo@yandex-team.ru>  Thu, 16 Oct 2014 16:24:57 +0400

mastermind (2.9.66) lucid; urgency=low

  * Misprints

 -- Andrey Vasilenkov <indigo@yandex-team.ru>  Wed, 15 Oct 2014 19:37:55 +0400

mastermind (2.9.65) lucid; urgency=low

  * Jobs locks are performed on job creation
  * Fix for tree map generation for flowmastermind

 -- Andrey Vasilenkov <indigo@yandex-team.ru>  Wed, 15 Oct 2014 16:35:09 +0400

mastermind (2.9.64) lucid; urgency=low

  * Move jobs: check src couple status before stopping node backend
  * Fix for move jobs tasks order
  * Check for last error to prevent lock acquire errors duplication
  * Defrag tasks for recover dc jobs added

 -- Andrey Vasilenkov <indigo@yandex-team.ru>  Tue, 14 Oct 2014 16:22:36 +0400

mastermind (2.9.63) lucid; urgency=low

  * Added features to namespace settings with two options: multipart-content-length-threshold and select-couple-to-upload
  * Fix for zookeeper lock release when failed to process job

 -- Andrey Vasilenkov <indigo@yandex-team.ru>  Mon, 13 Oct 2014 18:37:41 +0400

mastermind (2.9.62) lucid; urgency=low

  * Fix for couple repair

 -- Andrey Vasilenkov <indigo@yandex-team.ru>  Sun, 12 Oct 2014 23:06:15 +0400

mastermind (2.9.61) lucid; urgency=low

  * Minions status fetch fixed

 -- Andrey Vasilenkov <indigo@yandex-team.ru>  Sun, 12 Oct 2014 14:48:02 +0400

mastermind (2.9.60) lucid; urgency=low

  * Removed minions ready percentage, 100% minion response is required

 -- Andrey Vasilenkov <indigo@yandex-team.ru>  Fri, 10 Oct 2014 13:33:18 +0400

mastermind (2.9.59) lucid; urgency=low

  * Profile name fix in mastermind deployment script
  * Fix for max group number inconsistency

 -- Andrey Vasilenkov <indigo@yandex-team.ru>  Thu, 09 Oct 2014 17:46:00 +0400

mastermind (2.9.58) lucid; urgency=low

  * Detaching node backend from uncoupled group on move job completion

 -- Andrey Vasilenkov <indigo@yandex-team.ru>  Thu, 09 Oct 2014 16:30:33 +0400

mastermind (2.9.57) lucid; urgency=low

  * Separate max executing jobs counters per job type
  * Json output fix for mastermind util

 -- Andrey Vasilenkov <indigo@yandex-team.ru>  Thu, 09 Oct 2014 15:06:32 +0400

mastermind (2.9.56) lucid; urgency=low

  * Fix for flowmastermind statistics

 -- Andrey Vasilenkov <indigo@yandex-team.ru>  Wed, 08 Oct 2014 21:01:03 +0400

mastermind (2.9.55) lucid; urgency=low

  * Fix for flowmastermind statistics

 -- Andrey Vasilenkov <indigo@yandex-team.ru>  Wed, 08 Oct 2014 20:44:54 +0400

mastermind (2.9.54) lucid; urgency=low

  * Additional checking for busy hosts

 -- Andrey Vasilenkov <indigo@yandex-team.ru>  Wed, 08 Oct 2014 19:18:04 +0400

mastermind (2.9.53) lucid; urgency=low

  * Misprint fixed

 -- Andrey Vasilenkov <indigo@yandex-team.ru>  Wed, 08 Oct 2014 18:39:51 +0400

mastermind (2.9.52) lucid; urgency=low

  * Misprint fixed

 -- Andrey Vasilenkov <indigo@yandex-team.ru>  Wed, 08 Oct 2014 18:29:59 +0400

mastermind (2.9.51) lucid; urgency=low

  * Fix for job move planning

 -- Andrey Vasilenkov <indigo@yandex-team.ru>  Wed, 08 Oct 2014 18:08:14 +0400

mastermind (2.9.50) lucid; urgency=low

  * Jobs tagging optimized

 -- Andrey Vasilenkov <indigo@yandex-team.ru>  Wed, 08 Oct 2014 17:47:41 +0400

mastermind (2.9.49) lucid; urgency=low

  * Usage of tag secondary indexes

 -- Andrey Vasilenkov <indigo@yandex-team.ru>  Tue, 07 Oct 2014 20:01:43 +0400

mastermind (2.9.48) lucid; urgency=low

  * Fix for zk lock acquirings

 -- Andrey Vasilenkov <indigo@yandex-team.ru>  Mon, 06 Oct 2014 18:54:14 +0400

mastermind (2.9.47) lucid; urgency=low

  * Fix for zk lock acquirings

 -- Andrey Vasilenkov <indigo@yandex-team.ru>  Mon, 06 Oct 2014 18:43:01 +0400

mastermind (2.9.46) lucid; urgency=low

  * Fix for zk lock acquirings

 -- Andrey Vasilenkov <indigo@yandex-team.ru>  Mon, 06 Oct 2014 18:32:22 +0400

mastermind (2.9.45) lucid; urgency=low

  * Fix for zk lock acquirings

 -- Andrey Vasilenkov <indigo@yandex-team.ru>  Mon, 06 Oct 2014 17:58:13 +0400

mastermind (2.9.44) lucid; urgency=low

  * Fix for zk lock acquirings

 -- Andrey Vasilenkov <indigo@yandex-team.ru>  Mon, 06 Oct 2014 17:44:54 +0400

mastermind (2.9.43) lucid; urgency=low

  * Minor bugs fixed

 -- Andrey Vasilenkov <indigo@yandex-team.ru>  Thu, 02 Oct 2014 08:59:09 +0400

mastermind (2.9.42) lucid; urgency=low

  * Remove path and migrate dst dir for move jobs

 -- Andrey Vasilenkov <indigo@yandex-team.ru>  Wed, 01 Oct 2014 19:04:04 +0400

mastermind (2.9.41) lucid; urgency=low

  * Fix for namespace statistics fetching

 -- Andrey Vasilenkov <indigo@yandex-team.ru>  Wed, 01 Oct 2014 17:29:12 +0400

mastermind (2.9.40) lucid; urgency=low

  * Wait timeout for dnet_client minion commands

 -- Andrey Vasilenkov <indigo@yandex-team.ru>  Tue, 30 Sep 2014 19:57:17 +0400

mastermind (2.9.39) lucid; urgency=low

  * Use timeout for zookeeper locks

 -- Andrey Vasilenkov <indigo@yandex-team.ru>  Tue, 30 Sep 2014 14:26:28 +0400

mastermind (2.9.38) lucid; urgency=low

  * Move jobs planner: take lost space instead of moved data size into consideration

 -- Andrey Vasilenkov <indigo@yandex-team.ru>  Mon, 29 Sep 2014 15:14:44 +0400

mastermind (2.9.37) lucid; urgency=low

  * Create maximum one move job per host
  * Do not process jobs till minions status is fetched

 -- Andrey Vasilenkov <indigo@yandex-team.ru>  Fri, 26 Sep 2014 13:04:21 +0400

mastermind (2.9.36) lucid; urgency=low

  * Minor fixes

 -- Andrey Vasilenkov <indigo@yandex-team.ru>  Thu, 25 Sep 2014 14:46:47 +0400

mastermind (2.9.35) lucid; urgency=low

  * Fix for selecting src and dst datacenters for move jobs

 -- Andrey Vasilenkov <indigo@yandex-team.ru>  Thu, 25 Sep 2014 14:06:45 +0400

mastermind (2.9.34) lucid; urgency=low

  * More logging

 -- Andrey Vasilenkov <indigo@yandex-team.ru>  Thu, 25 Sep 2014 12:49:21 +0400

mastermind (2.9.33) lucid; urgency=low

  * temporary proxy fix to prevent bad response caching

 -- Andrey Vasilenkov <indigo@yandex-team.ru>  Wed, 24 Sep 2014 18:54:46 +0400

mastermind (2.9.32) lucid; urgency=low

  * New algorithm for move jobs generation
  * Minor bug fixes

 -- Andrey Vasilenkov <indigo@yandex-team.ru>  Wed, 24 Sep 2014 17:51:09 +0400

mastermind (2.9.31) lucid; urgency=low

  * create_group_ids uses new service name

 -- Andrey Vasilenkov <indigo@yandex-team.ru>  Wed, 24 Sep 2014 14:28:17 +0400

mastermind (2.9.30) lucid; urgency=low

  * cmd restore should now work with old history records

 -- Andrey Vasilenkov <indigo@yandex-team.ru>  Wed, 24 Sep 2014 12:11:26 +0400

mastermind (2.9.29) lucid; urgency=low

  * Fix for zookeeper lock ensuring path

 -- Andrey Vasilenkov <indigo@yandex-team.ru>  Tue, 23 Sep 2014 13:53:35 +0400

mastermind (2.9.28) lucid; urgency=low

  * Failover in case of bad monitor_stat for node and/or node_backend

 -- Andrey Vasilenkov <indigo@yandex-team.ru>  Mon, 22 Sep 2014 15:28:25 +0400

mastermind (2.9.27) lucid; urgency=low

  * Less logs

 -- Andrey Vasilenkov <indigo@yandex-team.ru>  Thu, 18 Sep 2014 17:56:02 +0400

mastermind (2.9.26) lucid; urgency=low

  * More logs

 -- Andrey Vasilenkov <indigo@yandex-team.ru>  Thu, 18 Sep 2014 17:30:44 +0400

mastermind (2.9.25) lucid; urgency=low

  * Log fix

 -- Andrey Vasilenkov <indigo@yandex-team.ru>  Thu, 18 Sep 2014 17:18:15 +0400

mastermind (2.9.24) lucid; urgency=low

  * Logging invalid backend statistics

 -- Andrey Vasilenkov <indigo@yandex-team.ru>  Thu, 18 Sep 2014 17:05:59 +0400

mastermind (2.9.23) lucid; urgency=low

  * Search group by hostname and path

 -- Andrey Vasilenkov <indigo@yandex-team.ru>  Wed, 17 Sep 2014 21:16:14 +0400

mastermind (2.9.22) lucid; urgency=low

  * Namespace couple weights are considered valid only if there is more than min_units of writeable couples
  * Namespace settings for min-units number

 -- Andrey Vasilenkov <indigo@yandex-team.ru>  Tue, 16 Sep 2014 19:30:54 +0400

mastermind (2.9.21) lucid; urgency=low

  * Storage location option for namespace setup
  * Required parameters for couple build command: namespace and initial state

 -- Andrey Vasilenkov <indigo@yandex-team.ru>  Mon, 15 Sep 2014 15:31:32 +0400

mastermind (2.9.20) lucid; urgency=low

  * Groups key count for recovery jobs

 -- Andrey Vasilenkov <indigo@yandex-team.ru>  Fri, 12 Sep 2014 15:30:24 +0400

mastermind (2.9.19) lucid; urgency=low

  * Minor fix

 -- Andrey Vasilenkov <indigo@yandex-team.ru>  Fri, 12 Sep 2014 13:48:22 +0400

mastermind (2.9.18) lucid; urgency=low

  * Additional option of processes number for recovery job

 -- Andrey Vasilenkov <indigo@yandex-team.ru>  Fri, 12 Sep 2014 13:17:16 +0400

mastermind (2.9.17) lucid; urgency=low

  * Minor fix

 -- Andrey Vasilenkov <indigo@yandex-team.ru>  Thu, 11 Sep 2014 16:58:42 +0400

mastermind (2.9.16) lucid; urgency=low

  * Additional parameters for recovery dc

 -- Andrey Vasilenkov <indigo@yandex-team.ru>  Thu, 11 Sep 2014 16:51:51 +0400

mastermind (2.9.15) lucid; urgency=low

  * Fix for setting task start time

 -- Andrey Vasilenkov <indigo@yandex-team.ru>  Mon, 08 Sep 2014 14:50:13 +0400

mastermind (2.9.14) lucid; urgency=low

  * Use all remotes when creating recovery dc jobs

 -- Andrey Vasilenkov <indigo@yandex-team.ru>  Fri, 05 Sep 2014 18:13:46 +0400

mastermind (2.9.13) lucid; urgency=low

  * Minor fix

 -- Andrey Vasilenkov <indigo@yandex-team.ru>  Fri, 05 Sep 2014 15:43:36 +0400

mastermind (2.9.12) lucid; urgency=low

  * Implemented recover dc jobs

 -- Andrey Vasilenkov <indigo@yandex-team.ru>  Fri, 05 Sep 2014 15:31:40 +0400

mastermind (2.9.11) lucid; urgency=low

  * Compatible fetching eblob path from config

 -- Andrey Vasilenkov <indigo@yandex-team.ru>  Thu, 04 Sep 2014 12:42:34 +0400

mastermind (2.9.10) lucid; urgency=low

  * Fix for fetching the list of all namespaces when there are broken couples
  * Support of new elliptics 26 monitor stat format

 -- Andrey Vasilenkov <indigo@yandex-team.ru>  Wed, 03 Sep 2014 17:32:57 +0400

mastermind (2.9.9) lucid; urgency=low

  * Tasks fixes

 -- Andrey Vasilenkov <indigo@yandex-team.ru>  Thu, 28 Aug 2014 13:55:09 +0400

mastermind (2.9.8) lucid; urgency=low

  * Jobs fixes

 -- Andrey Vasilenkov <indigo@yandex-team.ru>  Thu, 28 Aug 2014 11:53:23 +0400

mastermind (2.9.7) lucid; urgency=low

  * Fix for jobs processor logs messages

 -- Andrey Vasilenkov <indigo@yandex-team.ru>  Tue, 26 Aug 2014 19:40:37 +0400

mastermind (2.9.6) lucid; urgency=low

  * Manual move job creation: checking uncoupled group dc
  * Fix for application name parameter for console util

 -- Andrey Vasilenkov <indigo@yandex-team.ru>  Tue, 26 Aug 2014 16:39:27 +0400

mastermind (2.9.5) lucid; urgency=low

  * Tasks parameters for minions updated to using node backends

 -- Andrey Vasilenkov <indigo@yandex-team.ru>  Mon, 25 Aug 2014 16:28:27 +0400

mastermind (2.9.4) lucid; urgency=low

  * Cache handlers turned back on
  * Using only necessary monitor stat categories

 -- Andrey Vasilenkov <indigo@yandex-team.ru>  Mon, 25 Aug 2014 11:01:18 +0400

mastermind (2.9.3) lucid; urgency=low

  * Fix for mixing old and new history records

 -- Andrey Vasilenkov <indigo@yandex-team.ru>  Fri, 22 Aug 2014 17:11:34 +0400

mastermind (2.9.2) lucid; urgency=low

  * Fix for deployment script

 -- Andrey Vasilenkov <indigo@yandex-team.ru>  Fri, 22 Aug 2014 13:43:32 +0400

mastermind (2.9.1) lucid; urgency=low

  * Optional mastermind app name for mastermind util

 -- Andrey Vasilenkov <indigo@yandex-team.ru>  Fri, 22 Aug 2014 12:37:16 +0400

mastermind (2.9.0) lucid; urgency=low

  * Support for elliptics26

 -- Andrey Vasilenkov <indigo@yandex-team.ru>  Thu, 21 Aug 2014 18:57:53 +0400

mastermind (2.8.49) lucid; urgency=low

  * Storage location option for namespace setup
  * Required parameters for couple build command: namespace and initial state

 -- Andrey Vasilenkov <indigo@yandex-team.ru>  Mon, 15 Sep 2014 15:28:50 +0400

mastermind (2.8.48) lucid; urgency=low

  * Group weights handler accepts namespace as optional parameter

 -- Andrey Vasilenkov <indigo@yandex-team.ru>  Fri, 12 Sep 2014 17:32:30 +0400

mastermind (2.8.47) lucid; urgency=low

  * Fix for minion nc http fetcher

 -- Andrey Vasilenkov <indigo@yandex-team.ru>  Wed, 10 Sep 2014 18:08:33 +0400

mastermind (2.8.46) lucid; urgency=low

  * Fix for empty couples namespace

 -- Andrey Vasilenkov <indigo@yandex-team.ru>  Tue, 09 Sep 2014 16:52:50 +0400

mastermind (2.8.45) lucid; urgency=low

  * Added optional move task for move jobs
  * Fix for applying smoother plan simultaneously from several workers
  * Handler for elliptics remote nodes list

 -- Andrey Vasilenkov <indigo@yandex-team.ru>  Wed, 20 Aug 2014 17:38:25 +0400

mastermind (2.8.44) lucid; urgency=low

  * Additional checkings for move jobs: number of keys of uncoupled group

 -- Andrey Vasilenkov <indigo@yandex-team.ru>  Thu, 14 Aug 2014 12:47:09 +0400

mastermind (2.8.43) lucid; urgency=low

  * Fix for couple build with all n groups are mandatory

 -- Andrey Vasilenkov <indigo@yandex-team.ru>  Wed, 13 Aug 2014 16:27:13 +0400

mastermind (2.8.42) lucid; urgency=low

  * Fix for couple info namespace key

 -- Andrey Vasilenkov <indigo@yandex-team.ru>  Tue, 12 Aug 2014 17:19:45 +0400

mastermind (2.8.41) lucid; urgency=low

  * Explicit family for elliptics nodes

 -- Andrey Vasilenkov <indigo@yandex-team.ru>  Tue, 12 Aug 2014 16:34:29 +0400

mastermind (2.8.40) lucid; urgency=low

  * Fix for couple broken namespace checking
  * Implemented broken jobs and dedicated node stop tasks for enhanced checking

 -- Andrey Vasilenkov <indigo@yandex-team.ru>  Tue, 12 Aug 2014 15:53:54 +0400
mastermind (2.8.39) lucid; urgency=low

  * Jobs logging changed
  * Syncing infrastructure state before updating

 -- Andrey Vasilenkov <indigo@yandex-team.ru>  Mon, 11 Aug 2014 16:25:39 +0400

mastermind (2.8.38) lucid; urgency=low

  * Creation of +N nonoverlapping couples if dcs are available

 -- Andrey Vasilenkov <indigo@yandex-team.ru>  Fri, 08 Aug 2014 19:43:38 +0400

mastermind (2.8.37) lucid; urgency=low

  * Update namespaces settings by default, overwrite is optional
  * Prefer using group with the most alive keys number for restoration
  * Creation of +N nonoverlapping couples if dcs are available
  * Independent timeout for elliptics nodes and elliptics meta nodes

 -- Andrey Vasilenkov <indigo@yandex-team.ru>  Thu, 07 Aug 2014 16:10:57 +0400

mastermind (2.8.36) lucid; urgency=low

  * Filtering groups by total space for building couples
  * All space counters of namespaces statistics as integers (bytes)
  * Additional parameter for move jobs: group file path for removal

 -- Andrey Vasilenkov <indigo@yandex-team.ru>  Tue, 05 Aug 2014 17:58:56 +0400

mastermind (2.8.35) lucid; urgency=low

  * Fix for minions commands status processing

 -- Andrey Vasilenkov <indigo@yandex-team.ru>  Mon, 04 Aug 2014 15:18:24 +0400

mastermind (2.8.34) lucid; urgency=low

  * Namespaces statistics handle
  * Creating groups move tasks is disabled by default
  * Minor fixes

 -- Andrey Vasilenkov <indigo@yandex-team.ru>  Fri, 01 Aug 2014 14:40:33 +0400

mastermind (2.8.33) lucid; urgency=low

  * Fix for cocaine app deployment

 -- Andrey Vasilenkov <indigo@yandex-team.ru>  Thu, 31 Jul 2014 12:57:17 +0400

mastermind (2.8.32) lucid; urgency=low

  * Jobs processing turned on
  * Treemap filtering
  * Outages statistics

 -- Andrey Vasilenkov <indigo@yandex-team.ru>  Wed, 30 Jul 2014 19:02:53 +0400

mastermind (2.8.31) lucid; urgency=low

  * Fix for namespace balancer couple weights

 -- Andrey Vasilenkov <indigo@yandex-team.ru>  Fri, 18 Jul 2014 14:49:14 +0400

mastermind (2.8.30) lucid; urgency=low

  * Fix for cmd restore status fetching, added retries
  * Content length threshold namespace settings
  * Fix for statistics of groups with no nodes

 -- Andrey Vasilenkov <indigo@yandex-team.ru>  Wed, 16 Jul 2014 15:55:46 +0400

mastermind (2.8.29) lucid; urgency=low

  * Group restore updated: checking for DHT rings and starting node up after restoration

 -- Andrey Vasilenkov <indigo@yandex-team.ru>  Thu, 10 Jul 2014 17:23:03 +0400

mastermind (2.8.28) lucid; urgency=low

  * Temporary disabled new modules

 -- Andrey Vasilenkov <indigo@yandex-team.ru>  Wed, 09 Jul 2014 19:34:45 +0400

mastermind (2.8.27) lucid; urgency=low

  * Fix for elliptics id transforming

 -- Andrey Vasilenkov <indigo@yandex-team.ru>  Wed, 09 Jul 2014 19:29:19 +0400

mastermind (2.8.26) lucid; urgency=low

  * Fix for metakey parallel read

 -- Andrey Vasilenkov <indigo@yandex-team.ru>  Wed, 09 Jul 2014 19:22:11 +0400

mastermind (2.8.25) lucid; urgency=low

  * Fix for ns settings fetching from elliptics indexes

 -- Andrey Vasilenkov <indigo@yandex-team.ru>  Wed, 09 Jul 2014 12:26:24 +0400

mastermind (2.8.24) lucid; urgency=low

  * Settings for elliptics client pools in mastermind config

 -- Andrey Vasilenkov <indigo@yandex-team.ru>  Thu, 03 Jul 2014 17:34:51 +0400

mastermind (2.8.23) lucid; urgency=low

  * Fix for cocaine crashlog content

 -- Andrey Vasilenkov <indigo@yandex-team.ru>  Tue, 24 Jun 2014 16:55:28 +0400

mastermind (2.8.22) lucid; urgency=low

  * Multipurpose authkey namespace settings

 -- Andrey Vasilenkov <indigo@yandex-team.ru>  Fri, 20 Jun 2014 19:22:04 +0400

mastermind (2.8.21) lucid; urgency=low

  * Fix for couple namespace processing

 -- Andrey Vasilenkov <indigo@yandex-team.ru>  Fri, 25 Apr 2014 19:36:56 +0400

mastermind (2.8.20) lucid; urgency=low

  * Keys statistics and fragmentation tree map

 -- Andrey Vasilenkov <indigo@yandex-team.ru>  Wed, 23 Apr 2014 18:46:24 +0400

mastermind (2.8.19) lucid; urgency=low

  * Minor change in couple statistics format

 -- Andrey Vasilenkov <indigo@yandex-team.ru>  Mon, 14 Apr 2014 14:50:00 +0400

mastermind (2.8.18) lucid; urgency=low

  * Fix for python 2.6.5 logging handlers

 -- Andrey Vasilenkov <indigo@yandex-team.ru>  Thu, 10 Apr 2014 17:02:44 +0400

mastermind (2.8.17) lucid; urgency=low

  * By-state formatter for couples list
  * Fix for couple breaking (couple metadata is also being removed)
  * Logging refactored

 -- Andrey Vasilenkov <indigo@yandex-team.ru>  Thu, 10 Apr 2014 16:34:44 +0400

mastermind (2.8.16) lucid; urgency=low

  * Used space stats for couples

 -- Andrey Vasilenkov <indigo@yandex-team.ru>  Thu, 03 Apr 2014 17:44:41 +0400

mastermind (2.8.15) lucid; urgency=low

  * Do not start if elliptics nodes and/or metanodes are unavailable

 -- Andrey Vasilenkov <indigo@yandex-team.ru>  Thu, 03 Apr 2014 17:08:35 +0400

mastermind (2.8.14) lucid; urgency=low

  * Network map for namespaces

 -- Andrey Vasilenkov <indigo@yandex-team.ru>  Thu, 03 Apr 2014 15:09:28 +0400

mastermind (2.8.13) lucid; urgency=low

  * Couple statistics for flowmastermind
  * Namespace signature settings added

 -- Andrey Vasilenkov <indigo@yandex-team.ru>  Tue, 01 Apr 2014 16:39:16 +0400

mastermind (2.8.12) lucid; urgency=low

  * Json output for couples list command

 -- Andrey Vasilenkov <indigo@yandex-team.ru>  Thu, 27 Mar 2014 14:46:04 +0400

mastermind (2.8.11) lucid; urgency=low

  * Fix for fetching closed couples info
  * Mastermind-utils handle for fetching metadata and any arbitrary key from group
  * Used space returned along with free space for group info
  * Bash completion for command options
  * Universal couple list handle unifying all list-xxx handles
  * Fix for minions tasks status fetching
  * Admin actions log

 -- Andrey Vasilenkov <indigo@yandex-team.ru>  Thu, 27 Mar 2014 13:16:45 +0400

mastermind (2.8.10) lucid; urgency=low

  * Fix: fix for detaching inexistent nodes

 -- Andrey Vasilenkov <indigo@yandex-team.ru>  Tue, 18 Mar 2014 18:55:06 +0400

mastermind (2.8.9) lucid; urgency=low

  * Fix: closed couples added to treemap

 -- Andrey Vasilenkov <indigo@yandex-team.ru>  Fri, 14 Mar 2014 19:03:39 +0400

mastermind (2.8.8) lucid; urgency=low

  * Fix: closed couples added to treemap

 -- Andrey Vasilenkov <indigo@yandex-team.ru>  Fri, 14 Mar 2014 18:49:30 +0400

mastermind (2.8.7) lucid; urgency=low

  * Fix: flowmastermind statistics fix

 -- Andrey Vasilenkov <indigo@yandex-team.ru>  Thu, 13 Mar 2014 18:38:51 +0400

mastermind (2.8.6) lucid; urgency=low

  * Feature: treemap groups statistics for flowmastermind

 -- Andrey Vasilenkov <indigo@yandex-team.ru>  Thu, 13 Mar 2014 13:38:12 +0400

mastermind (2.8.5) lucid; urgency=low

  * Fix: removing manifest for safe deploy to cocaine v11 cloud

 -- Andrey Vasilenkov <indigo@yandex-team.ru>  Mon, 24 Feb 2014 17:40:12 +0400

mastermind (2.8.4) lucid; urgency=low

  * Feature: handle for forcing nodes stats update
  * Feature: handles for namespace setup

 -- Andrey Vasilenkov <indigo@yandex-team.ru>  Mon, 24 Feb 2014 12:26:51 +0400

mastermind (2.8.3) lucid; urgency=low

  * Feature: added couple free size to get_group_weights handle

 -- Andrey Vasilenkov <indigo@yandex-team.ru>  Wed, 19 Feb 2014 15:21:58 +0400

mastermind (2.8.2) lucid; urgency=low

  * Fix: configurable minion port

 -- Andrey Vasilenkov <indigo@yandex-team.ru>  Wed, 19 Feb 2014 12:48:38 +0400

mastermind (2.8.1) lucid; urgency=low

  * Feature: using minion for remote command execution
  * Feature: minion commands history for flowmastermind

 -- Andrey Vasilenkov <indigo@yandex-team.ru>  Tue, 18 Feb 2014 16:34:34 +0400

mastermind (2.7.18) lucid; urgency=low

  * Feature: configurable wait_timeout for elliptics sessions
  * Fix: sleep on startup to wait for elliptics nodes to collect data

 -- Andrey Vasilenkov <indigo@yandex-team.ru>  Tue, 28 Jan 2014 17:17:24 +0400

mastermind (2.7.17) lucid; urgency=low

  * Feature: closed and bad couples statistics for flowmastermind
  * Feature: couple info handler added
  * Feature: command for detaching node from group
  * Fix: synchronous node info update on worker start

 -- Andrey Vasilenkov <indigo@yandex-team.ru>  Mon, 27 Jan 2014 15:31:00 +0400

mastermind (2.7.16) lucid; urgency=low

  * Fix: couple break handler

 -- Andrey Vasilenkov <indigo@yandex-team.ru>  Wed, 25 Dec 2013 19:53:28 +0400

mastermind (2.7.15) lucid; urgency=low

  * Feature: data memory availability feature for flowmastermind

 -- Andrey Vasilenkov <indigo@yandex-team.ru>  Wed, 25 Dec 2013 18:47:50 +0400

mastermind (2.7.14) lucid; urgency=low

  * Feature: added per namespace statistics for flowmastermind
  * Feature: closed couple marker for group info request
  * Fix: inventory queries logging

 -- Andrey Vasilenkov <indigo@yandex-team.ru>  Tue, 24 Dec 2013 20:30:13 +0400

mastermind (2.7.13) lucid; urgency=low

  * Fix: flowmastermind total counters fix

 -- Andrey Vasilenkov <indigo@yandex-team.ru>  Fri, 20 Dec 2013 17:10:37 +0400

mastermind (2.7.12) lucid; urgency=low

  * Fix: dc data cache in metastorage for inventory failovers
  * Feature: flowmastermind statistics export handler
  * Feature: configurable cocaine worker disown timeout

 -- Andrey Vasilenkov <indigo@yandex-team.ru>  Fri, 20 Dec 2013 14:45:47 +0400

mastermind (2.7.11) lucid; urgency=low

  * node info updater delayed

 -- Andrey Vasilenkov <indigo@yandex-team.ru>  Wed, 11 Dec 2013 02:18:07 +0400

mastermind (2.7.10) lucid; urgency=low

  * Disabled inventory (temp)

 -- Andrey Vasilenkov <indigo@yandex-team.ru>  Wed, 11 Dec 2013 02:05:53 +0400

mastermind (2.7.9) lucid; urgency=low

  * Removed node info updating on start

 -- Andrey Vasilenkov <indigo@yandex-team.ru>  Wed, 11 Dec 2013 01:57:03 +0400

mastermind (2.7.8) lucid; urgency=low

  * Feature: elliptics statistics compatibility (2.24.14.30)
  * Feature: bash completion

 -- Andrey Vasilenkov <indigo@yandex-team.ru>  Tue, 03 Dec 2013 17:45:47 +0400

mastermind (2.7.7) lucid; urgency=low

  * Feature: elliptics async api compatibility (2.24.14.29)

 -- Andrey Vasilenkov <indigo@yandex-team.ru>  Thu, 28 Nov 2013 19:07:56 +0400

mastermind (2.7.6) lucid; urgency=low

  * Fix: removed lower threshold of 100 IOPS for maximum node performance

 -- Andrey Vasilenkov <indigo@yandex-team.ru>  Tue, 26 Nov 2013 13:15:22 +0400

mastermind (2.7.5) lucid; urgency=low

  * Feature: removed cached state usage
  * Fix: balancer load average counter
  * Fix: do not unlink nodes from group automatically

 -- Andrey Vasilenkov <indigo@yandex-team.ru>  Mon, 25 Nov 2013 16:55:21 +0400

mastermind (2.7.4) lucid; urgency=low

  * Feature: async node statistics requests
  * Fix: do not create couples from bad groups

 -- Andrey Vasilenkov <indigo@yandex-team.ru>  Fri, 22 Nov 2013 16:32:28 +0400

mastermind (2.7.3) lucid; urgency=low

  * Feature: degradational requests frequency for nodes with constant timeout experiences

 -- Andrey Vasilenkov <indigo@yandex-team.ru>  Tue, 19 Nov 2013 20:27:20 +0400

mastermind (2.7.2) lucid; urgency=low

  * Fix: couple creation using groups with empty nodes list
  * Fix: unnecessary infrastructure state update removed

 -- Andrey Vasilenkov <indigo@yandex-team.ru>  Mon, 18 Nov 2013 19:15:12 +0400

mastermind (2.7.1) lucid; urgency=low

  * Feature: history of group nodes
  * Feature: group restoration command generation and execution

 -- Andrey Vasilenkov <indigo@yandex-team.ru>  Wed, 13 Nov 2013 19:18:41 +0400

mastermind (2.6.5) lucid; urgency=low

  * Feature: list of couple namespaces

 -- Andrey Vasilenkov <indigo@yandex-team.ru>  Fri, 08 Nov 2013 16:01:26 +0400

mastermind (2.6.4+2elliptics2.20) lucid; urgency=low

  * Fix: inventory import

 -- Andrey Vasilenkov <indigo@yandex-team.ru>  Wed, 13 Nov 2013 14:03:47 +0400

mastermind (2.6.4+1elliptics2.20) lucid; urgency=low

  * Feature: compatibility with elliptics 2.20

 -- Andrey Vasilenkov <indigo@yandex-team.ru>  Wed, 30 Oct 2013 13:24:30 +0400

mastermind (2.6.4) lucid; urgency=low

  * Feature: storage cached state via cocaine cache storage

 -- Andrey Vasilenkov <indigo@yandex-team.ru>  Wed, 30 Oct 2013 13:23:20 +0400

mastermind (2.6.3) lucid; urgency=low

  * List of balancer closed groups feature

 -- Andrey Vasilenkov <indigo@yandex-team.ru>  Thu, 24 Oct 2013 18:39:54 +0400

mastermind (2.6.2) lucid; urgency=low

  * Fix for zero bandwidth bug

 -- Andrey Vasilenkov <indigo@yandex-team.ru>  Wed, 16 Oct 2013 16:33:44 +0400

mastermind (2.6.1) lucid; urgency=low

  * Fix for couple weights with different couple sizes

 -- Andrey Vasilenkov <indigo@yandex-team.ru>  Mon, 14 Oct 2013 18:55:46 +0400

mastermind (2.6.0) lucid; urgency=low

  * Cache using gatlinggun

 -- Andrey Vasilenkov <indigo@yandex-team.ru>  Fri, 11 Oct 2013 19:58:40 +0400

mastermind (2.5) lucid; urgency=low

  * New feature: frozen couples

 -- Andrey Vasilenkov <indigo@yandex-team.ru>  Tue, 08 Oct 2013 18:10:01 +0400

mastermind (2.4) lucid; urgency=low

  * Compatibility with cocaine 0.10.6 

 -- Andrey Vasilenkov <indigo@yandex-team.ru>  Mon, 07 Oct 2013 13:19:17 +0400

mastermind (2.3) lucid; urgency=low

  * Namespaces implemented
  * mastermind util updated

 -- Andrey Vasilenkov <indigo@yandex-team.ru>  Tue, 10 Sep 2013 15:26:33 +0400

mastermind (2.2) lucid; urgency=low

  * Updated create_group_ids to work with new mastermind
  * Updated deploy scripts

 -- Anton Kortunov <toshik@yandex-team.ru>  Thu, 15 Aug 2013 17:41:25 +0400

mastermind (2.1) lucid; urgency=low

  * mastermind_deploy.sh updated to work with cocaine v10
  * Added debian/*.install files

 -- Anton Kortunov <toshik@yandex-team.ru>  Mon, 05 Aug 2013 20:50:00 +0400

mastermind (2.0) lucid; urgency=low

  * New storage model
  * Cocaine v10 support

 -- Anton Kortunov <toshik@yandex-team.ru>  Mon, 05 Aug 2013 20:15:08 +0400

mastermind (1.9) lucid; urgency=low

  * Fixed get-group-weight

 -- Anton Kortunov <toshik@yandex-team.ru>  Mon, 27 May 2013 21:13:42 +0400

mastermind (1.8) lucid; urgency=low

  * Show couples in bad groups

 -- Anton Kortunov <toshik@yandex-team.ru>  Mon, 27 May 2013 20:52:31 +0400

mastermind (1.7) lucid; urgency=low

  * Fixed damon flag in collection thread
  * Set pool-limit to 10 in manifest

 -- Anton Kortunov <toshik@yandex-team.ru>  Thu, 23 May 2013 14:50:21 +0400

mastermind (1.6) lucid; urgency=low

  * Set collecting thread as daemon for normal shutdown

 -- Anton Kortunov <toshik@yandex-team.ru>  Wed, 22 May 2013 21:26:02 +0400

mastermind (1.5) lucid; urgency=low

  * Fixed statistics expiration time

 -- Anton Kortunov <toshik@yandex-team.ru>  Thu, 04 Apr 2013 15:00:39 +0400

mastermind (1.4) lucid; urgency=low

  * Improved statistics collection

 -- Anton Kortunov <toshik@yandex-team.ru>  Thu, 21 Mar 2013 14:51:25 +0400

mastermind (1.3) lucid; urgency=low

  * ver++ 

 -- Andrey Godin <agodin@yandex-team.ru>  Wed, 26 Dec 2012 16:23:11 +0400

mastermind (1.2) lucid; urgency=low

  * change path to config mastermind; 

 -- Andrey Godin <agodin@yandex-team.ru>  Wed, 26 Dec 2012 16:11:58 +0400

mastermind (1.1) lucid; urgency=low

  * Fixed signature mismatch

 -- Anton Kortunov <toshik@yandex-team.ru>  Mon, 24 Dec 2012 16:44:32 +0400

mastermind (1.0) lucid; urgency=low

  * Use balancelogic

 -- Anton Kortunov <toshik@yandex-team.ru>  Fri, 21 Dec 2012 13:58:12 +0400

mastermind (0.11) lucid; urgency=low

  * Fixed lookup_addr function call

 -- Anton Kortunov <toshik@yandex-team.ru>  Fri, 21 Dec 2012 13:35:58 +0400

mastermind (0.10) lucid; urgency=low

  * fixed reading metabalancer key

 -- Anton Kortunov <toshik@yandex-team.ru>  Mon, 17 Dec 2012 15:03:22 +0400

mastermind (0.9) lucid; urgency=low

  * chow logging dir 

 -- Andrey Godin <agodin@yandex-team.ru>  Fri, 14 Dec 2012 14:26:15 +0400

mastermind (0.8) lucid; urgency=low

  * Removed unnecessary return in couple_groups

 -- toshik <toshik@elisto22f.dev.yandex.net>  Mon, 10 Dec 2012 13:06:43 +0400

mastermind (0.7) unstable; urgency=low

  * Raise correct exception
    

 -- Andrey Godin <agodin@yandex-team.ru>  Fri, 07 Dec 2012 19:31:07 +0400

mastermind (0.6) unstable; urgency=low

  * add support inventory; 
  * add create group by suggest;	

 -- Andrey Godin <agodin@yandex-team.ru>  Fri, 07 Dec 2012 16:21:05 +0400

mastermind (0.5) unstable; urgency=low

  * fix remove bad-groups
  * add dev version invetory.py 

 -- Andrey Godin <agodin@yandex-team.ru>  Thu, 06 Dec 2012 17:35:58 +0400

mastermind (0.4) unstable; urgency=low

  * Call collect() from timer event, not from aggregate() 

 -- Andrey Godin <agodin@yandex-team.ru>  Thu, 06 Dec 2012 13:09:34 +0400

mastermind (0.1) unstable; urgency=low

  * Initial Release.

 -- Andrey Godin <agodin@yandex-team.ru>  Tue, 13 Nov 2012 10:58:14 +0400<|MERGE_RESOLUTION|>--- conflicted
+++ resolved
@@ -1,14 +1,10 @@
-<<<<<<< HEAD
+mastermind (2.28.123) trusty; urgency=medium
+
+  * Add default init value for task's run history delayed_till_ts
+
+ -- Andrey Vasilenkov <indigo@yandex-team.ru>  Fri, 23 Dec 2016 17:56:27 +0300
+
 mastermind (2.28.122) trusty; urgency=medium
-=======
-mastermind-cocainev11 (2.28.123) trusty; urgency=medium
-
-  * Add default init value for task's run history delayed_till_ts
-
- -- Andrey Vasilenkov <indigo@yandex-team.ru>  Fri, 23 Dec 2016 17:56:27 +0300
-
-mastermind-cocainev11 (2.28.122) trusty; urgency=medium
->>>>>>> 9d0b0ad9
 
   * Implement retry jobs workflow
   * Add inventory extension for determining if the task is ready for retry
