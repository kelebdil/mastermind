<<<<<<< HEAD
mastermind (2.28.149~collector1) trusty; urgency=medium

  * Collector worker as an external cluster information source

 -- Andrey Vasilenkov <indigo@yandex-team.ru>  Thu, 29 Sep 2016 16:38:38 +0300
=======
mastermind (2.28.155) trusty; urgency=medium

  * Remove excessive logs
  * Cache external storage mapping along with namespaces states
  * Add debug log for namespace state
  * Fix info_data usage for lrc groupsets

 -- Andrey Vasilenkov <indigo@yandex-team.ru>  Tue, 31 Jan 2017 16:49:12 +0300

mastermind (2.28.154) trusty; urgency=medium

  * Increase startup timeout

 -- Andrey Vasilenkov <indigo@yandex-team.ru>  Thu, 26 Jan 2017 14:20:02 +0300

mastermind (2.28.153) trusty; urgency=medium

  * Fix restore path workflow

 -- Andrey Vasilenkov <indigo@yandex-team.ru>  Thu, 26 Jan 2017 13:51:42 +0300

mastermind (2.28.152) trusty; urgency=medium

  * Fix restore job

 -- Andrey Vasilenkov <indigo@yandex-team.ru>  Tue, 24 Jan 2017 17:26:08 +0300

mastermind (2.28.151) trusty; urgency=medium

  * Restore-path: fix group type

 -- Andrey Vasilenkov <indigo@yandex-team.ru>  Tue, 24 Jan 2017 14:32:12 +0300

mastermind (2.28.150) trusty; urgency=medium

  * Alter debug logs for _cached property

 -- Andrey Vasilenkov <indigo@yandex-team.ru>  Mon, 23 Jan 2017 19:43:47 +0300
>>>>>>> 06e81d76

mastermind (2.28.149) trusty; urgency=medium

  * Add elliptics-client dependency

 -- Andrey Vasilenkov <indigo@yandex-team.ru>  Mon, 23 Jan 2017 18:32:58 +0300

mastermind (2.28.148) trusty; urgency=medium

  * Fix backend manager and cleanup job locks
  * Fix caching info data for couples with only a single lrc groupset

 -- Andrey Vasilenkov <indigo@yandex-team.ru>  Mon, 23 Jan 2017 17:05:59 +0300

mastermind (2.28.147) trusty; urgency=medium

  * Fix caching info data for couples with only a single lrc groupset

 -- Andrey Vasilenkov <indigo@yandex-team.ru>  Mon, 23 Jan 2017 15:18:06 +0300

mastermind (2.28.146) trusty; urgency=medium

  * Store couple explicitly in backend manager job's data
  * Store couple explicitly in backend cleanup job's data
  * Skip not approved jobs when selecting ready jobs
  * Restore-path: use group history

 -- Andrey Vasilenkov <indigo@yandex-team.ru>  Sun, 22 Jan 2017 17:41:31 +0300

mastermind (2.28.145) trusty; urgency=medium

  * Add couple info data invalidation on settings change
  * Cache the latest namespaces states update result

 -- Andrey Vasilenkov <indigo@yandex-team.ru>  Fri, 20 Jan 2017 18:14:46 +0300

mastermind (2.28.144) trusty; urgency=medium

  * Remove yql dependency
  * Fix misprint

 -- Andrey Vasilenkov <indigo@yandex-team.ru>  Fri, 20 Jan 2017 15:32:35 +0300

mastermind (2.28.143) trusty; urgency=medium

  * Fix possible old mongo sorting limit problem

 -- Andrey Vasilenkov <indigo@yandex-team.ru>  Fri, 20 Jan 2017 14:17:52 +0300

mastermind (2.28.142) trusty; urgency=medium

  * Add temporary debug log

 -- Andrey Vasilenkov <indigo@yandex-team.ru>  Sun, 15 Jan 2017 00:28:08 +0300

mastermind (2.28.141) trusty; urgency=medium

  * Fix concurrent object serialization bug

 -- Andrey Vasilenkov <indigo@yandex-team.ru>  Thu, 12 Jan 2017 17:38:41 +0300

mastermind (2.28.140) trusty; urgency=medium

  * Add 'ids' filter option to job list handler

 -- Andrey Vasilenkov <indigo@yandex-team.ru>  Thu, 12 Jan 2017 00:09:34 +0300

mastermind (2.28.139) trusty; urgency=medium

  * Cache *effective_space counters
  * Use light copying for namespace states

 -- Andrey Vasilenkov <indigo@yandex-team.ru>  Wed, 11 Jan 2017 18:45:04 +0300

mastermind (2.28.138) trusty; urgency=medium

  * Calculate storage statistics only once
  * Disable hash memoization temporarily

 -- Andrey Vasilenkov <indigo@yandex-team.ru>  Tue, 10 Jan 2017 17:24:07 +0300

mastermind (2.28.137) trusty; urgency=medium

  * Add hash memoization for all storage objects

 -- Andrey Vasilenkov <indigo@yandex-team.ru>  Mon, 09 Jan 2017 23:48:09 +0300

mastermind (2.28.136) trusty; urgency=medium

  * Disable weight manager's intensive debug logging

 -- Andrey Vasilenkov <indigo@yandex-team.ru>  Mon, 09 Jan 2017 13:39:41 +0300

mastermind (2.28.135) trusty; urgency=medium

  * Disable job sort where it is not required

 -- Andrey Vasilenkov <indigo@yandex-team.ru>  Sat, 07 Jan 2017 17:54:48 +0300

mastermind (2.28.134) trusty; urgency=medium

  * Fix excessive jobs sorting when updating groups' state

 -- Andrey Vasilenkov <indigo@yandex-team.ru>  Sat, 07 Jan 2017 15:26:55 +0300

mastermind (2.28.133) trusty; urgency=medium

  * Fix excessive jobs sorting when searching for good uncoupled groups

 -- Andrey Vasilenkov <indigo@yandex-team.ru>  Wed, 04 Jan 2017 00:25:01 +0300

mastermind (2.28.132) trusty; urgency=medium

  * Change task status when failed check if it's finished

 -- Andrey Vasilenkov <indigo@yandex-team.ru>  Sun, 01 Jan 2017 11:40:00 +0300

mastermind (2.28.131) trusty; urgency=medium

  * Check alive keys when selecting lrc groups for converting
  * Add tskv_log name as a parameter of ttl_cleanup job

 -- Andrey Vasilenkov <indigo@yandex-team.ru>  Sat, 31 Dec 2016 18:24:16 +0300

mastermind (2.28.130) trusty; urgency=medium

  * Adding permanent options to mastermind cli

 -- Andrey Vasilenkov <indigo@yandex-team.ru>  Tue, 27 Dec 2016 18:09:47 +0300

mastermind (2.28.129) trusty; urgency=medium

  * Increase worker startup timeout

 -- Andrey Vasilenkov <indigo@yandex-team.ru>  Mon, 26 Dec 2016 19:43:20 +0300

mastermind (2.28.128) trusty; urgency=medium

  * Process artifact's meta null value as empty dict

 -- Andrey Vasilenkov <indigo@yandex-team.ru>  Mon, 26 Dec 2016 18:22:37 +0300

mastermind (2.28.127) trusty; urgency=medium

  * Do not update minion host's finish ts if any command failed to update

 -- Andrey Vasilenkov <indigo@yandex-team.ru>  Mon, 26 Dec 2016 17:31:01 +0300

mastermind (2.28.126) trusty; urgency=medium

  * Skip command states if failed to update
  * Modify commands for compatibility with mongo

 -- Andrey Vasilenkov <indigo@yandex-team.ru>  Sun, 25 Dec 2016 16:49:05 +0300

mastermind (2.28.125) trusty; urgency=medium

  * Continue to check convert queue items if dcs filter is exhausted
  * Fix chunk size misprint
  * Skip checking group when removing it

 -- Andrey Vasilenkov <indigo@yandex-team.ru>  Sat, 24 Dec 2016 16:13:14 +0300

mastermind (2.28.124) trusty; urgency=medium

  * Add backward compatibility with tasks without run history

 -- Andrey Vasilenkov <indigo@yandex-team.ru>  Fri, 23 Dec 2016 20:15:59 +0300

mastermind (2.28.123) trusty; urgency=medium

  * Add default init value for task's run history delayed_till_ts

 -- Andrey Vasilenkov <indigo@yandex-team.ru>  Fri, 23 Dec 2016 17:56:27 +0300

mastermind (2.28.122) trusty; urgency=medium

  * Implement retry jobs workflow
  * Add inventory extension for determining if the task is ready for retry
  * Add task interface to determine next retry if possible
  * Add inventory extension for determining retry timestamp for external storage operations
  * Update and fixes for inventory module

 -- Andrey Vasilenkov <indigo@yandex-team.ru>  Fri, 23 Dec 2016 16:05:19 +0300

mastermind (2.28.121) trusty; urgency=medium

  * Skip uncoupled groups if failed to determine dc

 -- Andrey Vasilenkov <indigo@yandex-team.ru>  Thu, 22 Dec 2016 14:33:36 +0300

mastermind (2.28.120) trusty; urgency=medium

  * Fix job start_ts setting

 -- Andrey Vasilenkov <indigo@yandex-team.ru>  Tue, 20 Dec 2016 14:06:04 +0300

mastermind (2.28.119) trusty; urgency=medium

  * Set dc to 'unknown' value when strict detection is not required

 -- Andrey Vasilenkov <indigo@yandex-team.ru>  Tue, 20 Dec 2016 12:08:07 +0300

mastermind (2.28.118) trusty; urgency=medium

  * Fix groups' state update

 -- Andrey Vasilenkov <indigo@yandex-team.ru>  Sun, 18 Dec 2016 21:53:54 +0300

mastermind (2.28.117) trusty; urgency=medium

  * Update eblob want_defrag value interpretation

 -- Andrey Vasilenkov <indigo@yandex-team.ru>  Sat, 17 Dec 2016 22:40:17 +0300

mastermind (2.28.116) trusty; urgency=medium

  * Restore job: make RO group.backend
  * Refactor job processing

 -- Andrey Vasilenkov <indigo@yandex-team.ru>  Fri, 16 Dec 2016 15:39:32 +0300

mastermind (2.28.115) trusty; urgency=medium

  * Add mimetype namespace settings

 -- Andrey Vasilenkov <indigo@yandex-team.ru>  Tue, 13 Dec 2016 14:38:59 +0300

mastermind (2.28.114) trusty; urgency=medium

  * Restore: remove backend

 -- Andrey Vasilenkov <indigo@yandex-team.ru>  Mon, 12 Dec 2016 17:05:09 +0300

mastermind (2.28.113) trusty; urgency=medium

  * Restore-path: fix

 -- Andrey Vasilenkov <indigo@yandex-team.ru>  Fri, 09 Dec 2016 17:52:44 +0300

mastermind (2.28.112) trusty; urgency=medium

  * Fix wait backend state

 -- Andrey Vasilenkov <indigo@yandex-team.ru>  Fri, 09 Dec 2016 14:17:31 +0300

mastermind (2.28.111) trusty; urgency=medium

  * Add task for wait backends's detection and acquiring statu

 -- Andrey Vasilenkov <indigo@yandex-team.ru>  Thu, 08 Dec 2016 22:42:48 +0300

mastermind (2.28.110) trusty; urgency=medium

  * Add sleep period for lrc convert jobs

 -- Andrey Vasilenkov <indigo@yandex-team.ru>  Thu, 08 Dec 2016 19:15:00 +0300

mastermind (2.28.109) trusty; urgency=medium

  * Restore job: RO task

 -- Andrey Vasilenkov <indigo@yandex-team.ru>  Thu, 08 Dec 2016 13:42:09 +0300

mastermind (2.28.108) trusty; urgency=medium

  * Do not exhaust host list while searching for appropriate converting
    storages
  * Fix uncoupling groups without history record

 -- Andrey Vasilenkov <indigo@yandex-team.ru>  Thu, 08 Dec 2016 02:03:44 +0300

mastermind (2.28.107) trusty; urgency=medium

  * Minor fix

 -- Andrey Vasilenkov <indigo@yandex-team.ru>  Wed, 07 Dec 2016 14:36:02 +0300

mastermind (2.28.106) trusty; urgency=medium

  * Allow setting required groups' total space for new couples

 -- Andrey Vasilenkov <indigo@yandex-team.ru>  Wed, 07 Dec 2016 01:41:05 +0300

mastermind (2.28.105) trusty; urgency=medium

  * Add workaround for creating jobs with empty involved groups list

 -- Andrey Vasilenkov <indigo@yandex-team.ru>  Tue, 06 Dec 2016 18:35:51 +0300

mastermind (2.28.104) trusty; urgency=medium

  * Extend is_external_storage_ready function

 -- Andrey Vasilenkov <indigo@yandex-team.ru>  Tue, 06 Dec 2016 01:04:16 +0300

mastermind (2.28.103) trusty; urgency=medium

  * Fix unknown couple settings update
  * Add configurable profiles for mastermind cocaine applications

 -- Andrey Vasilenkov <indigo@yandex-team.ru>  Mon, 05 Dec 2016 17:13:45 +0300

mastermind (2.28.102) trusty; urgency=medium

  * Minor fix

 -- Andrey Vasilenkov <indigo@yandex-team.ru>  Fri, 02 Dec 2016 23:12:19 +0300

mastermind (2.28.101) trusty; urgency=medium

  * Change mongo find request construction to provide complete logging

 -- Andrey Vasilenkov <indigo@yandex-team.ru>  Fri, 02 Dec 2016 18:05:27 +0300

mastermind (2.28.100) trusty; urgency=medium

  * Improve `couple break`: update group histories
  * Remove READ* commands accounting for weight calculation
  * Restore-path: fail lrc groups

 -- Andrey Vasilenkov <indigo@yandex-team.ru>  Fri, 02 Dec 2016 00:13:53 +0300

mastermind (2.28.99) trusty; urgency=medium

  * Fix lrc converting for external storage with empty data
  * Restore-path: create backend lock file

 -- Andrey Vasilenkov <indigo@yandex-team.ru>  Thu, 24 Nov 2016 18:29:27 +0300

mastermind (2.28.98) trusty; urgency=medium

  * Fix inventory function usage

 -- Andrey Vasilenkov <indigo@yandex-team.ru>  Thu, 24 Nov 2016 14:57:37 +0300

mastermind (2.28.97) trusty; urgency=medium

  * Add optional inventory function to check if external storage is ready to
    be converted
  * Use convert items priority when constructing convert jobs

 -- Andrey Vasilenkov <indigo@yandex-team.ru>  Wed, 23 Nov 2016 19:29:53 +0300

mastermind (2.28.96) trusty; urgency=medium

  * Version bump

 -- Andrey Vasilenkov <indigo@yandex-team.ru>  Mon, 21 Nov 2016 17:46:21 +0300

mastermind (2.28.95) trusty; urgency=medium

  * Update workers to run on cocaine v12

 -- Andrey Vasilenkov <indigo@yandex-team.ru>  Mon, 21 Nov 2016 16:33:29 +0300

mastermind (2.28.91) trusty; urgency=medium

  * Add support of determine_data_size convert queue parameter

 -- Andrey Vasilenkov <indigo@yandex-team.ru>  Sun, 20 Nov 2016 17:25:56 +0300

mastermind (2.28.90) trusty; urgency=medium

  * Implement external storage converting planner
  * Remove unsupported symlink parameter value description

 -- Andrey Vasilenkov <indigo@yandex-team.ru>  Thu, 17 Nov 2016 19:03:49 +0300

mastermind (2.28.89) trusty; urgency=medium

  * Add symlink namespace setting

 -- Andrey Vasilenkov <indigo@yandex-team.ru>  Mon, 14 Nov 2016 11:47:32 +0300

mastermind (2.28.88) trusty; urgency=medium

  * Update group type properly if metakey was removed

 -- Andrey Vasilenkov <indigo@yandex-team.ru>  Fri, 11 Nov 2016 20:55:32 +0300

mastermind (2.28.87) trusty; urgency=medium

  * Minor fix

 -- Andrey Vasilenkov <indigo@yandex-team.ru>  Wed, 09 Nov 2016 18:42:30 +0300

mastermind (2.28.86) trusty; urgency=medium

  * Add job processor enable config flag

 -- Andrey Vasilenkov <indigo@yandex-team.ru>  Wed, 09 Nov 2016 14:57:13 +0300

mastermind (2.28.85) trusty; urgency=medium

  * Claim net resources on weight calcaltion for a namespace

 -- Andrey Vasilenkov <indigo@yandex-team.ru>  Tue, 08 Nov 2016 18:41:28 +0300

mastermind (2.28.84) trusty; urgency=medium

  * Claim net resources during single namespace weights calculation

 -- Andrey Vasilenkov <indigo@yandex-team.ru>  Tue, 08 Nov 2016 16:49:34 +0300

mastermind (2.28.83) trusty; urgency=medium

  * Tweak resource accounting for running move jobs

 -- Andrey Vasilenkov <indigo@yandex-team.ru>  Thu, 03 Nov 2016 00:44:15 +0300

mastermind (2.28.82) trusty; urgency=medium

  * Fix for total space accounting in move planner

 -- Andrey Vasilenkov <indigo@yandex-team.ru>  Wed, 02 Nov 2016 14:17:21 +0300

mastermind (2.28.81) trusty; urgency=medium

  * Fix uncoupled space min limit accounting in move planner

 -- Andrey Vasilenkov <indigo@yandex-team.ru>  Tue, 01 Nov 2016 22:40:28 +0300

mastermind (2.28.80) trusty; urgency=medium

  * Fix resource accounting in move planner

 -- Andrey Vasilenkov <indigo@yandex-team.ru>  Tue, 01 Nov 2016 20:16:06 +0300

mastermind (2.28.79) trusty; urgency=medium

  * Refactor move planner
  * Allow cooperative running of low priority jobs

 -- Andrey Vasilenkov <indigo@yandex-team.ru>  Tue, 01 Nov 2016 15:54:27 +0300

mastermind (2.28.78) trusty; urgency=medium

  * Add separate minion API request to fetch command output

 -- Andrey Vasilenkov <indigo@yandex-team.ru>  Mon, 24 Oct 2016 17:22:59 +0300

mastermind (2.28.77) trusty; urgency=medium

  * * Add separate minion API request to fetch command output

 -- Andrey Vasilenkov <indigo@yandex-team.ru>  Mon, 24 Oct 2016 16:53:11 +0300

mastermind (2.28.76) trusty; urgency=medium

  * Skip static couple validation when skip_validation option is applied

 -- Andrey Vasilenkov <indigo@yandex-team.ru>  Mon, 24 Oct 2016 13:03:13 +0300

mastermind (2.28.75) trusty; urgency=medium

  * Skip claiming net resources when calculating couple weights

 -- Andrey Vasilenkov <indigo@yandex-team.ru>  Mon, 24 Oct 2016 12:23:45 +0300

mastermind (2.28.74) trusty; urgency=medium

  * Minor fixes

 -- Andrey Vasilenkov <indigo@yandex-team.ru>  Fri, 21 Oct 2016 14:51:42 +0300

mastermind (2.28.73) trusty; urgency=medium

  * Misprint fix

 -- Andrey Vasilenkov <indigo@yandex-team.ru>  Thu, 20 Oct 2016 19:04:20 +0300

mastermind (2.28.72) trusty; urgency=medium

  * Fix return of storage_keys_diff

 -- Andrey Vasilenkov <indigo@yandex-team.ru>  Thu, 20 Oct 2016 18:48:26 +0300

mastermind (2.28.71) trusty; urgency=medium

  * Fix minions monitor's request execution

 -- Andrey Vasilenkov <indigo@yandex-team.ru>  Thu, 20 Oct 2016 18:39:12 +0300

mastermind (2.28.70) trusty; urgency=medium

  * Get rid of elliptics meta database
  * Implement max group manager to store storage max group id in mongo

 -- Andrey Vasilenkov <indigo@yandex-team.ru>  Thu, 20 Oct 2016 15:37:30 +0300

mastermind (2.28.69) trusty; urgency=medium

  * Remove obsolete elliptics indexes wrappers
  * Store inventory cache on a file system instead of metaelliptics

 -- Andrey Vasilenkov <indigo@yandex-team.ru>  Fri, 14 Oct 2016 18:32:28 +0300

mastermind (2.28.68) trusty; urgency=medium

  * Force updating minion command when command is completed

 -- Andrey Vasilenkov <indigo@yandex-team.ru>  Fri, 14 Oct 2016 16:55:26 +0300

mastermind (2.28.67) trusty; urgency=medium

  * Fix cache worker namespaces usage

 -- Andrey Vasilenkov <indigo@yandex-team.ru>  Fri, 14 Oct 2016 13:59:41 +0300

mastermind (2.28.66) trusty; urgency=medium

  * Fix for job list options passing

 -- Andrey Vasilenkov <indigo@yandex-team.ru>  Thu, 13 Oct 2016 23:39:27 +0300

mastermind (2.28.65) trusty; urgency=medium

  * Initialize http client after making thread ioloop

 -- Andrey Vasilenkov <indigo@yandex-team.ru>  Thu, 13 Oct 2016 18:32:10 +0300

mastermind (2.28.64) trusty; urgency=medium

  * Remove run_sync timeout from ioloop
  * Added jobs list in cli

 -- Andrey Vasilenkov <indigo@yandex-team.ru>  Thu, 13 Oct 2016 17:37:50 +0300

mastermind (2.28.63) trusty; urgency=medium

  * Store and use minion commands from mongo

 -- Andrey Vasilenkov <indigo@yandex-team.ru>  Wed, 12 Oct 2016 13:57:55 +0300

mastermind (2.28.62) trusty; urgency=medium

  * Fix move group planner misprint

 -- Andrey Vasilenkov <indigo@yandex-team.ru>  Tue, 11 Oct 2016 17:57:57 +0300

mastermind (2.28.61) trusty; urgency=medium

  * Fix namespace setup parameter types

 -- Andrey Vasilenkov <indigo@yandex-team.ru>  Tue, 11 Oct 2016 12:23:40 +0300

mastermind (2.28.60) trusty; urgency=medium

  * Fix cache worker

 -- Andrey Vasilenkov <indigo@yandex-team.ru>  Thu, 06 Oct 2016 17:56:24 +0300

mastermind (2.28.59) trusty; urgency=medium

  * Fix cache worker

 -- Andrey Vasilenkov <indigo@yandex-team.ru>  Thu, 06 Oct 2016 17:02:27 +0300

mastermind (2.28.58) trusty; urgency=medium

  * Skip hosts without known dc for dc host view
  * Restore-path: ask for help if restore pending

 -- Andrey Vasilenkov <indigo@yandex-team.ru>  Thu, 06 Oct 2016 16:47:37 +0300

mastermind (2.28.57) trusty; urgency=medium

  * Change min finish time when fetching states from minions

 -- Andrey Vasilenkov <indigo@yandex-team.ru>  Thu, 06 Oct 2016 15:17:47 +0300

mastermind (2.28.56) trusty; urgency=medium

  * Fix delete service key name

 -- Andrey Vasilenkov <indigo@yandex-team.ru>  Wed, 05 Oct 2016 13:50:49 +0300

mastermind (2.28.55) trusty; urgency=medium

  * Implement uncoupled group selector for group selection problems
    investigating

 -- Andrey Vasilenkov <indigo@yandex-team.ru>  Wed, 05 Oct 2016 11:50:57 +0300

mastermind (2.28.54) trusty; urgency=medium

  * Fix reserved space percentage setting

 -- Andrey Vasilenkov <indigo@yandex-team.ru>  Tue, 04 Oct 2016 18:04:27 +0300

mastermind (2.28.53) trusty; urgency=medium

  * Change priority for BACKEND_MANAGER_JOB

 -- Andrey Vasilenkov <indigo@yandex-team.ru>  Tue, 04 Oct 2016 14:28:45 +0300

mastermind (2.28.52) trusty; urgency=medium

  * Support internal storage_cache namespace

 -- Andrey Vasilenkov <indigo@yandex-team.ru>  Tue, 04 Oct 2016 12:07:17 +0300

mastermind (2.28.51) trusty; urgency=medium

  * Move to using namespaces settings from mongo

 -- Andrey Vasilenkov <indigo@yandex-team.ru>  Mon, 03 Oct 2016 12:32:16 +0300

mastermind (2.28.50) trusty; urgency=medium

  * Tolerate unknown command errors when failed to fetch from metadb

 -- Andrey Vasilenkov <indigo@yandex-team.ru>  Wed, 28 Sep 2016 13:38:01 +0300

mastermind (2.28.49) trusty; urgency=medium

  * Tolerate unknown command errors when failed to fetch from metadb

 -- Andrey Vasilenkov <indigo@yandex-team.ru>  Wed, 28 Sep 2016 11:56:42 +0300

mastermind (2.28.48) trusty; urgency=medium

  * Improve finding jobs for path restoring

 -- Andrey Vasilenkov <indigo@yandex-team.ru>  Tue, 27 Sep 2016 16:38:42 +0300

mastermind (2.28.47) trusty; urgency=medium

  * Sample move source groups by neighbouring dcs along with total space
  * Skip -2 and -77 statuses when parsing recover dc command results

 -- Andrey Vasilenkov <indigo@yandex-team.ru>  Tue, 27 Sep 2016 15:21:40 +0300

mastermind (2.28.46) trusty; urgency=medium

  * Replace 'group_ids' with empty list when replicas groupset is not
    available

 -- Andrey Vasilenkov <indigo@yandex-team.ru>  Wed, 21 Sep 2016 18:26:14 +0300

mastermind (2.28.45) trusty; urgency=medium

  * Add couple settings viewer command
  * Do not provide a list of fake groups if replicas groupset is not used

 -- Andrey Vasilenkov <indigo@yandex-team.ru>  Wed, 21 Sep 2016 15:13:09 +0300

mastermind (2.28.44) trusty; urgency=medium

  * Ignore checks for uncoupled groups in node stop task

 -- Andrey Vasilenkov <indigo@yandex-team.ru>  Tue, 20 Sep 2016 18:18:18 +0300

mastermind (2.28.43) trusty; urgency=medium

  * Fix backend cleanup tasks creating

 -- Andrey Vasilenkov <indigo@yandex-team.ru>  Mon, 19 Sep 2016 20:29:37 +0300

mastermind (2.28.42) trusty; urgency=medium

  * Fix jobs status filtering on jobs scheduling

 -- Andrey Vasilenkov <indigo@yandex-team.ru>  Mon, 19 Sep 2016 20:18:07 +0300

mastermind (2.28.41) trusty; urgency=medium

  * Use backend cleanup and backend manager jobs when restoring path

 -- Andrey Vasilenkov <indigo@yandex-team.ru>  Mon, 19 Sep 2016 18:17:13 +0300

mastermind (2.28.40) trusty; urgency=medium

  * Add tskv option support for mds_cleanup
  * Skip uncoupled groups with alive keys
  * Add couple and namespace to ttl cleanup job attributes

 -- Andrey Vasilenkov <indigo@yandex-team.ru>  Fri, 16 Sep 2016 18:14:42 +0300

mastermind (2.28.39) trusty; urgency=medium

  * Separate replicas and lrc groupset primary/secondary hosts

 -- Andrey Vasilenkov <indigo@yandex-team.ru>  Thu, 15 Sep 2016 14:10:45 +0300

mastermind (2.28.38) trusty; urgency=medium

  * Set primary and secondary hosts when lrc groupset is used

 -- Andrey Vasilenkov <indigo@yandex-team.ru>  Wed, 14 Sep 2016 17:52:59 +0300

mastermind (2.28.37) trusty; urgency=medium

  * Add new job to remove records with expired ttl

 -- Andrey Vasilenkov <indigo@yandex-team.ru>  Mon, 12 Sep 2016 19:17:54 +0300

mastermind (2.28.36) trusty; urgency=medium

  * Fix mastermind2.26-cache worker start

 -- Andrey Vasilenkov <indigo@yandex-team.ru>  Thu, 08 Sep 2016 13:49:20 +0300

mastermind (2.28.35) trusty; urgency=medium

  * Restore-path: fix cancel_job

 -- Andrey Vasilenkov <indigo@yandex-team.ru>  Mon, 05 Sep 2016 14:07:27 +0300

mastermind (2.28.34) trusty; urgency=medium

  * Restore-path: cancel jobs

 -- Andrey Vasilenkov <indigo@yandex-team.ru>  Fri, 02 Sep 2016 17:59:25 +0300

mastermind (2.28.33) trusty; urgency=medium

  * Optimize history record search mongo queries

 -- Andrey Vasilenkov <indigo@yandex-team.ru>  Thu, 01 Sep 2016 23:04:06 +0300

mastermind (2.28.32) trusty; urgency=medium

  * Limit couple defrag jobs number per host

 -- Andrey Vasilenkov <indigo@yandex-team.ru>  Thu, 01 Sep 2016 20:56:39 +0300

mastermind (2.28.31) trusty; urgency=medium

  * Convert to lrc groupset minor fix

 -- Andrey Vasilenkov <indigo@yandex-team.ru>  Wed, 31 Aug 2016 14:06:12 +0300

mastermind (2.28.30) trusty; urgency=medium

  * Restore path: option to automatically approve jobs

 -- Andrey Vasilenkov <indigo@yandex-team.ru>  Wed, 31 Aug 2016 12:17:57 +0300

mastermind (2.28.29) trusty; urgency=medium

  * Fix group restore by path handle

 -- Andrey Vasilenkov <indigo@yandex-team.ru>  Thu, 25 Aug 2016 18:51:43 +0300

mastermind (2.28.28) trusty; urgency=medium

  * Fix restore group src_group parameter

 -- Andrey Vasilenkov <indigo@yandex-team.ru>  Thu, 25 Aug 2016 13:58:34 +0300

mastermind (2.28.27) trusty; urgency=medium

  * Add job for restore groups from path

 -- Andrey Vasilenkov <indigo@yandex-team.ru>  Wed, 24 Aug 2016 18:38:33 +0300

mastermind (2.28.26) trusty; urgency=medium

  * Add group base path to recover dc command

 -- Andrey Vasilenkov <indigo@yandex-team.ru>  Wed, 24 Aug 2016 15:09:04 +0300

mastermind (2.28.25) trusty; urgency=medium

  * Consider want_defrag worth when > 3

 -- Andrey Vasilenkov <indigo@yandex-team.ru>  Tue, 23 Aug 2016 14:18:50 +0300

mastermind (2.28.24) trusty; urgency=medium

  * Implement external storage mapping for external storage convertion
  * Use task to determine external storage total size and alter convert job accordingly
  * Add ExternalStorageDataSizeTask for fetching data size of external storage
  * Add multi groupsets to mastermind-cli groupset convert command
  * Add make_external_storage_data_size_command inventory command

 -- Andrey Vasilenkov <indigo@yandex-team.ru>  Thu, 11 Aug 2016 17:02:57 +0300

mastermind (2.28.23) trusty; urgency=medium

  * Consider WRITE_NEW commands as write operations

 -- Andrey Vasilenkov <indigo@yandex-team.ru>  Mon, 08 Aug 2016 14:25:37 +0300

mastermind (2.28.22) trusty; urgency=medium

  * Forbid moving cache groups via move jobs

 -- Andrey Vasilenkov <indigo@yandex-team.ru>  Fri, 29 Jul 2016 00:57:11 +0300

mastermind (2.28.21) trusty; urgency=medium

  * Refactor move planner candidates generating
  * Filter destination groups in unsuitable dcs when moving groups via move planner

 -- Andrey Vasilenkov <indigo@yandex-team.ru>  Wed, 27 Jul 2016 15:16:18 +0300

mastermind (2.28.20) trusty; urgency=medium

  * Optimize group move planner algorithm

 -- Andrey Vasilenkov <indigo@yandex-team.ru>  Tue, 26 Jul 2016 18:21:02 +0300

mastermind (2.28.19) trusty; urgency=medium

  * Read metakey with nolock flag

 -- Andrey Vasilenkov <indigo@yandex-team.ru>  Tue, 12 Jul 2016 13:21:40 +0300

mastermind (2.28.18) trusty; urgency=medium

  * Change convert job priority

 -- Andrey Vasilenkov <indigo@yandex-team.ru>  Thu, 30 Jun 2016 01:13:03 +0300

mastermind (2.28.17) trusty; urgency=medium

  * Add convert to lrc groupset from external source job

 -- Andrey Vasilenkov <indigo@yandex-team.ru>  Wed, 29 Jun 2016 23:44:03 +0300

mastermind (2.28.16) trusty; urgency=medium

  * Fix group's effective_free_space calculation

 -- Andrey Vasilenkov <indigo@yandex-team.ru>  Mon, 20 Jun 2016 17:29:52 +0300

mastermind (2.28.15) trusty; urgency=medium

  * Add data_flow_rate and wait_timeout parameters for lrc-* commands

 -- Andrey Vasilenkov <indigo@yandex-team.ru>  Fri, 17 Jun 2016 13:20:46 +0300

mastermind (2.28.14) trusty; urgency=medium

  * Fix couple status text for non-coupled couples

 -- Andrey Vasilenkov <indigo@yandex-team.ru>  Tue, 14 Jun 2016 15:05:13 +0300

mastermind (2.28.13) trusty; urgency=medium

  * Fix StorageState excessive dcs list construction

 -- Andrey Vasilenkov <indigo@yandex-team.ru>  Sat, 11 Jun 2016 19:32:30 +0300

mastermind (2.28.12) trusty; urgency=medium

  * Run lrc_* commands with all nodes as remotes

 -- Andrey Vasilenkov <indigo@yandex-team.ru>  Fri, 10 Jun 2016 20:18:55 +0300

mastermind (2.28.11) trusty; urgency=medium

  * Fix StorageState excessive dcs list construction

 -- Andrey Vasilenkov <indigo@yandex-team.ru>  Fri, 10 Jun 2016 15:45:04 +0300

mastermind (2.28.10) trusty; urgency=medium

  * Add lrc groupset statuses for couple list handle

 -- Andrey Vasilenkov <indigo@yandex-team.ru>  Thu, 09 Jun 2016 19:07:47 +0300

mastermind (2.28.9) trusty; urgency=medium

  * Add histories query object for fetching group histories

 -- Andrey Vasilenkov <indigo@yandex-team.ru>  Wed, 08 Jun 2016 18:51:52 +0300

mastermind (2.28.8) trusty; urgency=medium

  * Add remove backend task to prepare lrc groups job

 -- Andrey Vasilenkov <indigo@yandex-team.ru>  Mon, 06 Jun 2016 12:02:49 +0300

mastermind (2.28.7) trusty; urgency=medium

  * Increase lrc groupset job priority

 -- Andrey Vasilenkov <indigo@yandex-team.ru>  Tue, 31 May 2016 15:45:40 +0300

mastermind (2.28.6) trusty; urgency=medium

  * Check task status after its execution is started

 -- Andrey Vasilenkov <indigo@yandex-team.ru>  Tue, 31 May 2016 01:14:51 +0300

mastermind (2.28.5) trusty; urgency=medium

  * Skip checking if all replicas groups are read-only
  * Fix logging of couple status change

 -- Andrey Vasilenkov <indigo@yandex-team.ru>  Tue, 31 May 2016 00:33:45 +0300

mastermind (2.28.4) trusty; urgency=medium

  * Add ttl attribute namespace settings

 -- Andrey Vasilenkov <indigo@yandex-team.ru>  Tue, 24 May 2016 18:16:09 +0300

mastermind (2.28.3) trusty; urgency=medium

  * Disable dnet_recovery safe mode

 -- Andrey Vasilenkov <indigo@yandex-team.ru>  Thu, 19 May 2016 17:34:15 +0300

mastermind (2.28.2) trusty; urgency=medium

  * Add prepare-new-groups cmd handle

 -- Andrey Vasilenkov <indigo@yandex-team.ru>  Thu, 19 May 2016 17:21:33 +0300

mastermind (2.28.1) trusty; urgency=medium

  * Add mastermind-util add-groupset command
  * Add 'add_groupset_to_couple' API handle
  * Add job that creates new groupset for a couple

 -- Andrey Vasilenkov <indigo@yandex-team.ru>  Thu, 19 May 2016 12:51:03 +0300

mastermind (2.27.18) trusty; urgency=medium

  * Fix constructing jobs' involved groups list

 -- Andrey Vasilenkov <indigo@yandex-team.ru>  Wed, 04 May 2016 14:47:17 +0300

mastermind (2.27.17) trusty; urgency=medium

  * Add weight coefficient for outgoing traffic
  * Not perform rollback on couple repair

 -- Andrey Vasilenkov <indigo@yandex-team.ru>  Fri, 29 Apr 2016 03:59:48 +0300

mastermind (2.27.16) trusty; urgency=medium

  * Use family when detaching node backend from group

 -- Andrey Vasilenkov <indigo@yandex-team.ru>  Mon, 11 Apr 2016 16:25:30 +0300

mastermind (2.27.15) trusty; urgency=medium

  * Add defrag startup timeout

 -- Andrey Vasilenkov <indigo@yandex-team.ru>  Mon, 11 Apr 2016 13:09:36 +0300

mastermind (2.27.14) trusty; urgency=medium

  * Add backward compatibility of NodeBackend binding object

 -- Andrey Vasilenkov <indigo@yandex-team.ru>  Sun, 10 Apr 2016 14:25:51 +0300

mastermind (2.27.13) trusty; urgency=medium

  * Add NodeBackend binding object

 -- Andrey Vasilenkov <indigo@yandex-team.ru>  Sun, 10 Apr 2016 14:15:13 +0300

mastermind (2.27.12) trusty; urgency=medium

  * Add new BAD_* statuses for LRC Groupset

 -- Andrey Vasilenkov <indigo@yandex-team.ru>  Fri, 08 Apr 2016 16:54:16 +0300

mastermind (2.27.11) trusty; urgency=medium

  * Fix couple freeze meta compose

 -- Andrey Vasilenkov <indigo@yandex-team.ru>  Tue, 05 Apr 2016 19:20:08 +0300

mastermind (2.27.10) trusty; urgency=medium

  * Fix 'couple settings' in for mastermind-cli
  * Format log messages

 -- Andrey Vasilenkov <indigo@yandex-team.ru>  Thu, 31 Mar 2016 18:04:19 +0300

mastermind (2.27.9) trusty; urgency=medium

  * Fix couple groupset attachment

 -- Andrey Vasilenkov <indigo@yandex-team.ru>  Thu, 31 Mar 2016 14:12:23 +0300

mastermind (2.27.8) trusty; urgency=medium

  * Add 'attach_groupset_to_couple' handle
  * Make groupsets responsible for generating its metakey
  * Skip uncoupled lrc groups meta processing

 -- Andrey Vasilenkov <indigo@yandex-team.ru>  Wed, 30 Mar 2016 16:35:07 +0300

mastermind (2.27.7) trusty; urgency=medium

  * Add couple settings

 -- Andrey Vasilenkov <indigo@yandex-team.ru>  Tue, 29 Mar 2016 15:39:09 +0300

mastermind (2.27.6) trusty; urgency=medium

  * Fix couple build parameters

 -- Andrey Vasilenkov <indigo@yandex-team.ru>  Mon, 28 Mar 2016 18:38:14 +0300

mastermind (2.27.5) trusty; urgency=medium

  * Add 'couple' attribute to binding Groupset object
  * Account new cache key distribute tasks
  * Add various binding features

 -- Andrey Vasilenkov <indigo@yandex-team.ru>  Sun, 27 Mar 2016 21:11:22 +0300

mastermind (2.27.4) trusty; urgency=medium

  * Add support of groupsets in couple build method of mastermind client
  * Add 'groupsets' property to couple object

 -- Andrey Vasilenkov <indigo@yandex-team.ru>  Fri, 25 Mar 2016 22:20:34 +0300

mastermind (2.27.3) trusty; urgency=medium

  * Skip internatl namespaces in client APIs

 -- Andrey Vasilenkov <indigo@yandex-team.ru>  Fri, 25 Mar 2016 13:00:34 +0300

mastermind (2.27.2) trusty; urgency=medium

  * Add python-requests dependency

 -- Andrey Vasilenkov <indigo@yandex-team.ru>  Thu, 24 Mar 2016 20:19:40 +0300

mastermind (2.27.1) trusty; urgency=medium

  * Add lrc commands to mastermind-cli
  * Add group filtering by 'type'
  * Add LRC builder to select groups for future LRC groupsets
  * Add lrc groupsets representation object
  * Add make lrc group job type
  * Divide groupsets by different types

 -- Andrey Vasilenkov <indigo@yandex-team.ru>  Thu, 24 Mar 2016 15:11:28 +0300

mastermind (2.26.6) trusty; urgency=medium

  * Increase defrag check timeout to 14 days

 -- Andrey Vasilenkov <indigo@yandex-team.ru>  Mon, 21 Mar 2016 14:20:39 +0300

mastermind (2.26.5) trusty; urgency=medium

  * Make recover planner coefficients configurable

 -- Andrey Vasilenkov <indigo@yandex-team.ru>  Thu, 10 Mar 2016 14:51:27 +0300

mastermind (2.26.4) trusty; urgency=medium

  * Fix group type detection

 -- Andrey Vasilenkov <indigo@yandex-team.ru>  Sat, 05 Mar 2016 05:26:33 +0300

mastermind (2.26.3) trusty; urgency=medium

  * Remove attributes capacity namespace setting
  * Add support for completion of unambiguous prefix commands

 -- Andrey Vasilenkov <indigo@yandex-team.ru>  Thu, 03 Mar 2016 18:01:54 +0300

mastermind (2.26.2) trusty; urgency=medium

  * Add namespace attribute setitngs

 -- Andrey Vasilenkov <indigo@yandex-team.ru>  Wed, 02 Mar 2016 17:34:12 +0300

mastermind (2.26.1) trusty; urgency=medium

  * Fix max net write setting for weight manager
  * Add explicit runtime error for cases when failed to release locks

 -- Andrey Vasilenkov <indigo@yandex-team.ru>  Wed, 02 Mar 2016 12:36:24 +0300

mastermind (2.25.120) trusty; urgency=medium

  * Enable dnet_recovery safe mode

 -- Andrey Vasilenkov <indigo@yandex-team.ru>  Sun, 28 Feb 2016 00:08:51 +0300

mastermind (2.25.119) trusty; urgency=medium

  * Fix bug for dc hosts view
  * Add logging for monitor stats update
  * Fix error fs and dstat update

 -- Andrey Vasilenkov <indigo@yandex-team.ru>  Tue, 23 Feb 2016 13:04:56 +0300

mastermind (2.25.118) trusty; urgency=medium

  * Increase startup timeouts

 -- Andrey Vasilenkov <indigo@yandex-team.ru>  Wed, 17 Feb 2016 23:31:26 +0300

mastermind (2.25.117) trusty; urgency=medium

  * Increase cache worker startup timeout

 -- Andrey Vasilenkov <indigo@yandex-team.ru>  Wed, 17 Feb 2016 14:37:28 +0300

mastermind (2.25.116) trusty; urgency=medium

  * Fix for cache lock acquiring

 -- Andrey Vasilenkov <indigo@yandex-team.ru>  Wed, 17 Feb 2016 12:25:22 +0300

mastermind (2.25.115) trusty; urgency=medium

  * Add 'update_cache_key_status' handle
  * Implement cached key upload queue
  * Fix cache couples list with no 'state' option
  * Fix couple list filtering
  * Add trace id to dnet_recovery command
  * Use blob_size_limit as total space unconditionally

 -- Andrey Vasilenkov <indigo@yandex-team.ru>  Tue, 16 Feb 2016 23:46:35 +0300

mastermind (2.25.114) trusty; urgency=medium

  * Change effective data size accounting
  * Add 'cache couples-list' handle

 -- Andrey Vasilenkov <indigo@yandex-team.ru>  Wed, 06 Jan 2016 22:10:41 +0300

mastermind (2.25.113) trusty; urgency=medium

  * Fix misprint

 -- Andrey Vasilenkov <indigo@yandex-team.ru>  Mon, 28 Dec 2015 16:48:00 +0300

mastermind (2.25.112) trusty; urgency=medium

  * Fix import dependency

 -- Andrey Vasilenkov <indigo@yandex-team.ru>  Mon, 28 Dec 2015 16:20:04 +0300

mastermind (2.25.111) trusty; urgency=medium

  * Fix frozen couple check

 -- Andrey Vasilenkov <indigo@yandex-team.ru>  Mon, 28 Dec 2015 15:45:49 +0300

mastermind (2.25.110) trusty; urgency=medium

  * Skip cache groups on hosts that already have a cache key copy
  * Fix dc selection on distributing cache keys

 -- Andrey Vasilenkov <indigo@yandex-team.ru>  Mon, 28 Dec 2015 14:31:00 +0300

mastermind (2.25.109) trusty; urgency=medium

  * Remove old app manifest during installation

 -- Andrey Vasilenkov <indigo@yandex-team.ru>  Thu, 24 Dec 2015 12:59:06 +0300

mastermind (2.25.108) trusty; urgency=medium

  * Remove old weight balancer traits
  * Fix for updating node backends set on history updates
  * Update couple namespace handle to use new weight manager

 -- Andrey Vasilenkov <indigo@yandex-team.ru>  Wed, 23 Dec 2015 17:58:38 +0300

mastermind (2.25.107) trusty; urgency=medium

  * Account disk defragmentation when calculating couple weights

 -- Andrey Vasilenkov <indigo@yandex-team.ru>  Wed, 16 Dec 2015 11:58:31 +0300

mastermind (2.25.106) trusty; urgency=medium

  * Fix defragmentation jobs for cache couples

 -- Andrey Vasilenkov <indigo@yandex-team.ru>  Fri, 11 Dec 2015 19:02:32 +0300

mastermind (2.25.105) trusty; urgency=medium

  * Fix misprint

 -- Andrey Vasilenkov <indigo@yandex-team.ru>  Fri, 11 Dec 2015 15:52:49 +0300

mastermind (2.25.104) trusty; urgency=medium

  * Fix for new msgpack version

 -- Andrey Vasilenkov <indigo@yandex-team.ru>  Fri, 11 Dec 2015 15:16:45 +0300

mastermind (2.25.103) trusty; urgency=medium

  * Update cache distributor groups list on cache cleaning

 -- Andrey Vasilenkov <indigo@yandex-team.ru>  Fri, 11 Dec 2015 14:54:55 +0300

mastermind (2.25.102) trusty; urgency=medium

  * Fix for defragmentation job of cache groups

 -- Andrey Vasilenkov <indigo@yandex-team.ru>  Fri, 11 Dec 2015 14:08:43 +0300

mastermind (2.25.101) trusty; urgency=medium

  * Cache get_namespaces_states response using CachedGzipResponse
  * Cache get_cached_keys response using CachedGzipResponse

 -- Andrey Vasilenkov <indigo@yandex-team.ru>  Tue, 08 Dec 2015 17:21:04 +0300

mastermind (2.25.100) trusty; urgency=medium

  * Fix for newly built couple status calculation
  * Fix misprint in mastermind client

 -- Andrey Vasilenkov <indigo@yandex-team.ru>  Tue, 01 Dec 2015 16:48:01 +0300

mastermind (2.25.99) trusty; urgency=medium

  * Fix for running cached data update handlers

 -- Andrey Vasilenkov <indigo@yandex-team.ru>  Wed, 25 Nov 2015 19:29:24 +0300

mastermind (2.25.98) trusty; urgency=medium

  * Fix cocaine handlers registering

 -- Andrey Vasilenkov <indigo@yandex-team.ru>  Wed, 25 Nov 2015 14:58:59 +0300

mastermind (2.25.97) trusty; urgency=medium

  * Temporarily fix cocaine service usage from sync thread

 -- Andrey Vasilenkov <indigo@yandex-team.ru>  Tue, 24 Nov 2015 17:02:59 +0300

mastermind (2.25.96) trusty; urgency=medium

  * Optimize get_config_remotes handle

 -- Andrey Vasilenkov <indigo@yandex-team.ru>  Tue, 24 Nov 2015 11:56:08 +0300

mastermind (2.25.95) trusty; urgency=medium

  * Fix frequent weight and load data updating
  * Optimize history records fetching from mongo
  * Add exception-safe backend stats processing

 -- Andrey Vasilenkov <indigo@yandex-team.ru>  Mon, 23 Nov 2015 15:00:58 +0300

mastermind (2.25.94) trusty; urgency=medium

  * Fix defrag complete decision based on stalled stats

 -- Andrey Vasilenkov <indigo@yandex-team.ru>  Fri, 20 Nov 2015 17:52:35 +0300

mastermind (2.25.93) trusty; urgency=medium

    * Add orig path query arg settings
    * Fix select couple to upload namespace setting
    * Add redirect query args support

 -- Andrey Vasilenkov <indigo@yandex-team.ru>  Thu, 19 Nov 2015 19:13:34 +0300

mastermind (2.25.92) trusty; urgency=medium

  * Fix cocaine worker termination

 -- Andrey Vasilenkov <indigo@yandex-team.ru>  Thu, 19 Nov 2015 14:44:39 +0300

mastermind (2.25.91) trusty; urgency=medium

  * Split planner config section into several sections
  * Cache flow stats
  * Use cache to handle get_cache_keys

 -- Andrey Vasilenkov <indigo@yandex-team.ru>  Wed, 18 Nov 2015 21:45:31 +0300

mastermind (2.25.90) trusty; urgency=medium

  * Fix cache worker startup script

 -- Andrey Vasilenkov <indigo@yandex-team.ru>  Tue, 17 Nov 2015 22:47:31 +0300

mastermind (2.25.89) trusty; urgency=medium

  * Set python-tornado dependency (>= 4.0)

 -- Andrey Vasilenkov <indigo@yandex-team.ru>  Tue, 17 Nov 2015 16:04:13 +0300

mastermind (2.25.88) trusty; urgency=medium

  * Decreased cocaine workers' pool limit to 5

 -- Andrey Vasilenkov <indigo@yandex-team.ru>  Tue, 17 Nov 2015 14:31:24 +0300

mastermind (2.25.87) trusty; urgency=medium

  * Use simplejson for faster parsing
  * Using monitor pool to fetch monitor stats from elliptics nodes
  * Inventory worker implementation
  * Fix build tests running

 -- Andrey Vasilenkov <indigo@yandex-team.ru>  Tue, 17 Nov 2015 13:59:44 +0300

mastermind (2.25.86-hotfix1) trusty; urgency=medium

  * Optimize get_config_remotes handle

 -- Andrey Vasilenkov <indigo@yandex-team.ru>  Wed, 18 Nov 2015 17:05:55 +0300

mastermind (2.25.86) trusty; urgency=medium

  * Fix mastermind build

 -- Andrey Vasilenkov <indigo@yandex-team.ru>  Fri, 13 Nov 2015 15:37:00 +0300

mastermind (2.25.85) trusty; urgency=medium

  * Fix mastermind build

 -- Andrey Vasilenkov <indigo@yandex-team.ru>  Fri, 13 Nov 2015 15:08:21 +0300

mastermind (2.25.84) trusty; urgency=medium

  * Add free reserved space to couple statistics

 -- Andrey Vasilenkov <indigo@yandex-team.ru>  Fri, 13 Nov 2015 14:19:41 +0300

mastermind (2.25.83) trusty; urgency=medium

  * Increase startup-timeout for mastermind-cache worker

 -- Andrey Vasilenkov <indigo@yandex-team.ru>  Mon, 02 Nov 2015 12:26:18 +0300

mastermind (2.25.82) trusty; urgency=medium

  * Fix for searching for uncoupled group to restore backend without history

 -- Andrey Vasilenkov <indigo@yandex-team.ru>  Wed, 28 Oct 2015 11:37:03 +0300

mastermind (2.25.81) trusty; urgency=medium

  * Fix for searching for uncoupled group to restore backend without history

 -- Andrey Vasilenkov <indigo@yandex-team.ru>  Tue, 27 Oct 2015 23:47:59 +0300

mastermind (2.25.80) trusty; urgency=medium

  * Fix for searching for uncoupled group to restore backend without history

 -- Andrey Vasilenkov <indigo@yandex-team.ru>  Tue, 27 Oct 2015 21:23:43 +0300

mastermind (2.25.79) trusty; urgency=medium

  * Fix wrong node backend check on group restoring job
  * Fix accounting job for a couple status when group is down

 -- Andrey Vasilenkov <indigo@yandex-team.ru>  Tue, 27 Oct 2015 19:30:12 +0300

mastermind (2.25.78) trusty; urgency=medium

  * Add proper pymongo and bson dependencies (<< 3)

 -- Andrey Vasilenkov <indigo@yandex-team.ru>  Mon, 26 Oct 2015 21:08:02 +0300

mastermind (2.25.77) trusty; urgency=medium

  * Fix mastermind2.26-cache worker initialization

 -- Andrey Vasilenkov <indigo@yandex-team.ru>  Fri, 23 Oct 2015 14:25:00 +0300

mastermind (2.25.76) trusty; urgency=medium

  * Add handler for fetching couple free effective space monitor samples
  * Change monitor statistics collection settings

 -- Andrey Vasilenkov <indigo@yandex-team.ru>  Fri, 23 Oct 2015 14:03:28 +0300

mastermind (2.25.75) trusty; urgency=medium

  * Fix group detach node task during restore job

 -- Andrey Vasilenkov <indigo@yandex-team.ru>  Mon, 19 Oct 2015 14:52:49 +0300

mastermind (2.25.74) trusty; urgency=medium

  * Fix group detach node task during restore job

 -- Andrey Vasilenkov <indigo@yandex-team.ru>  Mon, 19 Oct 2015 14:26:10 +0300

mastermind (2.25.73) trusty; urgency=medium

  * Fix group detach node task during restore job

 -- Andrey Vasilenkov <indigo@yandex-team.ru>  Mon, 19 Oct 2015 12:57:02 +0300

mastermind (2.25.72) trusty; urgency=medium

  * Check uncoupled groups right before settings metakey
  * Prevent statistics calculation failing

 -- Andrey Vasilenkov <indigo@yandex-team.ru>  Tue, 13 Oct 2015 18:41:32 +0300

mastermind (2.25.71) trusty; urgency=medium

  * Fix exception type for non-blocking locks (when acquiring failed)
  * Fix group history update task scheduling

 -- Andrey Vasilenkov <indigo@yandex-team.ru>  Mon, 12 Oct 2015 14:16:06 +0300

mastermind (2.25.70) trusty; urgency=medium

  * Add ability to run worker without history collection

 -- Andrey Vasilenkov <indigo@yandex-team.ru>  Fri, 09 Oct 2015 19:29:22 +0300

mastermind (2.25.69) trusty; urgency=medium

  * Accept generators to GroupNodeBackendsSet

 -- Andrey Vasilenkov <indigo@yandex-team.ru>  Fri, 09 Oct 2015 18:15:17 +0300

mastermind (2.25.68) trusty; urgency=medium

  * Store group history in mongo instead of meta elliptics

 -- Andrey Vasilenkov <indigo@yandex-team.ru>  Fri, 09 Oct 2015 12:03:04 +0300

mastermind (2.25.66) trusty; urgency=medium

  * Fix settings comparison with basic python types

 -- Andrey Vasilenkov <indigo@yandex-team.ru>  Thu, 08 Oct 2015 12:55:36 +0300

mastermind (2.25.58) trusty; urgency=medium

  * Add couple primary and fallback hosts to namespaces states

 -- Andrey Vasilenkov <indigo@yandex-team.ru>  Sun, 13 Sep 2015 21:13:48 +0300

mastermind (2.25.57) trusty; urgency=medium

  * Fix effective free space calculcation when disk contains irrelevant data

 -- Andrey Vasilenkov <indigo@yandex-team.ru>  Thu, 10 Sep 2015 14:08:30 +0300

mastermind (2.25.56) trusty; urgency=medium

  * Fix effective free space calculcation when disk contains irrelevant data

 -- Andrey Vasilenkov <indigo@yandex-team.ru>  Thu, 10 Sep 2015 14:00:47 +0300

mastermind (2.25.55) trusty; urgency=medium

  * Set nolock flag for metakey read queries

 -- Andrey Vasilenkov <indigo@yandex-team.ru>  Mon, 07 Sep 2015 20:21:47 +0300

mastermind (2.25.54) trusty; urgency=medium

  * Increase startup timeout for mastermind worker

 -- Andrey Vasilenkov <indigo@yandex-team.ru>  Fri, 28 Aug 2015 18:44:52 +0300

mastermind (2.25.53) trusty; urgency=medium

  * Use read_latest call to get storage max group id

 -- Andrey Vasilenkov <indigo@yandex-team.ru>  Fri, 28 Aug 2015 17:59:31 +0300

mastermind (2.25.52) trusty; urgency=medium

  * Add draft on namespaces state query handler

 -- Andrey Vasilenkov <indigo@yandex-team.ru>  Fri, 28 Aug 2015 15:22:37 +0300

mastermind (2.25.51) trusty; urgency=medium

  * Add forced namespaces states update handler

 -- Andrey Vasilenkov <indigo@yandex-team.ru>  Fri, 28 Aug 2015 13:33:52 +0300

mastermind (2.25.50) trusty; urgency=medium

  * Take down the lock on src backend during move job final stage

 -- Andrey Vasilenkov <indigo@yandex-team.ru>  Fri, 28 Aug 2015 11:51:06 +0300

mastermind (2.25.49) trusty; urgency=medium

  * Add status_text of bad group to status_text of couple

 -- Andrey Vasilenkov <indigo@yandex-team.ru>  Fri, 21 Aug 2015 16:30:16 +0300

mastermind (2.25.48) trusty; urgency=medium

  * Add removed records size to group info

 -- Andrey Vasilenkov <indigo@yandex-team.ru>  Fri, 21 Aug 2015 11:29:43 +0300

mastermind (2.25.47) trusty; urgency=medium

  * Consider effective_free_space when deciding on couple status
  * Fix for node backend defrag task retrying

 -- Andrey Vasilenkov <indigo@yandex-team.ru>  Thu, 20 Aug 2015 13:17:28 +0300

mastermind (2.25.46) trusty; urgency=medium

  * Correct build

 -- Andrey Vasilenkov <indigo@yandex-team.ru>  Wed, 19 Aug 2015 16:59:32 +0300

mastermind (2.25.45) trusty; urgency=medium

  * Add autoapprove setting for move planner jobs

 -- Andrey Vasilenkov <indigo@yandex-team.ru>  Wed, 19 Aug 2015 16:52:30 +0300

mastermind (2.25.44) trusty; urgency=medium

  * Fix minor misprints

 -- Andrey Vasilenkov <indigo@yandex-team.ru>  Wed, 19 Aug 2015 12:18:16 +0300

mastermind (2.25.43) trusty; urgency=medium

  * Fix destination group selection for move planner

 -- Andrey Vasilenkov <indigo@yandex-team.ru>  Wed, 19 Aug 2015 01:49:13 +0300

mastermind (2.25.42) trusty; urgency=medium

  * Mastermind node info updater: couple status should be set to FULL if group
    is not filled but hdd has no more space available
  * Jobs processor: do not fail couple defrag job if couple lost its OK
    status

 -- Andrey Vasilenkov <indigo@yandex-team.ru>  Thu, 06 Aug 2015 15:27:26 +0300

mastermind (2.25.41) trusty; urgency=medium

  * Fetch elliptics backends' io stats

 -- Andrey Vasilenkov <indigo@yandex-team.ru>  Tue, 04 Aug 2015 19:42:51 +0300

mastermind (2.25.40) trusty; urgency=medium

  * Planner: take lock to prevent simultaneous move jobs planning on several
    workers

 -- Andrey Vasilenkov <indigo@yandex-team.ru>  Tue, 04 Aug 2015 19:15:40 +0300

mastermind (2.25.39) trusty; urgency=medium

  * mastermind fake sync: persistent locks removal fixed

 -- Andrey Vasilenkov <indigo@yandex-team.ru>  Mon, 03 Aug 2015 15:30:40 +0300

mastermind (2.25.38) trusty; urgency=medium

  * Mastermind lib: couple build result is wrapped into result object
    to be able to filter only successfully created couples
    (or, on the other side, only exceptions)
  * Passing dstat errors (can happen on virtual hosts)
  * Fix for fake sync manager persistent lock acquiring
  * Mastermind lib: fix for __contains__ method in namespaces queries
  * Fix for frequent node statistics update
  * Mastermind lib: node backends list as a property

 -- Andrey Vasilenkov <indigo@yandex-team.ru>  Tue, 28 Jul 2015 18:16:20 +0300

mastermind (2.25.37) trusty; urgency=medium

  * Obsolete prechecking of active jobs when moving groups from host

 -- Andrey Vasilenkov <indigo@yandex-team.ru>  Fri, 17 Jul 2015 13:52:24 +0300

mastermind (2.25.36) trusty; urgency=medium

  * Do not update whole cluster state on couple break

 -- Andrey Vasilenkov <indigo@yandex-team.ru>  Thu, 16 Jul 2015 20:07:31 +0300

mastermind (2.25.35) trusty; urgency=medium

  * Remove obsolete dstat_error_code usage

 -- Andrey Vasilenkov <indigo@yandex-team.ru>  Thu, 16 Jul 2015 18:39:04 +0300

mastermind (2.25.34) trusty; urgency=medium

  * Frequent node stat update bug fixed

 -- Andrey Vasilenkov <indigo@yandex-team.ru>  Wed, 15 Jul 2015 18:14:31 +0300

mastermind (2.25.33) trusty; urgency=medium

  * Restore job can stop non-started move job on force request
  * Do not acquire global jobs lock on jobs creation
  * Lock uncoupled groups during couple build so no jobs could use it

 -- Andrey Vasilenkov <indigo@yandex-team.ru>  Wed, 15 Jul 2015 17:51:12 +0300

mastermind (2.25.32) trusty; urgency=medium

  * get_dc_by_host inventory function should accept hostname, not ip

 -- Andrey Vasilenkov <indigo@yandex-team.ru>  Wed, 15 Jul 2015 15:09:27 +0300

mastermind (2.25.31) trusty; urgency=medium

  * Fix for couple defrag group representation

 -- Andrey Vasilenkov <indigo@yandex-team.ru>  Tue, 14 Jul 2015 14:52:13 +0300

mastermind (2.25.30) trusty; urgency=medium

  * Fix for group active job setting

 -- Andrey Vasilenkov <indigo@yandex-team.ru>  Tue, 14 Jul 2015 13:45:46 +0300

mastermind (2.25.29) trusty; urgency=medium

  * Mastermind util error wrapping

 -- Andrey Vasilenkov <indigo@yandex-team.ru>  Tue, 14 Jul 2015 12:38:07 +0300

mastermind (2.25.28) trusty; urgency=medium

  * Any type of job is now set as an active_job for a couple
  * get_namespaces_states now can accept namespaces list
  * Fix for storage_keys_diff handler when there are backends without fetched stats

 -- Andrey Vasilenkov <indigo@yandex-team.ru>  Mon, 13 Jul 2015 15:44:19 +0300

mastermind (2.25.27) trusty; urgency=medium

  * Misprint fixed

 -- Andrey Vasilenkov <indigo@yandex-team.ru>  Fri, 10 Jul 2015 18:10:17 +0300

mastermind (2.25.26) trusty; urgency=medium

  * Mark group as bad if migrating job id from meta does not match active job
    id

 -- Andrey Vasilenkov <indigo@yandex-team.ru>  Fri, 10 Jul 2015 14:08:06 +0300

mastermind (2.25.25) trusty; urgency=medium

  * Read-only node backend status check fixed
  * Using common mastermind queue for gatlinggun tasks
  * Mastermind returns empty cache keys when cache worker is not set up
  * Backward compatibility for ns setup mastermind util command (credits go to shindo@)
  * Checking group couple on move job start

 -- Andrey Vasilenkov <indigo@yandex-team.ru>  Thu, 09 Jul 2015 18:42:09 +0300

mastermind (2.25.24) trusty; urgency=medium

  * Checking if couple is participating in job before trying to move it from
    host

 -- Andrey Vasilenkov <indigo@yandex-team.ru>  Fri, 03 Jul 2015 18:46:44 +0300

mastermind (2.25.23) trusty; urgency=medium

  * Checking node backends count on group move
  * Handler to restart job if failed on start

 -- Andrey Vasilenkov <indigo@yandex-team.ru>  Fri, 03 Jul 2015 17:38:18 +0300

mastermind (2.25.22) trusty; urgency=medium

  * Removed obsolete stat_file_error usage, moved stat_commit error logic to node backend stat object
  * Fix for namespace creation workflow

 -- Andrey Vasilenkov <indigo@yandex-team.ru>  Thu, 02 Jul 2015 17:40:30 +0300

mastermind (2.25.21) trusty; urgency=medium

  * fix to trusty++;

 -- Andrey Vasilenkov <indigo@yandex-team.ru>  Wed, 01 Jul 2015 19:01:17 +0300

mastermind (2.25.20) trusty; urgency=medium

  * debian/rules fixed for trusty

 -- Andrey Vasilenkov <indigo@yandex-team.ru>  Wed, 01 Jul 2015 18:39:16 +0300

mastermind (2.25.19) trusty; urgency=medium

  * Use elliptics stats for decision on backend writability
  * Fragmentation in mm util is now formatted with fixed precision

 -- Andrey Vasilenkov <indigo@yandex-team.ru>  Wed, 01 Jul 2015 18:16:14 +0300

mastermind (2.25.18) precise; urgency=low

  * Checking backends on restore group creation

 -- Andrey Vasilenkov <indigo@yandex-team.ru>  Tue, 30 Jun 2015 17:23:42 +0300

mastermind (2.25.17) precise; urgency=low

  * Mastermind client implemented
  * Python package dependencies fixed
  * Statistics should not fail if uncoupled groups list cannot be composed
  * Defrag planner uses vfs free space to see if a couple can be defragged
  * Minor changes: pepify and obsolete code removed

 -- Andrey Vasilenkov <indigo@yandex-team.ru>  Tue, 30 Jun 2015 13:12:47 +0300

mastermind (2.25.16) precise; urgency=low

  * Do not store old namespaces states if failed to construct a new one

 -- Andrey Vasilenkov <indigo@yandex-team.ru>  Thu, 18 Jun 2015 16:54:36 +0300

mastermind (2.25.15) precise; urgency=low

  * Caching of namespaces states

 -- Andrey Vasilenkov <indigo@yandex-team.ru>  Thu, 18 Jun 2015 15:11:28 +0300

mastermind (2.25.14) precise; urgency=low

  * Job execution fixed
  * Separate register handler wrapper for handlers with native cocaine exceptions support

 -- Andrey Vasilenkov <indigo@yandex-team.ru>  Wed, 17 Jun 2015 13:03:30 +0300

mastermind (2.25.13) precise; urgency=low

  * Reconnectable service should log detailed information on unexpected errors

 -- Andrey Vasilenkov <indigo@yandex-team.ru>  Tue, 16 Jun 2015 14:45:41 +0300

mastermind (2.25.12) precise; urgency=low

  * Binary version dependency

 -- Andrey Vasilenkov <indigo@yandex-team.ru>  Tue, 16 Jun 2015 13:19:15 +0300

mastermind (2.25.11) precise; urgency=low

  * Python-mastermind common dependency
  * Logging added

 -- Andrey Vasilenkov <indigo@yandex-team.ru>  Tue, 16 Jun 2015 13:00:54 +0300

mastermind (2.25.10) precise; urgency=low

  * Common mastermind utils in a separate python package
  * Unnecessary locking of jobs global lock on couple defragmentation planning

 -- Andrey Vasilenkov <indigo@yandex-team.ru>  Mon, 15 Jun 2015 20:11:18 +0300

mastermind (2.25.9) precise; urgency=low

  * Resources accounting fixed

 -- Andrey Vasilenkov <indigo@yandex-team.ru>  Thu, 11 Jun 2015 17:48:09 +0300

mastermind (2.25.8) precise; urgency=low

  * Logging added

 -- Andrey Vasilenkov <indigo@yandex-team.ru>  Thu, 11 Jun 2015 17:21:36 +0300

mastermind (2.25.7) precise; urgency=low

  * Misprint fixed

 -- Andrey Vasilenkov <indigo@yandex-team.ru>  Thu, 11 Jun 2015 16:43:04 +0300

mastermind (2.25.6) precise; urgency=low

  * Misprint fixed

 -- Andrey Vasilenkov <indigo@yandex-team.ru>  Thu, 11 Jun 2015 16:22:53 +0300

mastermind (2.25.5) precise; urgency=low

  * Jobs: fix for resource unfolding

 -- Andrey Vasilenkov <indigo@yandex-team.ru>  Thu, 11 Jun 2015 15:48:11 +0300

mastermind (2.25.4) precise; urgency=low

  * Minor bug fix

 -- Andrey Vasilenkov <indigo@yandex-team.ru>  Thu, 11 Jun 2015 15:32:10 +0300

mastermind (2.25.3) precise; urgency=low

  * Minor bug fix

 -- Andrey Vasilenkov <indigo@yandex-team.ru>  Thu, 11 Jun 2015 13:28:07 +0300

mastermind (2.25.2) precise; urgency=low

  * Job processing tweaks

 -- Andrey Vasilenkov <indigo@yandex-team.ru>  Thu, 11 Jun 2015 12:40:16 +0300

mastermind (2.25.1) precise; urgency=low

  * Cached keys handler should be tolerant to cocaine connection errors
  * Do not take global jobs lock on moving all groups from host
  * Planner tasks should not take jobs lock unless they are actually creating jobs

 -- Andrey Vasilenkov <indigo@yandex-team.ru>  Wed, 10 Jun 2015 17:10:47 +0300

mastermind (2.24.45) precise; urgency=low

  * Config parameter name fixed

 -- Andrey Vasilenkov <indigo@yandex-team.ru>  Wed, 10 Jun 2015 13:52:06 +0300

mastermind (2.24.44) precise; urgency=low

  * Ids file for rsync tasks

 -- Andrey Vasilenkov <indigo@yandex-team.ru>  Tue, 09 Jun 2015 17:55:04 +0300

mastermind (2.24.43) precise; urgency=low

  * Add-units settings for namespace implemented

 -- Andrey Vasilenkov <indigo@yandex-team.ru>  Fri, 05 Jun 2015 17:23:11 +0300

mastermind (2.24.42) precise; urgency=low

  * get_cached_key handler proxied to mastermind2.26-cache (no retries for now)

 -- Andrey Vasilenkov <indigo@yandex-team.ru>  Thu, 04 Jun 2015 19:58:11 +0300

mastermind (2.24.41) precise; urgency=low

  * get_cached_keys handler updated
  * Namespace statistics fixed, is_full flag added
  * Ns settings updating fixed - __service key could have been omited on update

 -- Andrey Vasilenkov <indigo@yandex-team.ru>  Wed, 03 Jun 2015 19:58:59 +0300

mastermind (2.24.40) precise; urgency=low

  * Infrastructure: empty group set for tree nodes that has no groups in child
    nodes

 -- Andrey Vasilenkov <indigo@yandex-team.ru>  Tue, 02 Jun 2015 12:49:29 +0300

mastermind (2.24.39) precise; urgency=low

  * Added mastermind2.26-cache application to cocaine runlist

 -- Andrey Vasilenkov <indigo@yandex-team.ru>  Mon, 01 Jun 2015 16:21:11 +0300

mastermind (2.24.38) precise; urgency=low

  * Top update period is set via periodic timer
  * Lock on cache distribution task

 -- Andrey Vasilenkov <indigo@yandex-team.ru>  Mon, 01 Jun 2015 15:12:04 +0300

mastermind (2.24.37) precise; urgency=low

  * Fix for existing cache key update

 -- Andrey Vasilenkov <indigo@yandex-team.ru>  Fri, 29 May 2015 16:01:53 +0300

mastermind (2.24.36) precise; urgency=low

  * Cache worker: cache groups selection refactored

 -- Andrey Vasilenkov <indigo@yandex-team.ru>  Fri, 29 May 2015 15:16:56 +0300

mastermind (2.24.35) precise; urgency=low

  * Do not account service storage_cache namespace in namespace states

 -- Andrey Vasilenkov <indigo@yandex-team.ru>  Thu, 28 May 2015 14:10:12 +0300

mastermind (2.24.34) precise; urgency=low

  * Cache group defragmentation job creation

 -- Andrey Vasilenkov <indigo@yandex-team.ru>  Tue, 26 May 2015 23:45:25 +0300

mastermind (2.24.33) precise; urgency=low

  * Fix for app start without mongo set up

 -- Andrey Vasilenkov <indigo@yandex-team.ru>  Tue, 26 May 2015 12:15:55 +0300

mastermind (2.24.32) precise; urgency=low

  * Cache clean handler added

 -- Andrey Vasilenkov <indigo@yandex-team.ru>  Mon, 25 May 2015 19:56:32 +0300

mastermind (2.24.31) precise; urgency=low

  * Group type checking should be executed after backend state checking

 -- Andrey Vasilenkov <indigo@yandex-team.ru>  Mon, 25 May 2015 13:17:54 +0300

mastermind (2.24.30) precise; urgency=low

  * Misprint fixed

 -- Andrey Vasilenkov <indigo@yandex-team.ru>  Sun, 24 May 2015 20:33:13 +0300

mastermind (2.24.29) precise; urgency=low

  * Misprints fixed and more logging added

 -- Andrey Vasilenkov <indigo@yandex-team.ru>  Fri, 22 May 2015 23:00:10 +0300

mastermind (2.24.28) precise; urgency=low

  * Some logging added

 -- Andrey Vasilenkov <indigo@yandex-team.ru>  Fri, 22 May 2015 20:43:44 +0300

mastermind (2.24.27) precise; urgency=low

  * Misprint fixed

 -- Andrey Vasilenkov <indigo@yandex-team.ru>  Fri, 22 May 2015 17:57:55 +0300

mastermind (2.24.26) precise; urgency=low

  * Misprint fixed

 -- Andrey Vasilenkov <indigo@yandex-team.ru>  Fri, 22 May 2015 17:29:05 +0300

mastermind (2.24.25) precise; urgency=low

  * Misprints fixed

 -- Andrey Vasilenkov <indigo@yandex-team.ru>  Fri, 22 May 2015 17:13:30 +0300

mastermind (2.24.24) precise; urgency=low

  * Cache cleaner implemented
  * Added static/non-static flag to log record for broken namespaces

 -- Andrey Vasilenkov <indigo@yandex-team.ru>  Fri, 22 May 2015 16:49:00 +0300

mastermind (2.24.23) precise; urgency=low

  * Fix for key updated in mongodb: couple is used as a part of primary key
  * Minor refactoring

 -- Andrey Vasilenkov <indigo@yandex-team.ru>  Thu, 21 May 2015 12:59:49 +0300

mastermind (2.24.22) precise; urgency=low

  * Fixed new keys processing

 -- Andrey Vasilenkov <indigo@yandex-team.ru>  Thu, 21 May 2015 00:00:29 +0300

mastermind (2.24.21) precise; urgency=low

  * Do not remove unpopular keys on distribution stage

 -- Andrey Vasilenkov <indigo@yandex-team.ru>  Wed, 20 May 2015 23:34:15 +0300

mastermind (2.24.20) precise; urgency=low

  * Misprint fixed

 -- Andrey Vasilenkov <indigo@yandex-team.ru>  Wed, 20 May 2015 23:07:51 +0300

mastermind (2.24.19) precise; urgency=low

  * Top stats aggregation fix: cache groups statistics are accounted properly

 -- Andrey Vasilenkov <indigo@yandex-team.ru>  Wed, 20 May 2015 16:10:22 +0300

mastermind (2.24.18) precise; urgency=low

  * Aggregate keys by (key_id, couple) pair

 -- Andrey Vasilenkov <indigo@yandex-team.ru>  Tue, 19 May 2015 16:42:11 +0300

mastermind (2.24.17) precise; urgency=low

  * Do not use cache module in the main worker

 -- Andrey Vasilenkov <indigo@yandex-team.ru>  Mon, 18 May 2015 18:52:56 +0300

mastermind (2.24.16) precise; urgency=low

  * Couple defragmentation should start only when want_defrag > 1
  * Move job tweaks: -114 processing when node backend is being disabled, STALLED status for node backend stop task is considered ok
  * Removed unnecessary locks on task retry and skip
  * Couple defrag: if dnet_client returns -114 on defrag command, consider task successfully completed

 -- Andrey Vasilenkov <indigo@yandex-team.ru>  Mon, 18 May 2015 18:32:07 +0300

mastermind (2.24.15) precise; urgency=low

  * Refactored infrastructure data usage and correspondent cache workflow

 -- Andrey Vasilenkov <indigo@yandex-team.ru>  Sun, 17 May 2015 18:18:41 +0300

mastermind (2.24.14) precise; urgency=low

  * Uncoupled group checker changed

 -- Andrey Vasilenkov <indigo@yandex-team.ru>  Fri, 15 May 2015 17:31:44 +0300

mastermind (2.24.13) precise; urgency=low

  * Good uncoupled groups selector moved to infrastructure

 -- Andrey Vasilenkov <indigo@yandex-team.ru>  Fri, 15 May 2015 16:45:05 +0300

mastermind (2.24.12) precise; urgency=low

  * Cache worker initialization fixed

 -- Andrey Vasilenkov <indigo@yandex-team.ru>  Fri, 15 May 2015 15:35:13 +0300

mastermind (2.24.11) precise; urgency=low

  * Mark group as migrating right away when job is created
  * Job mark group minor workflow updates
  * Service statuses for couples with active jobs

 -- Andrey Vasilenkov <indigo@yandex-team.ru>  Wed, 13 May 2015 18:19:10 +0300

mastermind (2.24.10) precise; urgency=low

  * Fix for increasing cache key copies number

 -- Andrey Vasilenkov <indigo@yandex-team.ru>  Mon, 27 Apr 2015 20:24:00 +0300

mastermind (2.24.9) lucid; urgency=low

  * Fallback to default cocaine logging service if mm_cache_logging service is not set up in cocaine

 -- Andrey Vasilenkov <indigo@yandex-team.ru>  Mon, 27 Apr 2015 19:49:32 +0300

mastermind (2.24.8) lucid; urgency=low

  * Do not use not marked uncoupled groups located at cache groups paths as data uncoupled groups

 -- Andrey Vasilenkov <indigo@yandex-team.ru>  Mon, 27 Apr 2015 16:23:24 +0300

mastermind (2.24.7) lucid; urgency=low

  * Removed obsolete tornado version dependency

 -- Andrey Vasilenkov <indigo@yandex-team.ru>  Wed, 22 Apr 2015 23:01:00 +0300

mastermind (2.24.6) lucid; urgency=low

  * Misprint fixed

 -- Andrey Vasilenkov <indigo@yandex-team.ru>  Wed, 22 Apr 2015 18:50:12 +0300

mastermind (2.24.5) lucid; urgency=low

  * Removed obsolete cache manager usage

 -- Andrey Vasilenkov <indigo@yandex-team.ru>  Wed, 22 Apr 2015 18:45:04 +0300

mastermind (2.24.4) lucid; urgency=low

  * Fix for make_tree script

 -- Andrey Vasilenkov <indigo@yandex-team.ru>  Wed, 22 Apr 2015 18:01:23 +0300

mastermind (2.24.3) lucid; urgency=low

  * Misprint in postinst fixed

 -- Andrey Vasilenkov <indigo@yandex-team.ru>  Wed, 22 Apr 2015 17:47:11 +0300

mastermind (2.24.2) lucid; urgency=low

  * Misprint in postinst fixed

 -- Andrey Vasilenkov <indigo@yandex-team.ru>  Wed, 22 Apr 2015 17:28:27 +0300

mastermind (2.24.1) lucid; urgency=low

  * Distributed cache manager (for gatlinggun)

 -- Andrey Vasilenkov <indigo@yandex-team.ru>  Wed, 22 Apr 2015 17:04:56 +0300

mastermind (2.23.15) lucid; urgency=low

  * Added explicit couple text status to couple status change message
  * Returned back the lost check for groups move planner

 -- Andrey Vasilenkov <indigo@yandex-team.ru>  Thu, 07 May 2015 19:13:51 +0300

mastermind (2.23.14) lucid; urgency=low

  * Misprint fixed

 -- Andrey Vasilenkov <indigo@yandex-team.ru>  Thu, 07 May 2015 17:49:04 +0300

mastermind (2.23.13) lucid; urgency=low

  * Misprint fixed

 -- Andrey Vasilenkov <indigo@yandex-team.ru>  Thu, 07 May 2015 17:12:36 +0300

mastermind (2.23.12) lucid; urgency=low

  * Misprint fixed

 -- Andrey Vasilenkov <indigo@yandex-team.ru>  Thu, 07 May 2015 15:56:33 +0300

mastermind (2.23.11) lucid; urgency=low

  * Uncoupled group should be considered broken if it has more than one backend and DHT check is enabled
  * In-service check for uncoupled group fetching

 -- Andrey Vasilenkov <indigo@yandex-team.ru>  Thu, 07 May 2015 13:07:37 +0300

mastermind (2.23.10) lucid; urgency=low

  * Fix for restore group job creation when history record is unavailable

 -- Andrey Vasilenkov <indigo@yandex-team.ru>  Wed, 06 May 2015 20:14:19 +0300

mastermind (2.23.9) lucid; urgency=low

  * If no backends are found in history, planner restores group according to namespace distribution (same as for move group)

 -- Andrey Vasilenkov <indigo@yandex-team.ru>  Wed, 06 May 2015 19:39:27 +0300

mastermind (2.23.8) lucid; urgency=low

  * Move planner should use default uncoupled groups select function

 -- Andrey Vasilenkov <indigo@yandex-team.ru>  Wed, 29 Apr 2015 15:22:16 +0300

mastermind (2.23.7) lucid; urgency=low

  * Comparing source and destination DCs when planning move jobs

 -- Andrey Vasilenkov <indigo@yandex-team.ru>  Wed, 29 Apr 2015 09:29:29 +0300

mastermind (2.23.6) lucid; urgency=low

  * Misprints fixed

 -- Andrey Vasilenkov <indigo@yandex-team.ru>  Tue, 28 Apr 2015 18:17:11 +0300

mastermind (2.23.5) lucid; urgency=low

  * Busy hosts accounting fixed

 -- Andrey Vasilenkov <indigo@yandex-team.ru>  Tue, 28 Apr 2015 17:49:02 +0300

mastermind (2.23.4) lucid; urgency=low

  * Using groups merging on move jobs planning

 -- Andrey Vasilenkov <indigo@yandex-team.ru>  Tue, 28 Apr 2015 17:35:20 +0300

mastermind (2.23.3) lucid; urgency=low

  * Misprint fixed

 -- Andrey Vasilenkov <indigo@yandex-team.ru>  Mon, 20 Apr 2015 23:41:56 +0300

mastermind (2.23.2) lucid; urgency=low

  * Properly job slots checking in planner for couple defrag jobs

 -- Andrey Vasilenkov <indigo@yandex-team.ru>  Mon, 20 Apr 2015 23:25:43 +0300

mastermind (2.23.1) lucid; urgency=low

  * Config option for autoapproving defrag jobs

 -- Andrey Vasilenkov <indigo@yandex-team.ru>  Fri, 17 Apr 2015 17:39:54 +0300

mastermind (2.21.24) lucid; urgency=low

  * Misprint fixed

 -- Andrey Vasilenkov <indigo@yandex-team.ru>  Tue, 07 Apr 2015 17:05:41 +0300

mastermind (2.21.23) lucid; urgency=low

  * Planner will try to create job if there is less than max_executing_jobs running

 -- Andrey Vasilenkov <indigo@yandex-team.ru>  Mon, 06 Apr 2015 15:32:26 +0300

mastermind (2.21.22) lucid; urgency=low

  * Force update fixed

 -- Andrey Vasilenkov <indigo@yandex-team.ru>  Mon, 06 Apr 2015 14:32:10 +0300

mastermind (2.21.21) lucid; urgency=low

  * Fix for restore group job when executed on old node backend

 -- Andrey Vasilenkov <indigo@yandex-team.ru>  Mon, 30 Mar 2015 19:36:51 +0300

mastermind (2.21.20) lucid; urgency=low

  * Minor fixed

 -- Andrey Vasilenkov <indigo@yandex-team.ru>  Mon, 30 Mar 2015 19:13:53 +0300

mastermind (2.21.19) lucid; urgency=low

  * Success codes for minion are encoded as a sequence

 -- Andrey Vasilenkov <indigo@yandex-team.ru>  Mon, 30 Mar 2015 18:43:09 +0300

mastermind (2.21.18) lucid; urgency=low

  * Update metadb synchronously on executing minion cmd

 -- Andrey Vasilenkov <indigo@yandex-team.ru>  Fri, 27 Mar 2015 21:06:55 +0300

mastermind (2.21.17) lucid; urgency=low

  * Several minor fixes

 -- Andrey Vasilenkov <indigo@yandex-team.ru>  Fri, 27 Mar 2015 20:20:06 +0300

mastermind (2.21.16-1) lucid; urgency=low

  * Configurable autoapprove for recovery jobs

 -- Andrey Vasilenkov <indigo@yandex-team.ru>  Sat, 04 Apr 2015 12:33:17 +0300

mastermind (2.21.16) lucid; urgency=low

  * Do not crash if failed to resolve some infrastructure host
  * Do not crash when any of elliptics hostnames from config cannot be resolved

 -- Andrey Vasilenkov <indigo@yandex-team.ru>  Fri, 27 Mar 2015 18:01:57 +0300

mastermind (2.21.15) lucid; urgency=low

  * Fix for detaching node backend from group: based on group_id, not object of type storage.Group

 -- Andrey Vasilenkov <indigo@yandex-team.ru>  Tue, 24 Mar 2015 19:27:46 +0300

mastermind (2.21.14) lucid; urgency=low

  * Fix for detaching node backend from group: based on group_id, not object of type storage.Group

 -- Andrey Vasilenkov <indigo@yandex-team.ru>  Tue, 24 Mar 2015 19:00:33 +0300

mastermind (2.21.13) lucid; urgency=low

  * Do not fail job when elliptics request request for command status update was unsuccessful

 -- Andrey Vasilenkov <indigo@yandex-team.ru>  Tue, 24 Mar 2015 15:39:18 +0300

mastermind (2.21.12) lucid; urgency=low

  * Fix for busy uncoupled list groups fetching

 -- Andrey Vasilenkov <indigo@yandex-team.ru>  Tue, 24 Mar 2015 13:13:21 +0300

mastermind (2.21.11) lucid; urgency=low

  * Version bump for release-2.20 hotfix

 -- Andrey Vasilenkov <indigo@yandex-team.ru>  Mon, 23 Mar 2015 14:39:59 +0300

mastermind (2.21.10) lucid; urgency=low

  * Do not stop job execution when mark/unmark groups failed

 -- Andrey Vasilenkov <indigo@yandex-team.ru>  Fri, 20 Mar 2015 19:17:47 +0300

mastermind (2.21.9) lucid; urgency=low

  * Jobs processor uses periodic timer
  * Periodic timer implementation for timed queue

 -- Andrey Vasilenkov <indigo@yandex-team.ru>  Fri, 20 Mar 2015 16:52:58 +0300

mastermind (2.21.8) lucid; urgency=low

  * If job fails exception is saved to error messages list of job
  * Jobs index cleaning script
  * Removed jobs data from metadb's secondary indexes
  * Renamed mastermind util 'couple list-namespaces' handle to 'ns list'
  * Configurable minion request timeout

 -- Andrey Vasilenkov <indigo@yandex-team.ru>  Thu, 19 Mar 2015 16:42:05 +0300

mastermind (2.21.7) lucid; urgency=low

  * Resetting attempts counter on task manual retry

 -- Andrey Vasilenkov <indigo@yandex-team.ru>  Tue, 17 Mar 2015 17:11:18 +0300

mastermind (2.21.6) lucid; urgency=low

  * Misprint

 -- Andrey Vasilenkov <indigo@yandex-team.ru>  Tue, 17 Mar 2015 16:54:52 +0300

mastermind (2.21.5) lucid; urgency=low

  * Misprint

 -- Andrey Vasilenkov <indigo@yandex-team.ru>  Tue, 17 Mar 2015 16:45:53 +0300

mastermind (2.21.4) lucid; urgency=low

  * Fix for planner recovery job creation (a batch of applicable couple is empty)

 -- Andrey Vasilenkov <indigo@yandex-team.ru>  Tue, 17 Mar 2015 15:51:18 +0300

mastermind (2.21.3) lucid; urgency=low

  * tornado < 4.1 does not support raise_error option, fallback to async request with error checking

 -- Andrey Vasilenkov <indigo@yandex-team.ru>  Tue, 17 Mar 2015 15:07:02 +0300

mastermind (2.21.2) lucid; urgency=low

  * Fix for jobs rendering

 -- Andrey Vasilenkov <indigo@yandex-team.ru>  Mon, 16 Mar 2015 19:43:50 +0300

mastermind (2.21.1) lucid; urgency=low

  * Minion requests retry on http errors

 -- Andrey Vasilenkov <indigo@yandex-team.ru>  Mon, 16 Mar 2015 19:33:46 +0300

mastermind (2.20.6) lucid; urgency=low

  * Move job: fix for unmarking group that is down at the moment

 -- Andrey Vasilenkov <indigo@yandex-team.ru>  Mon, 23 Mar 2015 13:24:25 +0300

mastermind (2.20.5) lucid; urgency=low

  * Node backend statistics time is extracted from elliptics async result
  * Couple defragmentation by partitions

 -- Andrey Vasilenkov <indigo@yandex-team.ru>  Tue, 17 Mar 2015 20:01:35 +0300

mastermind (2.20.4) lucid; urgency=low

  * Jobs handler: move all groups from host
  * Moved src backend status check to move job start phase instead of creation phase

 -- Andrey Vasilenkov <indigo@yandex-team.ru>  Fri, 13 Mar 2015 20:41:18 +0300

mastermind (2.20.3) lucid; urgency=low

  * Fix for search-by-path using ipv6 ip addrs

 -- Andrey Vasilenkov <indigo@yandex-team.ru>  Wed, 11 Mar 2015 20:11:59 +0300

mastermind (2.20.2) lucid; urgency=low

  * Group history unified

 -- Andrey Vasilenkov <indigo@yandex-team.ru>  Wed, 11 Mar 2015 19:39:12 +0300

mastermind (2.20.1) lucid; urgency=low

  * Restore job: make src backend readonly if possible to prevent blob truncation

 -- Andrey Vasilenkov <indigo@yandex-team.ru>  Wed, 11 Mar 2015 17:06:15 +0300

mastermind (2.19.6) lucid; urgency=low

  * Fix for removing node backend from group

 -- Andrey Vasilenkov <indigo@yandex-team.ru>  Fri, 13 Mar 2015 12:35:54 +0300

mastermind (2.19.5) lucid; urgency=low

  * Manual locker commited

 -- Andrey Vasilenkov <indigo@yandex-team.ru>  Thu, 12 Mar 2015 15:49:31 +0300

mastermind (2.19.4) lucid; urgency=low

  * Fix for node history backend unlink

 -- Andrey Vasilenkov <indigo@yandex-team.ru>  Thu, 12 Mar 2015 14:55:52 +0300

mastermind (2.19.3) lucid; urgency=low

  * Recovery planner accounts locked couples

 -- Andrey Vasilenkov <indigo@yandex-team.ru>  Wed, 11 Mar 2015 15:30:51 +0300

mastermind (2.19.2) lucid; urgency=low

  * Planner does not operate without mongo db setup

 -- Andrey Vasilenkov <indigo@yandex-team.ru>  Thu, 05 Mar 2015 20:14:26 +0300

mastermind (2.19.1) lucid; urgency=low

  * Recover dc queue is replaced by dynamic weighting of couples using last recovery timestamp and keys difference
  * Couples can be indexed by unicode str
  * Workaround for hosts that cannot be resolved
  * Do not compare couple groups' metadata version numbers
  * Added namespace settings custom expiration time feature

 -- Andrey Vasilenkov <indigo@yandex-team.ru>  Thu, 05 Mar 2015 19:15:45 +0300

mastermind (2.18.15) lucid; urgency=low

  * Logging for move group planner improved
  * Refactored job accounting: now it should properly account destination hdds of existing jobs
  * Fix for lock release on error during groups' marking

 -- Andrey Vasilenkov <indigo@yandex-team.ru>  Wed, 11 Mar 2015 14:45:53 +0300

mastermind (2.18.14) lucid; urgency=low

  * Logging requests and test handler for ns_current_state logging

 -- Andrey Vasilenkov <indigo@yandex-team.ru>  Tue, 10 Mar 2015 12:53:16 +0300

mastermind (2.18.13) lucid; urgency=low

  * Effective space statistics fix

 -- Andrey Vasilenkov <indigo@yandex-team.ru>  Wed, 04 Mar 2015 14:49:07 +0300

mastermind (2.18.12) lucid; urgency=low

  * Fix for total effective_free_space count

 -- Andrey Vasilenkov <indigo@yandex-team.ru>  Tue, 03 Mar 2015 20:51:44 +0300

mastermind (2.18.11) lucid; urgency=low

  * Ensure path before checking locked hosts
  * Planner job creation fixed

 -- Andrey Vasilenkov <indigo@yandex-team.ru>  Tue, 03 Mar 2015 20:05:17 +0300

mastermind (2.18.10) lucid; urgency=low

  * Fix for group move handler --force option

 -- Andrey Vasilenkov <indigo@yandex-team.ru>  Mon, 02 Mar 2015 12:40:49 +0300

mastermind (2.18.9) lucid; urgency=low

  * Misprint fixed

 -- Andrey Vasilenkov <indigo@yandex-team.ru>  Fri, 27 Feb 2015 20:43:37 +0300

mastermind (2.18.8) lucid; urgency=low

  * Fix for mongo queries

 -- Andrey Vasilenkov <indigo@yandex-team.ru>  Fri, 27 Feb 2015 20:29:15 +0300

mastermind (2.18.7) lucid; urgency=low

  * Downtimes for both src_host and dst_host during rsync task execution
  * Use hostname in net downtimes
  * Rsync node task is now used for move job instead of common MinionCmdTask

 -- Andrey Vasilenkov <indigo@yandex-team.ru>  Fri, 27 Feb 2015 19:39:16 +0300

mastermind (2.18.6) lucid; urgency=low

  * IPv6 for tornado clients turned on

 -- Andrey Vasilenkov <indigo@yandex-team.ru>  Fri, 27 Feb 2015 16:18:09 +0300

mastermind (2.18.5) lucid; urgency=low

  * Implementation of net monitoring usage during rsync tasks executing

 -- Andrey Vasilenkov <indigo@yandex-team.ru>  Fri, 27 Feb 2015 15:05:11 +0300

mastermind (2.18.4) lucid; urgency=low

  * Fake sync manager get_children_locks implemented

 -- Andrey Vasilenkov <indigo@yandex-team.ru>  Wed, 25 Feb 2015 17:40:38 +0300

mastermind (2.18.3) lucid; urgency=low

  * Minor job processing refactoring fixes

 -- Andrey Vasilenkov <indigo@yandex-team.ru>  Tue, 24 Feb 2015 16:47:07 +0300

mastermind (2.18.2) lucid; urgency=low

  * Effective free space statistics calculation fixed
  * Minor job processor refactoring

 -- Andrey Vasilenkov <indigo@yandex-team.ru>  Fri, 20 Feb 2015 18:23:06 +0300

mastermind (2.18.1) lucid; urgency=low

  * Host lock implemented, prevents active operations on selected host

 -- Andrey Vasilenkov <indigo@yandex-team.ru>  Wed, 18 Feb 2015 17:28:31 +0300

mastermind (2.17.13) lucid; urgency=low

  * Logging

 -- Andrey Vasilenkov <indigo@yandex-team.ru>  Mon, 16 Feb 2015 18:39:50 +0300

mastermind (2.17.12) lucid; urgency=low

  * Fix for check-for-update settings checking

 -- Andrey Vasilenkov <indigo@yandex-team.ru>  Mon, 16 Feb 2015 17:37:23 +0300

mastermind (2.17.11) lucid; urgency=low

  * Logging

 -- Andrey Vasilenkov <indigo@yandex-team.ru>  Mon, 16 Feb 2015 17:23:52 +0300

mastermind (2.17.10) lucid; urgency=low

  * Mongo db is made optional (job processor and planner are disabled)

 -- Andrey Vasilenkov <indigo@yandex-team.ru>  Fri, 13 Feb 2015 18:59:33 +0300

mastermind (2.17.9) lucid; urgency=low

  * Return error code 1 if failed to create couple
  * Mongo db is made optional (job processor and planner are disabled)

 -- Andrey Vasilenkov <indigo@yandex-team.ru>  Fri, 13 Feb 2015 16:00:56 +0300

mastermind (2.17.8) lucid; urgency=low

  * Update groups status befire applying jobs

 -- Andrey Vasilenkov <indigo@yandex-team.ru>  Thu, 12 Feb 2015 18:23:58 +0300

mastermind (2.17.7) lucid; urgency=low

  * Fix for determing group space requirements on restore

 -- Andrey Vasilenkov <indigo@yandex-team.ru>  Tue, 10 Feb 2015 22:02:10 +0300

mastermind (2.17.6) lucid; urgency=low

  * Fix for determing group space requirements on restore

 -- Andrey Vasilenkov <indigo@yandex-team.ru>  Tue, 10 Feb 2015 21:50:42 +0300

mastermind (2.17.5) lucid; urgency=low

  * Fix for determing group space requirements on restore

 -- Andrey Vasilenkov <indigo@yandex-team.ru>  Tue, 10 Feb 2015 21:37:28 +0300

mastermind (2.17.4) lucid; urgency=low

  * Fix for restore candidates selection

 -- Andrey Vasilenkov <indigo@yandex-team.ru>  Tue, 10 Feb 2015 21:22:19 +0300

mastermind (2.17.3) lucid; urgency=low

  * Fix for couple status update on unlinking node backend from group

 -- Andrey Vasilenkov <indigo@yandex-team.ru>  Tue, 10 Feb 2015 18:46:56 +0300

mastermind (2.17.2) lucid; urgency=low

  * Fix for zookeeper lock release
  * Fix for updating couple status when all the groups did not respond during checking

 -- Andrey Vasilenkov <indigo@yandex-team.ru>  Mon, 09 Feb 2015 12:46:04 +0300

mastermind (2.17.1) lucid; urgency=low

  * Check-for-update option for namespace setup
  * Storage total keys diff handler
  * Reconnect timeout for mastermind-util is decreased to 3 sec
  * cocaine-runtime dependency added

 -- Andrey Vasilenkov <indigo@yandex-team.ru>  Fri, 06 Feb 2015 18:00:27 +0300

mastermind (2.16.10) lucid; urgency=low

  * Fix for rsync group node backend checking

 -- Andrey Vasilenkov <indigo@yandex-team.ru>  Fri, 06 Feb 2015 17:41:47 +0300

mastermind (2.16.9) lucid; urgency=low

  * Removed constraints on node backend status during restore group job

 -- Andrey Vasilenkov <indigo@yandex-team.ru>  Thu, 05 Feb 2015 20:17:43 +0300

mastermind (2.16.8) lucid; urgency=low

  * Restore group job can now accept source group as a parameter

 -- Andrey Vasilenkov <indigo@yandex-team.ru>  Thu, 05 Feb 2015 19:10:06 +0300

mastermind (2.16.7) lucid; urgency=low

  * Removed obsolete checking if tasks where successfully fetched from minions

 -- Andrey Vasilenkov <indigo@yandex-team.ru>  Thu, 05 Feb 2015 15:07:56 +0300

mastermind (2.16.6) lucid; urgency=low

  * Fix for job accounting of groups with broken namespace settings

 -- Andrey Vasilenkov <indigo@yandex-team.ru>  Thu, 05 Feb 2015 12:35:26 +0300

mastermind (2.16.5) lucid; urgency=low

  * Couples taking part in new and executing jobs are taken in account when creating new move job
  * Group move --lucky option to automatically select uncoupled group to move source group to

 -- Andrey Vasilenkov <indigo@yandex-team.ru>  Wed, 04 Feb 2015 16:09:30 +0300

mastermind (2.16.4) lucid; urgency=low

  * Detecting stat file error from monitor stats

 -- Andrey Vasilenkov <indigo@yandex-team.ru>  Mon, 02 Feb 2015 12:41:27 +0300

mastermind (2.16.3) lucid; urgency=low

  * Group move has 'force' parameter, which will try to cancel unimportant jobs

 -- Andrey Vasilenkov <indigo@yandex-team.ru>  Thu, 29 Jan 2015 18:13:03 +0300

mastermind (2.16.2) lucid; urgency=low

  * More informative error message when trying to restore uncoupled group
  * Script for moving jobs from elliptics to mongodb
  * Removed obsolete syslog-ng restart command from postinst
  * Fix for logging elliptics request nano-seconds

 -- Andrey Vasilenkov <indigo@yandex-team.ru>  Tue, 27 Jan 2015 19:33:03 +0300

mastermind (2.16.1) lucid; urgency=low

  * Optional unimportant jobs cancellation on creating restore job

 -- Andrey Vasilenkov <indigo@yandex-team.ru>  Mon, 26 Jan 2015 18:48:18 +0300

mastermind (2.15.34) lucid; urgency=low

  * Read preferences for mongo forced to PRIMARY_PREFFERED

 -- Andrey Vasilenkov <indigo@yandex-team.ru>  Mon, 26 Jan 2015 14:38:02 +0300

mastermind (2.15.33) lucid; urgency=low

  * Read preferences for mongo forced to PRIMARY_PREFFERED

 -- Andrey Vasilenkov <indigo@yandex-team.ru>  Mon, 26 Jan 2015 14:16:57 +0300

mastermind (2.15.32) lucid; urgency=low

  * Misprint fixed

 -- Andrey Vasilenkov <indigo@yandex-team.ru>  Fri, 23 Jan 2015 16:49:10 +0300

mastermind (2.15.31) lucid; urgency=low

  * Fix for marking jobs fetched from db as non-dirty

 -- Andrey Vasilenkov <indigo@yandex-team.ru>  Fri, 23 Jan 2015 13:34:35 +0300

mastermind (2.15.30) lucid; urgency=low

  * Fixed bug with jobs creation

 -- Andrey Vasilenkov <indigo@yandex-team.ru>  Fri, 23 Jan 2015 13:11:49 +0300

mastermind (2.15.29) lucid; urgency=low

  * Misprint fixed

 -- Andrey Vasilenkov <indigo@yandex-team.ru>  Thu, 22 Jan 2015 22:23:46 +0300

mastermind (2.15.28) lucid; urgency=low

  * Forced jobs ts convertion to int

 -- Andrey Vasilenkov <indigo@yandex-team.ru>  Thu, 22 Jan 2015 21:33:56 +0300

mastermind (2.15.27) lucid; urgency=low

  * Dependencies updated

 -- Andrey Vasilenkov <indigo@yandex-team.ru>  Thu, 22 Jan 2015 19:56:03 +0300

mastermind (2.15.26) lucid; urgency=low

  * Misprint fixed

 -- Andrey Vasilenkov <indigo@yandex-team.ru>  Thu, 22 Jan 2015 19:39:47 +0300

mastermind (2.15.25) lucid; urgency=low

  * Mongo working draft for testing

 -- Andrey Vasilenkov <indigo@yandex-team.ru>  Thu, 22 Jan 2015 17:09:56 +0300

mastermind (2.15.24) lucid; urgency=low

  * Fix for minions command execution

 -- Andrey Vasilenkov <indigo@yandex-team.ru>  Wed, 21 Jan 2015 16:53:22 +0300

mastermind (2.15.23) lucid; urgency=low

  * Misprint fixed

 -- Andrey Vasilenkov <indigo@yandex-team.ru>  Wed, 21 Jan 2015 13:37:07 +0300

mastermind (2.15.22) lucid; urgency=low

  * Fix for minion cmd command execution

 -- Andrey Vasilenkov <indigo@yandex-team.ru>  Wed, 21 Jan 2015 13:10:30 +0300

mastermind (2.15.21) lucid; urgency=low

  * General concurrent handler implemented, wraps all API handlers
  * Misprint fixes

 -- Andrey Vasilenkov <indigo@yandex-team.ru>  Mon, 19 Jan 2015 15:01:06 +0300

mastermind (2.15.20) lucid; urgency=low

  * Changed dependencies (cocaine-tools << 0.12, cocaine-framework-python << 0.12)

 -- Andrey Vasilenkov <indigo@yandex-team.ru>  Fri, 16 Jan 2015 14:17:35 +0300

mastermind (2.15.19) lucid; urgency=low

  * Changed dependencies (python-tornado << 4)

 -- Andrey Vasilenkov <indigo@yandex-team.ru>  Fri, 16 Jan 2015 14:04:29 +0300

mastermind (2.15.18) lucid; urgency=low

  * Fix for manual handlers for defrag and recover-dc jobs creation
  * Fix for cocaine worker timeouts on job creation
  * Refactored minion states update process

 -- Andrey Vasilenkov <indigo@yandex-team.ru>  Wed, 14 Jan 2015 16:44:18 +0300

mastermind (2.15.17) lucid; urgency=low

  * Increased cocaine worker pool-limit to 7

 -- Andrey Vasilenkov <indigo@yandex-team.ru>  Tue, 13 Jan 2015 20:43:40 +0300

mastermind (2.15.16) lucid; urgency=low

  * Increased worker heartbeat timeout to 240s

 -- Andrey Vasilenkov <indigo@yandex-team.ru>  Tue, 13 Jan 2015 18:27:19 +0300

mastermind (2.15.15) lucid; urgency=low

  * Temporary decreased jobs prefetch time span

 -- Andrey Vasilenkov <indigo@yandex-team.ru>  Tue, 13 Jan 2015 14:55:54 +0300

mastermind (2.15.14) lucid; urgency=low

  * Minor logging cleaning

 -- Andrey Vasilenkov <indigo@yandex-team.ru>  Tue, 13 Jan 2015 12:53:16 +0300

mastermind (2.15.13) lucid; urgency=low

  * Decreased cocaine pool-limit to 3

 -- Andrey Vasilenkov <indigo@yandex-team.ru>  Mon, 12 Jan 2015 20:34:19 +0300

mastermind (2.15.12) lucid; urgency=low

  * Job processing can be started as soon as minions states has been fetched from all hosts with executing minion tasks according to job processor data
  * Fix for invalid checking of minions history records

 -- Andrey Vasilenkov <indigo@yandex-team.ru>  Mon, 12 Jan 2015 20:07:54 +0300

mastermind (2.15.11) lucid; urgency=low

  * Start task threads after cocaine worker has been initialized

 -- Andrey Vasilenkov <indigo@yandex-team.ru>  Fri, 09 Jan 2015 19:18:53 +0300

mastermind (2.15.10) lucid; urgency=low

  * Infrastructure procedures logging improved

 -- Andrey Vasilenkov <indigo@yandex-team.ru>  Fri, 09 Jan 2015 18:26:10 +0300

mastermind (2.15.9) lucid; urgency=low

  * Startup timeout temporarily increased
  * Excessive logging removed

 -- Andrey Vasilenkov <indigo@yandex-team.ru>  Fri, 02 Jan 2015 02:44:08 +0300

mastermind (2.15.8) lucid; urgency=low

  * Added handler execution time to logs

 -- Andrey Vasilenkov <indigo@yandex-team.ru>  Wed, 24 Dec 2014 15:48:54 +0300

mastermind (2.15.7) lucid; urgency=low

  * Fix for recovery jobs queue fill

 -- Andrey Vasilenkov <indigo@yandex-team.ru>  Tue, 23 Dec 2014 16:05:36 +0300

mastermind (2.15.6) lucid; urgency=low

  * Fix for indexes batch reader

 -- Andrey Vasilenkov <indigo@yandex-team.ru>  Tue, 23 Dec 2014 14:28:14 +0300

mastermind (2.15.5) lucid; urgency=low

  * Misprint fixed

 -- Andrey Vasilenkov <indigo@yandex-team.ru>  Mon, 22 Dec 2014 18:49:02 +0300

mastermind (2.15.4) lucid; urgency=low

  * Misprint fixed

 -- Andrey Vasilenkov <indigo@yandex-team.ru>  Mon, 22 Dec 2014 18:47:00 +0300

mastermind (2.15.3) lucid; urgency=low

  * Fix for recovery jobs refactoring

 -- Andrey Vasilenkov <indigo@yandex-team.ru>  Mon, 22 Dec 2014 18:39:23 +0300

mastermind (2.15.2) lucid; urgency=low

  * Recover dc planner refactored a little bit
  * Do not take jobs global lock on job cancelling

 -- Andrey Vasilenkov <indigo@yandex-team.ru>  Mon, 22 Dec 2014 17:47:55 +0300

mastermind (2.15.1) lucid; urgency=low

  * Added optional flag for considering namespace broken when its' groups has unequal total space

 -- Andrey Vasilenkov <indigo@yandex-team.ru>  Fri, 19 Dec 2014 14:31:33 +0300

mastermind (2.14.17) lucid; urgency=low

  * Logging for tagged records

 -- Andrey Vasilenkov <indigo@yandex-team.ru>  Thu, 18 Dec 2014 19:47:14 +0300

mastermind (2.14.16) lucid; urgency=low

  * Job handler for getting jobs by job ids

 -- Andrey Vasilenkov <indigo@yandex-team.ru>  Thu, 18 Dec 2014 15:22:30 +0300

mastermind (2.14.15) lucid; urgency=low

  * Use max executing recover dc jobs limit in planner

 -- Andrey Vasilenkov <indigo@yandex-team.ru>  Mon, 15 Dec 2014 19:57:10 +0300

mastermind (2.14.14) lucid; urgency=low

  * Recover dc: limited job creation

 -- Andrey Vasilenkov <indigo@yandex-team.ru>  Mon, 15 Dec 2014 19:44:06 +0300

mastermind (2.14.13) lucid; urgency=low

  * No approving for recovery jobs

 -- Andrey Vasilenkov <indigo@yandex-team.ru>  Mon, 15 Dec 2014 19:22:40 +0300

mastermind (2.14.12) lucid; urgency=low

  * Do not take global jobs lock on jobs' approving

 -- Andrey Vasilenkov <indigo@yandex-team.ru>  Mon, 15 Dec 2014 18:45:43 +0300

mastermind (2.14.11) lucid; urgency=low

  * Minor misprint

 -- Andrey Vasilenkov <indigo@yandex-team.ru>  Sat, 13 Dec 2014 20:20:52 +0300

mastermind (2.14.10) lucid; urgency=low

  * Minor misprint

 -- Andrey Vasilenkov <indigo@yandex-team.ru>  Fri, 12 Dec 2014 19:22:17 +0300

mastermind (2.14.9) lucid; urgency=low

  * Checking move jobs for dc sharing prevention before starting

 -- Andrey Vasilenkov <indigo@yandex-team.ru>  Fri, 12 Dec 2014 19:09:16 +0300

mastermind (2.14.8) lucid; urgency=low

  * Misprint fixed

 -- Andrey Vasilenkov <indigo@yandex-team.ru>  Thu, 11 Dec 2014 18:42:25 +0300

mastermind (2.14.7) lucid; urgency=low

  * Misprint fixed

 -- Andrey Vasilenkov <indigo@yandex-team.ru>  Thu, 11 Dec 2014 18:33:41 +0300

mastermind (2.14.6) lucid; urgency=low

  * Cluster lock and couple data updating before deleting namespace

 -- Andrey Vasilenkov <indigo@yandex-team.ru>  Thu, 11 Dec 2014 18:29:02 +0300

mastermind (2.14.5) lucid; urgency=low

  * Namespace settings service flags and options implemented

 -- Andrey Vasilenkov <indigo@yandex-team.ru>  Thu, 11 Dec 2014 17:36:02 +0300

mastermind (2.14.4) lucid; urgency=low

  * Read-only backends support and new move job workflow with making source group read-only instead of disabling

 -- Andrey Vasilenkov <indigo@yandex-team.ru>  Thu, 11 Dec 2014 15:08:43 +0300

mastermind (2.14.3) lucid; urgency=low

  * Checking busy uncoupled groups before selecting uncouple group for group restoring

 -- Andrey Vasilenkov <indigo@yandex-team.ru>  Mon, 08 Dec 2014 19:46:01 +0300

mastermind (2.14.2) lucid; urgency=low

  * Optional parameter for search-by-path for search only within the last history record

 -- Andrey Vasilenkov <indigo@yandex-team.ru>  Mon, 08 Dec 2014 18:03:20 +0300

mastermind (2.14.1) lucid; urgency=low

  * Support for search-by-path * syntax

 -- Andrey Vasilenkov <indigo@yandex-team.ru>  Mon, 08 Dec 2014 16:56:51 +0300

mastermind (2.13.5) lucid; urgency=low

  * Recover job: do not perform defrag tasks before actual recovery starts
  * Added -M and -L options to recover dc task

 -- Andrey Vasilenkov <indigo@yandex-team.ru>  Wed, 10 Dec 2014 14:56:25 +0300

mastermind (2.13.4) lucid; urgency=low

  * Fix for statistics updating

 -- Andrey Vasilenkov <indigo@yandex-team.ru>  Tue, 09 Dec 2014 17:06:09 +0300

mastermind (2.13.3) lucid; urgency=low

  * Restore group job can now select appropriate uncouple group and merge several into one if necessary

 -- Andrey Vasilenkov <indigo@yandex-team.ru>  Fri, 05 Dec 2014 16:55:10 +0300

mastermind (2.13.2) lucid; urgency=low

  * Updating namespace settings when building couples
  * Convert couple meta script updated

 -- Andrey Vasilenkov <indigo@yandex-team.ru>  Tue, 02 Dec 2014 16:14:20 +0300

mastermind (2.13.1) lucid; urgency=low

  * Moved 'frozen' setting from couple meta key to group meta key

 -- Andrey Vasilenkov <indigo@yandex-team.ru>  Mon, 01 Dec 2014 19:49:32 +0300

mastermind (2.12.2) lucid; urgency=low

  * Fix for couple build handler timeout

 -- Andrey Vasilenkov <indigo@yandex-team.ru>  Fri, 28 Nov 2014 19:11:13 +0300

mastermind (2.12.1) lucid; urgency=low

  * Group restore job implemented
  * Cmd restore deprecated
  * Optimized statistics updating

 -- Andrey Vasilenkov <indigo@yandex-team.ru>  Fri, 28 Nov 2014 16:11:45 +0300

mastermind (2.11.4) lucid; urgency=low

  * Temporary increased mastermind startup time to 120 sec

 -- Andrey Vasilenkov <indigo@yandex-team.ru>  Thu, 27 Nov 2014 16:25:53 +0300

mastermind (2.11.3) lucid; urgency=low

  * Fix for couple build mastermind utils

 -- Andrey Vasilenkov <indigo@yandex-team.ru>  Fri, 21 Nov 2014 19:09:02 +0300

mastermind (2.11.2) lucid; urgency=low

  * Fix for default locking sync manager

 -- Andrey Vasilenkov <indigo@yandex-team.ru>  Fri, 21 Nov 2014 18:47:46 +0300

mastermind (2.11.1) lucid; urgency=low

  * New couple builder

 -- Andrey Vasilenkov <indigo@yandex-team.ru>  Fri, 21 Nov 2014 16:55:14 +0300

mastermind (2.10.2) lucid; urgency=low

  * Do not use integer size for weights dictionary for json-compatibility

 -- Andrey Vasilenkov <indigo@yandex-team.ru>  Thu, 13 Nov 2014 19:08:42 +0300

mastermind (2.10.1) lucid; urgency=low

  * Ns setup: removed signature port option
  * Additional verbose couple status
  * Config option for forbidding namespaces without settings - couples of such namespaces will be considered BROKEN
  * get_namespaces_states handle that combines all namespace state as one dict
  * Ns setup: removed storage-location option
  * Fix for uniform auth-keys format

 -- Andrey Vasilenkov <indigo@yandex-team.ru>  Mon, 10 Nov 2014 19:08:16 +0300

mastermind (2.9.92) lucid; urgency=low

  * Temporary removed additional node stale checking in balancer itself

 -- Andrey Vasilenkov <indigo@yandex-team.ru>  Thu, 13 Nov 2014 00:28:04 +0300

mastermind (2.9.91) lucid; urgency=low

  * Statistics stale status is checked only when statistics is updated
  * get_namespaces_states handle that combines all namespace state as one dict
  * Ns setup: removed storage-location option
  * Fix for uniform auth-keys format
  * Ns setup: storage-location is a boolean flag now

 -- Andrey Vasilenkov <indigo@yandex-team.ru>  Wed, 12 Nov 2014 20:04:23 +0300

mastermind (2.9.90) lucid; urgency=low

  * Job status handle

 -- Andrey Vasilenkov <indigo@yandex-team.ru>  Fri, 07 Nov 2014 18:36:41 +0300

mastermind (2.9.89) lucid; urgency=low

  * Distinct BROKEN status for couples and groups that have forbidden configuration
  * Config flags for forbidding dht and dc sharing among groups
  * Dependencies updated

 -- Andrey Vasilenkov <indigo@yandex-team.ru>  Thu, 06 Nov 2014 18:04:45 +0300

mastermind (2.9.88) lucid; urgency=low

  * Cmd restore: reconfiguring elliptics before starting node backend

 -- Andrey Vasilenkov <indigo@yandex-team.ru>  Wed, 05 Nov 2014 17:05:35 +0300

mastermind (2.9.87) lucid; urgency=low

  * Cluster global lock and update before changing its state (couple build and couple break)

 -- Andrey Vasilenkov <indigo@yandex-team.ru>  Tue, 04 Nov 2014 20:15:41 +0300

mastermind (2.9.86) lucid; urgency=low

  * Namespace settings using tagged indexes

 -- Andrey Vasilenkov <indigo@yandex-team.ru>  Sat, 01 Nov 2014 15:28:56 +0300

mastermind (2.9.85) lucid; urgency=low

  * Fixed broken couples status update in case of coupled groups having different namespaces
  * Configurable node backend stat stale timeout

 -- Andrey Vasilenkov <indigo@yandex-team.ru>  Fri, 31 Oct 2014 16:15:48 +0300

mastermind (2.9.84) lucid; urgency=low

  * Fix for free effective space info handle

 -- Andrey Vasilenkov <indigo@yandex-team.ru>  Wed, 29 Oct 2014 19:28:39 +0300

mastermind (2.9.83) lucid; urgency=low

  * Fix for namespace-aware handlers that can fail because of the broken couples
  * Cocaine framework dependencies

 -- Andrey Vasilenkov <indigo@yandex-team.ru>  Wed, 29 Oct 2014 18:51:52 +0300

mastermind (2.9.82) lucid; urgency=low

  * Mastermind util reconnects automatically on DisconnectionError of cocaine Service
  * Minions status fetching configurable timeout
  * Workaround for minions state update
  * Indexes uses batched read latest requests insted of a bulk read

 -- Andrey Vasilenkov <indigo@yandex-team.ru>  Wed, 29 Oct 2014 17:41:05 +0300

mastermind (2.9.81) lucid; urgency=low

  * Reserved space option for namespaces

 -- Andrey Vasilenkov <indigo@yandex-team.ru>  Tue, 28 Oct 2014 17:28:45 +0300

mastermind (2.9.80) lucid; urgency=low

  * Added alive and removed records counters

 -- Andrey Vasilenkov <indigo@yandex-team.ru>  Mon, 27 Oct 2014 18:03:18 +0300

mastermind (2.9.79) lucid; urgency=low

  * Rearranged locks acquiring

 -- Andrey Vasilenkov <indigo@yandex-team.ru>  Fri, 24 Oct 2014 16:33:44 +0400

mastermind (2.9.78) lucid; urgency=low

  * Do not share locks among different threads, this can cause unwanted sideeffects
  * Recover dc task: decreased number of threads by one to leave one group in couple available for data reads and writes

 -- Andrey Vasilenkov <indigo@yandex-team.ru>  Fri, 24 Oct 2014 15:44:26 +0400

mastermind (2.9.77) lucid; urgency=low

  * One more zero-weight couple fix

 -- Andrey Vasilenkov <indigo@yandex-team.ru>  Wed, 22 Oct 2014 15:10:53 +0400

mastermind (2.9.76) lucid; urgency=low

  * Ultimate fix for zero-weight couples

 -- Andrey Vasilenkov <indigo@yandex-team.ru>  Wed, 22 Oct 2014 14:07:49 +0400

mastermind (2.9.75) lucid; urgency=low

  * Fix for minions ready state

 -- Andrey Vasilenkov <indigo@yandex-team.ru>  Tue, 21 Oct 2014 19:02:16 +0400

mastermind (2.9.74) lucid; urgency=low

  * Misprints

 -- Andrey Vasilenkov <indigo@yandex-team.ru>  Tue, 21 Oct 2014 18:16:11 +0400

mastermind (2.9.73) lucid; urgency=low

  * Fix for blob max size stats

 -- Andrey Vasilenkov <indigo@yandex-team.ru>  Tue, 21 Oct 2014 16:12:16 +0400

mastermind (2.9.72) lucid; urgency=low

  * Do not create defrag jobs if not enough free space on any node backend
  * Max blob size as node backend statistics parameter
  * Couple defrag check timeout increased to 2 days
  * Using dstat error from elliptics monitor stat

 -- Andrey Vasilenkov <indigo@yandex-team.ru>  Tue, 21 Oct 2014 14:56:02 +0400

mastermind (2.9.71) lucid; urgency=low

  * Redirect namespace options
  * Json output for group search-by-path handle

 -- Andrey Vasilenkov <indigo@yandex-team.ru>  Mon, 20 Oct 2014 18:08:18 +0400

mastermind (2.9.70) lucid; urgency=low

  * Minions gzip turned on

 -- Andrey Vasilenkov <indigo@yandex-team.ru>  Mon, 20 Oct 2014 16:16:41 +0400

mastermind (2.9.69) lucid; urgency=low

  * Couple defrag planner uses records removed size to select couples to defrag

 -- Andrey Vasilenkov <indigo@yandex-team.ru>  Fri, 17 Oct 2014 18:51:02 +0400

mastermind (2.9.68) lucid; urgency=low

  * Couple defragmentation planner

 -- Andrey Vasilenkov <indigo@yandex-team.ru>  Fri, 17 Oct 2014 15:17:52 +0400

mastermind (2.9.67) lucid; urgency=low

   * Couple defragmentation job

 -- Andrey Vasilenkov <indigo@yandex-team.ru>  Thu, 16 Oct 2014 16:24:57 +0400

mastermind (2.9.66) lucid; urgency=low

  * Misprints

 -- Andrey Vasilenkov <indigo@yandex-team.ru>  Wed, 15 Oct 2014 19:37:55 +0400

mastermind (2.9.65) lucid; urgency=low

  * Jobs locks are performed on job creation
  * Fix for tree map generation for flowmastermind

 -- Andrey Vasilenkov <indigo@yandex-team.ru>  Wed, 15 Oct 2014 16:35:09 +0400

mastermind (2.9.64) lucid; urgency=low

  * Move jobs: check src couple status before stopping node backend
  * Fix for move jobs tasks order
  * Check for last error to prevent lock acquire errors duplication
  * Defrag tasks for recover dc jobs added

 -- Andrey Vasilenkov <indigo@yandex-team.ru>  Tue, 14 Oct 2014 16:22:36 +0400

mastermind (2.9.63) lucid; urgency=low

  * Added features to namespace settings with two options: multipart-content-length-threshold and select-couple-to-upload
  * Fix for zookeeper lock release when failed to process job

 -- Andrey Vasilenkov <indigo@yandex-team.ru>  Mon, 13 Oct 2014 18:37:41 +0400

mastermind (2.9.62) lucid; urgency=low

  * Fix for couple repair

 -- Andrey Vasilenkov <indigo@yandex-team.ru>  Sun, 12 Oct 2014 23:06:15 +0400

mastermind (2.9.61) lucid; urgency=low

  * Minions status fetch fixed

 -- Andrey Vasilenkov <indigo@yandex-team.ru>  Sun, 12 Oct 2014 14:48:02 +0400

mastermind (2.9.60) lucid; urgency=low

  * Removed minions ready percentage, 100% minion response is required

 -- Andrey Vasilenkov <indigo@yandex-team.ru>  Fri, 10 Oct 2014 13:33:18 +0400

mastermind (2.9.59) lucid; urgency=low

  * Profile name fix in mastermind deployment script
  * Fix for max group number inconsistency

 -- Andrey Vasilenkov <indigo@yandex-team.ru>  Thu, 09 Oct 2014 17:46:00 +0400

mastermind (2.9.58) lucid; urgency=low

  * Detaching node backend from uncoupled group on move job completion

 -- Andrey Vasilenkov <indigo@yandex-team.ru>  Thu, 09 Oct 2014 16:30:33 +0400

mastermind (2.9.57) lucid; urgency=low

  * Separate max executing jobs counters per job type
  * Json output fix for mastermind util

 -- Andrey Vasilenkov <indigo@yandex-team.ru>  Thu, 09 Oct 2014 15:06:32 +0400

mastermind (2.9.56) lucid; urgency=low

  * Fix for flowmastermind statistics

 -- Andrey Vasilenkov <indigo@yandex-team.ru>  Wed, 08 Oct 2014 21:01:03 +0400

mastermind (2.9.55) lucid; urgency=low

  * Fix for flowmastermind statistics

 -- Andrey Vasilenkov <indigo@yandex-team.ru>  Wed, 08 Oct 2014 20:44:54 +0400

mastermind (2.9.54) lucid; urgency=low

  * Additional checking for busy hosts

 -- Andrey Vasilenkov <indigo@yandex-team.ru>  Wed, 08 Oct 2014 19:18:04 +0400

mastermind (2.9.53) lucid; urgency=low

  * Misprint fixed

 -- Andrey Vasilenkov <indigo@yandex-team.ru>  Wed, 08 Oct 2014 18:39:51 +0400

mastermind (2.9.52) lucid; urgency=low

  * Misprint fixed

 -- Andrey Vasilenkov <indigo@yandex-team.ru>  Wed, 08 Oct 2014 18:29:59 +0400

mastermind (2.9.51) lucid; urgency=low

  * Fix for job move planning

 -- Andrey Vasilenkov <indigo@yandex-team.ru>  Wed, 08 Oct 2014 18:08:14 +0400

mastermind (2.9.50) lucid; urgency=low

  * Jobs tagging optimized

 -- Andrey Vasilenkov <indigo@yandex-team.ru>  Wed, 08 Oct 2014 17:47:41 +0400

mastermind (2.9.49) lucid; urgency=low

  * Usage of tag secondary indexes

 -- Andrey Vasilenkov <indigo@yandex-team.ru>  Tue, 07 Oct 2014 20:01:43 +0400

mastermind (2.9.48) lucid; urgency=low

  * Fix for zk lock acquirings

 -- Andrey Vasilenkov <indigo@yandex-team.ru>  Mon, 06 Oct 2014 18:54:14 +0400

mastermind (2.9.47) lucid; urgency=low

  * Fix for zk lock acquirings

 -- Andrey Vasilenkov <indigo@yandex-team.ru>  Mon, 06 Oct 2014 18:43:01 +0400

mastermind (2.9.46) lucid; urgency=low

  * Fix for zk lock acquirings

 -- Andrey Vasilenkov <indigo@yandex-team.ru>  Mon, 06 Oct 2014 18:32:22 +0400

mastermind (2.9.45) lucid; urgency=low

  * Fix for zk lock acquirings

 -- Andrey Vasilenkov <indigo@yandex-team.ru>  Mon, 06 Oct 2014 17:58:13 +0400

mastermind (2.9.44) lucid; urgency=low

  * Fix for zk lock acquirings

 -- Andrey Vasilenkov <indigo@yandex-team.ru>  Mon, 06 Oct 2014 17:44:54 +0400

mastermind (2.9.43) lucid; urgency=low

  * Minor bugs fixed

 -- Andrey Vasilenkov <indigo@yandex-team.ru>  Thu, 02 Oct 2014 08:59:09 +0400

mastermind (2.9.42) lucid; urgency=low

  * Remove path and migrate dst dir for move jobs

 -- Andrey Vasilenkov <indigo@yandex-team.ru>  Wed, 01 Oct 2014 19:04:04 +0400

mastermind (2.9.41) lucid; urgency=low

  * Fix for namespace statistics fetching

 -- Andrey Vasilenkov <indigo@yandex-team.ru>  Wed, 01 Oct 2014 17:29:12 +0400

mastermind (2.9.40) lucid; urgency=low

  * Wait timeout for dnet_client minion commands

 -- Andrey Vasilenkov <indigo@yandex-team.ru>  Tue, 30 Sep 2014 19:57:17 +0400

mastermind (2.9.39) lucid; urgency=low

  * Use timeout for zookeeper locks

 -- Andrey Vasilenkov <indigo@yandex-team.ru>  Tue, 30 Sep 2014 14:26:28 +0400

mastermind (2.9.38) lucid; urgency=low

  * Move jobs planner: take lost space instead of moved data size into consideration

 -- Andrey Vasilenkov <indigo@yandex-team.ru>  Mon, 29 Sep 2014 15:14:44 +0400

mastermind (2.9.37) lucid; urgency=low

  * Create maximum one move job per host
  * Do not process jobs till minions status is fetched

 -- Andrey Vasilenkov <indigo@yandex-team.ru>  Fri, 26 Sep 2014 13:04:21 +0400

mastermind (2.9.36) lucid; urgency=low

  * Minor fixes

 -- Andrey Vasilenkov <indigo@yandex-team.ru>  Thu, 25 Sep 2014 14:46:47 +0400

mastermind (2.9.35) lucid; urgency=low

  * Fix for selecting src and dst datacenters for move jobs

 -- Andrey Vasilenkov <indigo@yandex-team.ru>  Thu, 25 Sep 2014 14:06:45 +0400

mastermind (2.9.34) lucid; urgency=low

  * More logging

 -- Andrey Vasilenkov <indigo@yandex-team.ru>  Thu, 25 Sep 2014 12:49:21 +0400

mastermind (2.9.33) lucid; urgency=low

  * temporary proxy fix to prevent bad response caching

 -- Andrey Vasilenkov <indigo@yandex-team.ru>  Wed, 24 Sep 2014 18:54:46 +0400

mastermind (2.9.32) lucid; urgency=low

  * New algorithm for move jobs generation
  * Minor bug fixes

 -- Andrey Vasilenkov <indigo@yandex-team.ru>  Wed, 24 Sep 2014 17:51:09 +0400

mastermind (2.9.31) lucid; urgency=low

  * create_group_ids uses new service name

 -- Andrey Vasilenkov <indigo@yandex-team.ru>  Wed, 24 Sep 2014 14:28:17 +0400

mastermind (2.9.30) lucid; urgency=low

  * cmd restore should now work with old history records

 -- Andrey Vasilenkov <indigo@yandex-team.ru>  Wed, 24 Sep 2014 12:11:26 +0400

mastermind (2.9.29) lucid; urgency=low

  * Fix for zookeeper lock ensuring path

 -- Andrey Vasilenkov <indigo@yandex-team.ru>  Tue, 23 Sep 2014 13:53:35 +0400

mastermind (2.9.28) lucid; urgency=low

  * Failover in case of bad monitor_stat for node and/or node_backend

 -- Andrey Vasilenkov <indigo@yandex-team.ru>  Mon, 22 Sep 2014 15:28:25 +0400

mastermind (2.9.27) lucid; urgency=low

  * Less logs

 -- Andrey Vasilenkov <indigo@yandex-team.ru>  Thu, 18 Sep 2014 17:56:02 +0400

mastermind (2.9.26) lucid; urgency=low

  * More logs

 -- Andrey Vasilenkov <indigo@yandex-team.ru>  Thu, 18 Sep 2014 17:30:44 +0400

mastermind (2.9.25) lucid; urgency=low

  * Log fix

 -- Andrey Vasilenkov <indigo@yandex-team.ru>  Thu, 18 Sep 2014 17:18:15 +0400

mastermind (2.9.24) lucid; urgency=low

  * Logging invalid backend statistics

 -- Andrey Vasilenkov <indigo@yandex-team.ru>  Thu, 18 Sep 2014 17:05:59 +0400

mastermind (2.9.23) lucid; urgency=low

  * Search group by hostname and path

 -- Andrey Vasilenkov <indigo@yandex-team.ru>  Wed, 17 Sep 2014 21:16:14 +0400

mastermind (2.9.22) lucid; urgency=low

  * Namespace couple weights are considered valid only if there is more than min_units of writeable couples
  * Namespace settings for min-units number

 -- Andrey Vasilenkov <indigo@yandex-team.ru>  Tue, 16 Sep 2014 19:30:54 +0400

mastermind (2.9.21) lucid; urgency=low

  * Storage location option for namespace setup
  * Required parameters for couple build command: namespace and initial state

 -- Andrey Vasilenkov <indigo@yandex-team.ru>  Mon, 15 Sep 2014 15:31:32 +0400

mastermind (2.9.20) lucid; urgency=low

  * Groups key count for recovery jobs

 -- Andrey Vasilenkov <indigo@yandex-team.ru>  Fri, 12 Sep 2014 15:30:24 +0400

mastermind (2.9.19) lucid; urgency=low

  * Minor fix

 -- Andrey Vasilenkov <indigo@yandex-team.ru>  Fri, 12 Sep 2014 13:48:22 +0400

mastermind (2.9.18) lucid; urgency=low

  * Additional option of processes number for recovery job

 -- Andrey Vasilenkov <indigo@yandex-team.ru>  Fri, 12 Sep 2014 13:17:16 +0400

mastermind (2.9.17) lucid; urgency=low

  * Minor fix

 -- Andrey Vasilenkov <indigo@yandex-team.ru>  Thu, 11 Sep 2014 16:58:42 +0400

mastermind (2.9.16) lucid; urgency=low

  * Additional parameters for recovery dc

 -- Andrey Vasilenkov <indigo@yandex-team.ru>  Thu, 11 Sep 2014 16:51:51 +0400

mastermind (2.9.15) lucid; urgency=low

  * Fix for setting task start time

 -- Andrey Vasilenkov <indigo@yandex-team.ru>  Mon, 08 Sep 2014 14:50:13 +0400

mastermind (2.9.14) lucid; urgency=low

  * Use all remotes when creating recovery dc jobs

 -- Andrey Vasilenkov <indigo@yandex-team.ru>  Fri, 05 Sep 2014 18:13:46 +0400

mastermind (2.9.13) lucid; urgency=low

  * Minor fix

 -- Andrey Vasilenkov <indigo@yandex-team.ru>  Fri, 05 Sep 2014 15:43:36 +0400

mastermind (2.9.12) lucid; urgency=low

  * Implemented recover dc jobs

 -- Andrey Vasilenkov <indigo@yandex-team.ru>  Fri, 05 Sep 2014 15:31:40 +0400

mastermind (2.9.11) lucid; urgency=low

  * Compatible fetching eblob path from config

 -- Andrey Vasilenkov <indigo@yandex-team.ru>  Thu, 04 Sep 2014 12:42:34 +0400

mastermind (2.9.10) lucid; urgency=low

  * Fix for fetching the list of all namespaces when there are broken couples
  * Support of new elliptics 26 monitor stat format

 -- Andrey Vasilenkov <indigo@yandex-team.ru>  Wed, 03 Sep 2014 17:32:57 +0400

mastermind (2.9.9) lucid; urgency=low

  * Tasks fixes

 -- Andrey Vasilenkov <indigo@yandex-team.ru>  Thu, 28 Aug 2014 13:55:09 +0400

mastermind (2.9.8) lucid; urgency=low

  * Jobs fixes

 -- Andrey Vasilenkov <indigo@yandex-team.ru>  Thu, 28 Aug 2014 11:53:23 +0400

mastermind (2.9.7) lucid; urgency=low

  * Fix for jobs processor logs messages

 -- Andrey Vasilenkov <indigo@yandex-team.ru>  Tue, 26 Aug 2014 19:40:37 +0400

mastermind (2.9.6) lucid; urgency=low

  * Manual move job creation: checking uncoupled group dc
  * Fix for application name parameter for console util

 -- Andrey Vasilenkov <indigo@yandex-team.ru>  Tue, 26 Aug 2014 16:39:27 +0400

mastermind (2.9.5) lucid; urgency=low

  * Tasks parameters for minions updated to using node backends

 -- Andrey Vasilenkov <indigo@yandex-team.ru>  Mon, 25 Aug 2014 16:28:27 +0400

mastermind (2.9.4) lucid; urgency=low

  * Cache handlers turned back on
  * Using only necessary monitor stat categories

 -- Andrey Vasilenkov <indigo@yandex-team.ru>  Mon, 25 Aug 2014 11:01:18 +0400

mastermind (2.9.3) lucid; urgency=low

  * Fix for mixing old and new history records

 -- Andrey Vasilenkov <indigo@yandex-team.ru>  Fri, 22 Aug 2014 17:11:34 +0400

mastermind (2.9.2) lucid; urgency=low

  * Fix for deployment script

 -- Andrey Vasilenkov <indigo@yandex-team.ru>  Fri, 22 Aug 2014 13:43:32 +0400

mastermind (2.9.1) lucid; urgency=low

  * Optional mastermind app name for mastermind util

 -- Andrey Vasilenkov <indigo@yandex-team.ru>  Fri, 22 Aug 2014 12:37:16 +0400

mastermind (2.9.0) lucid; urgency=low

  * Support for elliptics26

 -- Andrey Vasilenkov <indigo@yandex-team.ru>  Thu, 21 Aug 2014 18:57:53 +0400

mastermind (2.8.49) lucid; urgency=low

  * Storage location option for namespace setup
  * Required parameters for couple build command: namespace and initial state

 -- Andrey Vasilenkov <indigo@yandex-team.ru>  Mon, 15 Sep 2014 15:28:50 +0400

mastermind (2.8.48) lucid; urgency=low

  * Group weights handler accepts namespace as optional parameter

 -- Andrey Vasilenkov <indigo@yandex-team.ru>  Fri, 12 Sep 2014 17:32:30 +0400

mastermind (2.8.47) lucid; urgency=low

  * Fix for minion nc http fetcher

 -- Andrey Vasilenkov <indigo@yandex-team.ru>  Wed, 10 Sep 2014 18:08:33 +0400

mastermind (2.8.46) lucid; urgency=low

  * Fix for empty couples namespace

 -- Andrey Vasilenkov <indigo@yandex-team.ru>  Tue, 09 Sep 2014 16:52:50 +0400

mastermind (2.8.45) lucid; urgency=low

  * Added optional move task for move jobs
  * Fix for applying smoother plan simultaneously from several workers
  * Handler for elliptics remote nodes list

 -- Andrey Vasilenkov <indigo@yandex-team.ru>  Wed, 20 Aug 2014 17:38:25 +0400

mastermind (2.8.44) lucid; urgency=low

  * Additional checkings for move jobs: number of keys of uncoupled group

 -- Andrey Vasilenkov <indigo@yandex-team.ru>  Thu, 14 Aug 2014 12:47:09 +0400

mastermind (2.8.43) lucid; urgency=low

  * Fix for couple build with all n groups are mandatory

 -- Andrey Vasilenkov <indigo@yandex-team.ru>  Wed, 13 Aug 2014 16:27:13 +0400

mastermind (2.8.42) lucid; urgency=low

  * Fix for couple info namespace key

 -- Andrey Vasilenkov <indigo@yandex-team.ru>  Tue, 12 Aug 2014 17:19:45 +0400

mastermind (2.8.41) lucid; urgency=low

  * Explicit family for elliptics nodes

 -- Andrey Vasilenkov <indigo@yandex-team.ru>  Tue, 12 Aug 2014 16:34:29 +0400

mastermind (2.8.40) lucid; urgency=low

  * Fix for couple broken namespace checking
  * Implemented broken jobs and dedicated node stop tasks for enhanced checking

 -- Andrey Vasilenkov <indigo@yandex-team.ru>  Tue, 12 Aug 2014 15:53:54 +0400
mastermind (2.8.39) lucid; urgency=low

  * Jobs logging changed
  * Syncing infrastructure state before updating

 -- Andrey Vasilenkov <indigo@yandex-team.ru>  Mon, 11 Aug 2014 16:25:39 +0400

mastermind (2.8.38) lucid; urgency=low

  * Creation of +N nonoverlapping couples if dcs are available

 -- Andrey Vasilenkov <indigo@yandex-team.ru>  Fri, 08 Aug 2014 19:43:38 +0400

mastermind (2.8.37) lucid; urgency=low

  * Update namespaces settings by default, overwrite is optional
  * Prefer using group with the most alive keys number for restoration
  * Creation of +N nonoverlapping couples if dcs are available
  * Independent timeout for elliptics nodes and elliptics meta nodes

 -- Andrey Vasilenkov <indigo@yandex-team.ru>  Thu, 07 Aug 2014 16:10:57 +0400

mastermind (2.8.36) lucid; urgency=low

  * Filtering groups by total space for building couples
  * All space counters of namespaces statistics as integers (bytes)
  * Additional parameter for move jobs: group file path for removal

 -- Andrey Vasilenkov <indigo@yandex-team.ru>  Tue, 05 Aug 2014 17:58:56 +0400

mastermind (2.8.35) lucid; urgency=low

  * Fix for minions commands status processing

 -- Andrey Vasilenkov <indigo@yandex-team.ru>  Mon, 04 Aug 2014 15:18:24 +0400

mastermind (2.8.34) lucid; urgency=low

  * Namespaces statistics handle
  * Creating groups move tasks is disabled by default
  * Minor fixes

 -- Andrey Vasilenkov <indigo@yandex-team.ru>  Fri, 01 Aug 2014 14:40:33 +0400

mastermind (2.8.33) lucid; urgency=low

  * Fix for cocaine app deployment

 -- Andrey Vasilenkov <indigo@yandex-team.ru>  Thu, 31 Jul 2014 12:57:17 +0400

mastermind (2.8.32) lucid; urgency=low

  * Jobs processing turned on
  * Treemap filtering
  * Outages statistics

 -- Andrey Vasilenkov <indigo@yandex-team.ru>  Wed, 30 Jul 2014 19:02:53 +0400

mastermind (2.8.31) lucid; urgency=low

  * Fix for namespace balancer couple weights

 -- Andrey Vasilenkov <indigo@yandex-team.ru>  Fri, 18 Jul 2014 14:49:14 +0400

mastermind (2.8.30) lucid; urgency=low

  * Fix for cmd restore status fetching, added retries
  * Content length threshold namespace settings
  * Fix for statistics of groups with no nodes

 -- Andrey Vasilenkov <indigo@yandex-team.ru>  Wed, 16 Jul 2014 15:55:46 +0400

mastermind (2.8.29) lucid; urgency=low

  * Group restore updated: checking for DHT rings and starting node up after restoration

 -- Andrey Vasilenkov <indigo@yandex-team.ru>  Thu, 10 Jul 2014 17:23:03 +0400

mastermind (2.8.28) lucid; urgency=low

  * Temporary disabled new modules

 -- Andrey Vasilenkov <indigo@yandex-team.ru>  Wed, 09 Jul 2014 19:34:45 +0400

mastermind (2.8.27) lucid; urgency=low

  * Fix for elliptics id transforming

 -- Andrey Vasilenkov <indigo@yandex-team.ru>  Wed, 09 Jul 2014 19:29:19 +0400

mastermind (2.8.26) lucid; urgency=low

  * Fix for metakey parallel read

 -- Andrey Vasilenkov <indigo@yandex-team.ru>  Wed, 09 Jul 2014 19:22:11 +0400

mastermind (2.8.25) lucid; urgency=low

  * Fix for ns settings fetching from elliptics indexes

 -- Andrey Vasilenkov <indigo@yandex-team.ru>  Wed, 09 Jul 2014 12:26:24 +0400

mastermind (2.8.24) lucid; urgency=low

  * Settings for elliptics client pools in mastermind config

 -- Andrey Vasilenkov <indigo@yandex-team.ru>  Thu, 03 Jul 2014 17:34:51 +0400

mastermind (2.8.23) lucid; urgency=low

  * Fix for cocaine crashlog content

 -- Andrey Vasilenkov <indigo@yandex-team.ru>  Tue, 24 Jun 2014 16:55:28 +0400

mastermind (2.8.22) lucid; urgency=low

  * Multipurpose authkey namespace settings

 -- Andrey Vasilenkov <indigo@yandex-team.ru>  Fri, 20 Jun 2014 19:22:04 +0400

mastermind (2.8.21) lucid; urgency=low

  * Fix for couple namespace processing

 -- Andrey Vasilenkov <indigo@yandex-team.ru>  Fri, 25 Apr 2014 19:36:56 +0400

mastermind (2.8.20) lucid; urgency=low

  * Keys statistics and fragmentation tree map

 -- Andrey Vasilenkov <indigo@yandex-team.ru>  Wed, 23 Apr 2014 18:46:24 +0400

mastermind (2.8.19) lucid; urgency=low

  * Minor change in couple statistics format

 -- Andrey Vasilenkov <indigo@yandex-team.ru>  Mon, 14 Apr 2014 14:50:00 +0400

mastermind (2.8.18) lucid; urgency=low

  * Fix for python 2.6.5 logging handlers

 -- Andrey Vasilenkov <indigo@yandex-team.ru>  Thu, 10 Apr 2014 17:02:44 +0400

mastermind (2.8.17) lucid; urgency=low

  * By-state formatter for couples list
  * Fix for couple breaking (couple metadata is also being removed)
  * Logging refactored

 -- Andrey Vasilenkov <indigo@yandex-team.ru>  Thu, 10 Apr 2014 16:34:44 +0400

mastermind (2.8.16) lucid; urgency=low

  * Used space stats for couples

 -- Andrey Vasilenkov <indigo@yandex-team.ru>  Thu, 03 Apr 2014 17:44:41 +0400

mastermind (2.8.15) lucid; urgency=low

  * Do not start if elliptics nodes and/or metanodes are unavailable

 -- Andrey Vasilenkov <indigo@yandex-team.ru>  Thu, 03 Apr 2014 17:08:35 +0400

mastermind (2.8.14) lucid; urgency=low

  * Network map for namespaces

 -- Andrey Vasilenkov <indigo@yandex-team.ru>  Thu, 03 Apr 2014 15:09:28 +0400

mastermind (2.8.13) lucid; urgency=low

  * Couple statistics for flowmastermind
  * Namespace signature settings added

 -- Andrey Vasilenkov <indigo@yandex-team.ru>  Tue, 01 Apr 2014 16:39:16 +0400

mastermind (2.8.12) lucid; urgency=low

  * Json output for couples list command

 -- Andrey Vasilenkov <indigo@yandex-team.ru>  Thu, 27 Mar 2014 14:46:04 +0400

mastermind (2.8.11) lucid; urgency=low

  * Fix for fetching closed couples info
  * Mastermind-utils handle for fetching metadata and any arbitrary key from group
  * Used space returned along with free space for group info
  * Bash completion for command options
  * Universal couple list handle unifying all list-xxx handles
  * Fix for minions tasks status fetching
  * Admin actions log

 -- Andrey Vasilenkov <indigo@yandex-team.ru>  Thu, 27 Mar 2014 13:16:45 +0400

mastermind (2.8.10) lucid; urgency=low

  * Fix: fix for detaching inexistent nodes

 -- Andrey Vasilenkov <indigo@yandex-team.ru>  Tue, 18 Mar 2014 18:55:06 +0400

mastermind (2.8.9) lucid; urgency=low

  * Fix: closed couples added to treemap

 -- Andrey Vasilenkov <indigo@yandex-team.ru>  Fri, 14 Mar 2014 19:03:39 +0400

mastermind (2.8.8) lucid; urgency=low

  * Fix: closed couples added to treemap

 -- Andrey Vasilenkov <indigo@yandex-team.ru>  Fri, 14 Mar 2014 18:49:30 +0400

mastermind (2.8.7) lucid; urgency=low

  * Fix: flowmastermind statistics fix

 -- Andrey Vasilenkov <indigo@yandex-team.ru>  Thu, 13 Mar 2014 18:38:51 +0400

mastermind (2.8.6) lucid; urgency=low

  * Feature: treemap groups statistics for flowmastermind

 -- Andrey Vasilenkov <indigo@yandex-team.ru>  Thu, 13 Mar 2014 13:38:12 +0400

mastermind (2.8.5) lucid; urgency=low

  * Fix: removing manifest for safe deploy to cocaine v11 cloud

 -- Andrey Vasilenkov <indigo@yandex-team.ru>  Mon, 24 Feb 2014 17:40:12 +0400

mastermind (2.8.4) lucid; urgency=low

  * Feature: handle for forcing nodes stats update
  * Feature: handles for namespace setup

 -- Andrey Vasilenkov <indigo@yandex-team.ru>  Mon, 24 Feb 2014 12:26:51 +0400

mastermind (2.8.3) lucid; urgency=low

  * Feature: added couple free size to get_group_weights handle

 -- Andrey Vasilenkov <indigo@yandex-team.ru>  Wed, 19 Feb 2014 15:21:58 +0400

mastermind (2.8.2) lucid; urgency=low

  * Fix: configurable minion port

 -- Andrey Vasilenkov <indigo@yandex-team.ru>  Wed, 19 Feb 2014 12:48:38 +0400

mastermind (2.8.1) lucid; urgency=low

  * Feature: using minion for remote command execution
  * Feature: minion commands history for flowmastermind

 -- Andrey Vasilenkov <indigo@yandex-team.ru>  Tue, 18 Feb 2014 16:34:34 +0400

mastermind (2.7.18) lucid; urgency=low

  * Feature: configurable wait_timeout for elliptics sessions
  * Fix: sleep on startup to wait for elliptics nodes to collect data

 -- Andrey Vasilenkov <indigo@yandex-team.ru>  Tue, 28 Jan 2014 17:17:24 +0400

mastermind (2.7.17) lucid; urgency=low

  * Feature: closed and bad couples statistics for flowmastermind
  * Feature: couple info handler added
  * Feature: command for detaching node from group
  * Fix: synchronous node info update on worker start

 -- Andrey Vasilenkov <indigo@yandex-team.ru>  Mon, 27 Jan 2014 15:31:00 +0400

mastermind (2.7.16) lucid; urgency=low

  * Fix: couple break handler

 -- Andrey Vasilenkov <indigo@yandex-team.ru>  Wed, 25 Dec 2013 19:53:28 +0400

mastermind (2.7.15) lucid; urgency=low

  * Feature: data memory availability feature for flowmastermind

 -- Andrey Vasilenkov <indigo@yandex-team.ru>  Wed, 25 Dec 2013 18:47:50 +0400

mastermind (2.7.14) lucid; urgency=low

  * Feature: added per namespace statistics for flowmastermind
  * Feature: closed couple marker for group info request
  * Fix: inventory queries logging

 -- Andrey Vasilenkov <indigo@yandex-team.ru>  Tue, 24 Dec 2013 20:30:13 +0400

mastermind (2.7.13) lucid; urgency=low

  * Fix: flowmastermind total counters fix

 -- Andrey Vasilenkov <indigo@yandex-team.ru>  Fri, 20 Dec 2013 17:10:37 +0400

mastermind (2.7.12) lucid; urgency=low

  * Fix: dc data cache in metastorage for inventory failovers
  * Feature: flowmastermind statistics export handler
  * Feature: configurable cocaine worker disown timeout

 -- Andrey Vasilenkov <indigo@yandex-team.ru>  Fri, 20 Dec 2013 14:45:47 +0400

mastermind (2.7.11) lucid; urgency=low

  * node info updater delayed

 -- Andrey Vasilenkov <indigo@yandex-team.ru>  Wed, 11 Dec 2013 02:18:07 +0400

mastermind (2.7.10) lucid; urgency=low

  * Disabled inventory (temp)

 -- Andrey Vasilenkov <indigo@yandex-team.ru>  Wed, 11 Dec 2013 02:05:53 +0400

mastermind (2.7.9) lucid; urgency=low

  * Removed node info updating on start

 -- Andrey Vasilenkov <indigo@yandex-team.ru>  Wed, 11 Dec 2013 01:57:03 +0400

mastermind (2.7.8) lucid; urgency=low

  * Feature: elliptics statistics compatibility (2.24.14.30)
  * Feature: bash completion

 -- Andrey Vasilenkov <indigo@yandex-team.ru>  Tue, 03 Dec 2013 17:45:47 +0400

mastermind (2.7.7) lucid; urgency=low

  * Feature: elliptics async api compatibility (2.24.14.29)

 -- Andrey Vasilenkov <indigo@yandex-team.ru>  Thu, 28 Nov 2013 19:07:56 +0400

mastermind (2.7.6) lucid; urgency=low

  * Fix: removed lower threshold of 100 IOPS for maximum node performance

 -- Andrey Vasilenkov <indigo@yandex-team.ru>  Tue, 26 Nov 2013 13:15:22 +0400

mastermind (2.7.5) lucid; urgency=low

  * Feature: removed cached state usage
  * Fix: balancer load average counter
  * Fix: do not unlink nodes from group automatically

 -- Andrey Vasilenkov <indigo@yandex-team.ru>  Mon, 25 Nov 2013 16:55:21 +0400

mastermind (2.7.4) lucid; urgency=low

  * Feature: async node statistics requests
  * Fix: do not create couples from bad groups

 -- Andrey Vasilenkov <indigo@yandex-team.ru>  Fri, 22 Nov 2013 16:32:28 +0400

mastermind (2.7.3) lucid; urgency=low

  * Feature: degradational requests frequency for nodes with constant timeout experiences

 -- Andrey Vasilenkov <indigo@yandex-team.ru>  Tue, 19 Nov 2013 20:27:20 +0400

mastermind (2.7.2) lucid; urgency=low

  * Fix: couple creation using groups with empty nodes list
  * Fix: unnecessary infrastructure state update removed

 -- Andrey Vasilenkov <indigo@yandex-team.ru>  Mon, 18 Nov 2013 19:15:12 +0400

mastermind (2.7.1) lucid; urgency=low

  * Feature: history of group nodes
  * Feature: group restoration command generation and execution

 -- Andrey Vasilenkov <indigo@yandex-team.ru>  Wed, 13 Nov 2013 19:18:41 +0400

mastermind (2.6.5) lucid; urgency=low

  * Feature: list of couple namespaces

 -- Andrey Vasilenkov <indigo@yandex-team.ru>  Fri, 08 Nov 2013 16:01:26 +0400

mastermind (2.6.4+2elliptics2.20) lucid; urgency=low

  * Fix: inventory import

 -- Andrey Vasilenkov <indigo@yandex-team.ru>  Wed, 13 Nov 2013 14:03:47 +0400

mastermind (2.6.4+1elliptics2.20) lucid; urgency=low

  * Feature: compatibility with elliptics 2.20

 -- Andrey Vasilenkov <indigo@yandex-team.ru>  Wed, 30 Oct 2013 13:24:30 +0400

mastermind (2.6.4) lucid; urgency=low

  * Feature: storage cached state via cocaine cache storage

 -- Andrey Vasilenkov <indigo@yandex-team.ru>  Wed, 30 Oct 2013 13:23:20 +0400

mastermind (2.6.3) lucid; urgency=low

  * List of balancer closed groups feature

 -- Andrey Vasilenkov <indigo@yandex-team.ru>  Thu, 24 Oct 2013 18:39:54 +0400

mastermind (2.6.2) lucid; urgency=low

  * Fix for zero bandwidth bug

 -- Andrey Vasilenkov <indigo@yandex-team.ru>  Wed, 16 Oct 2013 16:33:44 +0400

mastermind (2.6.1) lucid; urgency=low

  * Fix for couple weights with different couple sizes

 -- Andrey Vasilenkov <indigo@yandex-team.ru>  Mon, 14 Oct 2013 18:55:46 +0400

mastermind (2.6.0) lucid; urgency=low

  * Cache using gatlinggun

 -- Andrey Vasilenkov <indigo@yandex-team.ru>  Fri, 11 Oct 2013 19:58:40 +0400

mastermind (2.5) lucid; urgency=low

  * New feature: frozen couples

 -- Andrey Vasilenkov <indigo@yandex-team.ru>  Tue, 08 Oct 2013 18:10:01 +0400

mastermind (2.4) lucid; urgency=low

  * Compatibility with cocaine 0.10.6 

 -- Andrey Vasilenkov <indigo@yandex-team.ru>  Mon, 07 Oct 2013 13:19:17 +0400

mastermind (2.3) lucid; urgency=low

  * Namespaces implemented
  * mastermind util updated

 -- Andrey Vasilenkov <indigo@yandex-team.ru>  Tue, 10 Sep 2013 15:26:33 +0400

mastermind (2.2) lucid; urgency=low

  * Updated create_group_ids to work with new mastermind
  * Updated deploy scripts

 -- Anton Kortunov <toshik@yandex-team.ru>  Thu, 15 Aug 2013 17:41:25 +0400

mastermind (2.1) lucid; urgency=low

  * mastermind_deploy.sh updated to work with cocaine v10
  * Added debian/*.install files

 -- Anton Kortunov <toshik@yandex-team.ru>  Mon, 05 Aug 2013 20:50:00 +0400

mastermind (2.0) lucid; urgency=low

  * New storage model
  * Cocaine v10 support

 -- Anton Kortunov <toshik@yandex-team.ru>  Mon, 05 Aug 2013 20:15:08 +0400

mastermind (1.9) lucid; urgency=low

  * Fixed get-group-weight

 -- Anton Kortunov <toshik@yandex-team.ru>  Mon, 27 May 2013 21:13:42 +0400

mastermind (1.8) lucid; urgency=low

  * Show couples in bad groups

 -- Anton Kortunov <toshik@yandex-team.ru>  Mon, 27 May 2013 20:52:31 +0400

mastermind (1.7) lucid; urgency=low

  * Fixed damon flag in collection thread
  * Set pool-limit to 10 in manifest

 -- Anton Kortunov <toshik@yandex-team.ru>  Thu, 23 May 2013 14:50:21 +0400

mastermind (1.6) lucid; urgency=low

  * Set collecting thread as daemon for normal shutdown

 -- Anton Kortunov <toshik@yandex-team.ru>  Wed, 22 May 2013 21:26:02 +0400

mastermind (1.5) lucid; urgency=low

  * Fixed statistics expiration time

 -- Anton Kortunov <toshik@yandex-team.ru>  Thu, 04 Apr 2013 15:00:39 +0400

mastermind (1.4) lucid; urgency=low

  * Improved statistics collection

 -- Anton Kortunov <toshik@yandex-team.ru>  Thu, 21 Mar 2013 14:51:25 +0400

mastermind (1.3) lucid; urgency=low

  * ver++ 

 -- Andrey Godin <agodin@yandex-team.ru>  Wed, 26 Dec 2012 16:23:11 +0400

mastermind (1.2) lucid; urgency=low

  * change path to config mastermind; 

 -- Andrey Godin <agodin@yandex-team.ru>  Wed, 26 Dec 2012 16:11:58 +0400

mastermind (1.1) lucid; urgency=low

  * Fixed signature mismatch

 -- Anton Kortunov <toshik@yandex-team.ru>  Mon, 24 Dec 2012 16:44:32 +0400

mastermind (1.0) lucid; urgency=low

  * Use balancelogic

 -- Anton Kortunov <toshik@yandex-team.ru>  Fri, 21 Dec 2012 13:58:12 +0400

mastermind (0.11) lucid; urgency=low

  * Fixed lookup_addr function call

 -- Anton Kortunov <toshik@yandex-team.ru>  Fri, 21 Dec 2012 13:35:58 +0400

mastermind (0.10) lucid; urgency=low

  * fixed reading metabalancer key

 -- Anton Kortunov <toshik@yandex-team.ru>  Mon, 17 Dec 2012 15:03:22 +0400

mastermind (0.9) lucid; urgency=low

  * chow logging dir 

 -- Andrey Godin <agodin@yandex-team.ru>  Fri, 14 Dec 2012 14:26:15 +0400

mastermind (0.8) lucid; urgency=low

  * Removed unnecessary return in couple_groups

 -- toshik <toshik@elisto22f.dev.yandex.net>  Mon, 10 Dec 2012 13:06:43 +0400

mastermind (0.7) unstable; urgency=low

  * Raise correct exception
    

 -- Andrey Godin <agodin@yandex-team.ru>  Fri, 07 Dec 2012 19:31:07 +0400

mastermind (0.6) unstable; urgency=low

  * add support inventory; 
  * add create group by suggest;	

 -- Andrey Godin <agodin@yandex-team.ru>  Fri, 07 Dec 2012 16:21:05 +0400

mastermind (0.5) unstable; urgency=low

  * fix remove bad-groups
  * add dev version invetory.py 

 -- Andrey Godin <agodin@yandex-team.ru>  Thu, 06 Dec 2012 17:35:58 +0400

mastermind (0.4) unstable; urgency=low

  * Call collect() from timer event, not from aggregate() 

 -- Andrey Godin <agodin@yandex-team.ru>  Thu, 06 Dec 2012 13:09:34 +0400

mastermind (0.1) unstable; urgency=low

  * Initial Release.

 -- Andrey Godin <agodin@yandex-team.ru>  Tue, 13 Nov 2012 10:58:14 +0400<|MERGE_RESOLUTION|>--- conflicted
+++ resolved
@@ -1,10 +1,9 @@
-<<<<<<< HEAD
-mastermind (2.28.149~collector1) trusty; urgency=medium
+mastermind (2.28.155~collector1) trusty; urgency=medium
 
   * Collector worker as an external cluster information source
 
  -- Andrey Vasilenkov <indigo@yandex-team.ru>  Thu, 29 Sep 2016 16:38:38 +0300
-=======
+
 mastermind (2.28.155) trusty; urgency=medium
 
   * Remove excessive logs
@@ -43,7 +42,6 @@
   * Alter debug logs for _cached property
 
  -- Andrey Vasilenkov <indigo@yandex-team.ru>  Mon, 23 Jan 2017 19:43:47 +0300
->>>>>>> 06e81d76
 
 mastermind (2.28.149) trusty; urgency=medium
 
