<<<<<<< HEAD
mastermind (2.28.123) trusty; urgency=medium
=======
mastermind-cocainev11 (2.28.124) trusty; urgency=medium

  * Add backward compatibility with tasks without run history

 -- Andrey Vasilenkov <indigo@yandex-team.ru>  Fri, 23 Dec 2016 20:15:59 +0300

mastermind-cocainev11 (2.28.123) trusty; urgency=medium
>>>>>>> 16a68542

  * Add default init value for task's run history delayed_till_ts

 -- Andrey Vasilenkov <indigo@yandex-team.ru>  Fri, 23 Dec 2016 17:56:27 +0300

mastermind (2.28.122) trusty; urgency=medium

  * Implement retry jobs workflow
  * Add inventory extension for determining if the task is ready for retry
  * Add task interface to determine next retry if possible
  * Add inventory extension for determining retry timestamp for external storage operations
  * Update and fixes for inventory module

 -- Andrey Vasilenkov <indigo@yandex-team.ru>  Fri, 23 Dec 2016 16:05:19 +0300

mastermind (2.28.121) trusty; urgency=medium

  * Skip uncoupled groups if failed to determine dc

 -- Andrey Vasilenkov <indigo@yandex-team.ru>  Thu, 22 Dec 2016 14:33:36 +0300

mastermind (2.28.120) trusty; urgency=medium

  * Fix job start_ts setting

 -- Andrey Vasilenkov <indigo@yandex-team.ru>  Tue, 20 Dec 2016 14:06:04 +0300

mastermind (2.28.119) trusty; urgency=medium

  * Set dc to 'unknown' value when strict detection is not required

 -- Andrey Vasilenkov <indigo@yandex-team.ru>  Tue, 20 Dec 2016 12:08:07 +0300

mastermind (2.28.118) trusty; urgency=medium

  * Fix groups' state update

 -- Andrey Vasilenkov <indigo@yandex-team.ru>  Sun, 18 Dec 2016 21:53:54 +0300

mastermind (2.28.117) trusty; urgency=medium

  * Update eblob want_defrag value interpretation

 -- Andrey Vasilenkov <indigo@yandex-team.ru>  Sat, 17 Dec 2016 22:40:17 +0300

mastermind (2.28.116) trusty; urgency=medium

  * Restore job: make RO group.backend
  * Refactor job processing

 -- Andrey Vasilenkov <indigo@yandex-team.ru>  Fri, 16 Dec 2016 15:39:32 +0300

mastermind (2.28.115) trusty; urgency=medium

  * Add mimetype namespace settings

 -- Andrey Vasilenkov <indigo@yandex-team.ru>  Tue, 13 Dec 2016 14:38:59 +0300

mastermind (2.28.114) trusty; urgency=medium

  * Restore: remove backend

 -- Andrey Vasilenkov <indigo@yandex-team.ru>  Mon, 12 Dec 2016 17:05:09 +0300

mastermind (2.28.113) trusty; urgency=medium

  * Restore-path: fix

 -- Andrey Vasilenkov <indigo@yandex-team.ru>  Fri, 09 Dec 2016 17:52:44 +0300

mastermind (2.28.112) trusty; urgency=medium

  * Fix wait backend state

 -- Andrey Vasilenkov <indigo@yandex-team.ru>  Fri, 09 Dec 2016 14:17:31 +0300

mastermind (2.28.111) trusty; urgency=medium

  * Add task for wait backends's detection and acquiring statu

 -- Andrey Vasilenkov <indigo@yandex-team.ru>  Thu, 08 Dec 2016 22:42:48 +0300

mastermind (2.28.110) trusty; urgency=medium

  * Add sleep period for lrc convert jobs

 -- Andrey Vasilenkov <indigo@yandex-team.ru>  Thu, 08 Dec 2016 19:15:00 +0300

mastermind (2.28.109) trusty; urgency=medium

  * Restore job: RO task

 -- Andrey Vasilenkov <indigo@yandex-team.ru>  Thu, 08 Dec 2016 13:42:09 +0300

mastermind (2.28.108) trusty; urgency=medium

  * Do not exhaust host list while searching for appropriate converting
    storages
  * Fix uncoupling groups without history record

 -- Andrey Vasilenkov <indigo@yandex-team.ru>  Thu, 08 Dec 2016 02:03:44 +0300

mastermind (2.28.107) trusty; urgency=medium

  * Minor fix

 -- Andrey Vasilenkov <indigo@yandex-team.ru>  Wed, 07 Dec 2016 14:36:02 +0300

mastermind (2.28.106) trusty; urgency=medium

  * Allow setting required groups' total space for new couples

 -- Andrey Vasilenkov <indigo@yandex-team.ru>  Wed, 07 Dec 2016 01:41:05 +0300

mastermind (2.28.105) trusty; urgency=medium

  * Add workaround for creating jobs with empty involved groups list

 -- Andrey Vasilenkov <indigo@yandex-team.ru>  Tue, 06 Dec 2016 18:35:51 +0300

mastermind (2.28.104) trusty; urgency=medium

  * Extend is_external_storage_ready function

 -- Andrey Vasilenkov <indigo@yandex-team.ru>  Tue, 06 Dec 2016 01:04:16 +0300

mastermind (2.28.103) trusty; urgency=medium

  * Fix unknown couple settings update
  * Add configurable profiles for mastermind cocaine applications

 -- Andrey Vasilenkov <indigo@yandex-team.ru>  Mon, 05 Dec 2016 17:13:45 +0300

mastermind (2.28.102) trusty; urgency=medium

  * Minor fix

 -- Andrey Vasilenkov <indigo@yandex-team.ru>  Fri, 02 Dec 2016 23:12:19 +0300

mastermind (2.28.101) trusty; urgency=medium

  * Change mongo find request construction to provide complete logging

 -- Andrey Vasilenkov <indigo@yandex-team.ru>  Fri, 02 Dec 2016 18:05:27 +0300

mastermind (2.28.100) trusty; urgency=medium

  * Improve `couple break`: update group histories
  * Remove READ* commands accounting for weight calculation
  * Restore-path: fail lrc groups

 -- Andrey Vasilenkov <indigo@yandex-team.ru>  Fri, 02 Dec 2016 00:13:53 +0300

mastermind (2.28.99) trusty; urgency=medium

  * Fix lrc converting for external storage with empty data
  * Restore-path: create backend lock file

 -- Andrey Vasilenkov <indigo@yandex-team.ru>  Thu, 24 Nov 2016 18:29:27 +0300

mastermind (2.28.98) trusty; urgency=medium

  * Fix inventory function usage

 -- Andrey Vasilenkov <indigo@yandex-team.ru>  Thu, 24 Nov 2016 14:57:37 +0300

mastermind (2.28.97) trusty; urgency=medium

  * Add optional inventory function to check if external storage is ready to
    be converted
  * Use convert items priority when constructing convert jobs

 -- Andrey Vasilenkov <indigo@yandex-team.ru>  Wed, 23 Nov 2016 19:29:53 +0300

mastermind (2.28.96) trusty; urgency=medium

  * Version bump

 -- Andrey Vasilenkov <indigo@yandex-team.ru>  Mon, 21 Nov 2016 17:46:21 +0300

mastermind (2.28.95) trusty; urgency=medium

  * Update workers to run on cocaine v12

 -- Andrey Vasilenkov <indigo@yandex-team.ru>  Mon, 21 Nov 2016 16:33:29 +0300

mastermind (2.28.91) trusty; urgency=medium

  * Add support of determine_data_size convert queue parameter

 -- Andrey Vasilenkov <indigo@yandex-team.ru>  Sun, 20 Nov 2016 17:25:56 +0300

mastermind (2.28.90) trusty; urgency=medium

  * Implement external storage converting planner
  * Remove unsupported symlink parameter value description

 -- Andrey Vasilenkov <indigo@yandex-team.ru>  Thu, 17 Nov 2016 19:03:49 +0300

mastermind (2.28.89) trusty; urgency=medium

  * Add symlink namespace setting

 -- Andrey Vasilenkov <indigo@yandex-team.ru>  Mon, 14 Nov 2016 11:47:32 +0300

mastermind (2.28.88) trusty; urgency=medium

  * Update group type properly if metakey was removed

 -- Andrey Vasilenkov <indigo@yandex-team.ru>  Fri, 11 Nov 2016 20:55:32 +0300

mastermind (2.28.87) trusty; urgency=medium

  * Minor fix

 -- Andrey Vasilenkov <indigo@yandex-team.ru>  Wed, 09 Nov 2016 18:42:30 +0300

mastermind (2.28.86) trusty; urgency=medium

  * Add job processor enable config flag

 -- Andrey Vasilenkov <indigo@yandex-team.ru>  Wed, 09 Nov 2016 14:57:13 +0300

mastermind (2.28.85) trusty; urgency=medium

  * Claim net resources on weight calcaltion for a namespace

 -- Andrey Vasilenkov <indigo@yandex-team.ru>  Tue, 08 Nov 2016 18:41:28 +0300

mastermind (2.28.84) trusty; urgency=medium

  * Claim net resources during single namespace weights calculation

 -- Andrey Vasilenkov <indigo@yandex-team.ru>  Tue, 08 Nov 2016 16:49:34 +0300

mastermind (2.28.83) trusty; urgency=medium

  * Tweak resource accounting for running move jobs

 -- Andrey Vasilenkov <indigo@yandex-team.ru>  Thu, 03 Nov 2016 00:44:15 +0300

mastermind (2.28.82) trusty; urgency=medium

  * Fix for total space accounting in move planner

 -- Andrey Vasilenkov <indigo@yandex-team.ru>  Wed, 02 Nov 2016 14:17:21 +0300

mastermind (2.28.81) trusty; urgency=medium

  * Fix uncoupled space min limit accounting in move planner

 -- Andrey Vasilenkov <indigo@yandex-team.ru>  Tue, 01 Nov 2016 22:40:28 +0300

mastermind (2.28.80) trusty; urgency=medium

  * Fix resource accounting in move planner

 -- Andrey Vasilenkov <indigo@yandex-team.ru>  Tue, 01 Nov 2016 20:16:06 +0300

mastermind (2.28.79) trusty; urgency=medium

  * Refactor move planner
  * Allow cooperative running of low priority jobs

 -- Andrey Vasilenkov <indigo@yandex-team.ru>  Tue, 01 Nov 2016 15:54:27 +0300

mastermind (2.28.78) trusty; urgency=medium

  * Add separate minion API request to fetch command output

 -- Andrey Vasilenkov <indigo@yandex-team.ru>  Mon, 24 Oct 2016 17:22:59 +0300

mastermind (2.28.77) trusty; urgency=medium

  * * Add separate minion API request to fetch command output

 -- Andrey Vasilenkov <indigo@yandex-team.ru>  Mon, 24 Oct 2016 16:53:11 +0300

mastermind (2.28.76) trusty; urgency=medium

  * Skip static couple validation when skip_validation option is applied

 -- Andrey Vasilenkov <indigo@yandex-team.ru>  Mon, 24 Oct 2016 13:03:13 +0300

mastermind (2.28.75) trusty; urgency=medium

  * Skip claiming net resources when calculating couple weights

 -- Andrey Vasilenkov <indigo@yandex-team.ru>  Mon, 24 Oct 2016 12:23:45 +0300

mastermind (2.28.74) trusty; urgency=medium

  * Minor fixes

 -- Andrey Vasilenkov <indigo@yandex-team.ru>  Fri, 21 Oct 2016 14:51:42 +0300

mastermind (2.28.73) trusty; urgency=medium

  * Misprint fix

 -- Andrey Vasilenkov <indigo@yandex-team.ru>  Thu, 20 Oct 2016 19:04:20 +0300

mastermind (2.28.72) trusty; urgency=medium

  * Fix return of storage_keys_diff

 -- Andrey Vasilenkov <indigo@yandex-team.ru>  Thu, 20 Oct 2016 18:48:26 +0300

mastermind (2.28.71) trusty; urgency=medium

  * Fix minions monitor's request execution

 -- Andrey Vasilenkov <indigo@yandex-team.ru>  Thu, 20 Oct 2016 18:39:12 +0300

mastermind (2.28.70) trusty; urgency=medium

  * Get rid of elliptics meta database
  * Implement max group manager to store storage max group id in mongo

 -- Andrey Vasilenkov <indigo@yandex-team.ru>  Thu, 20 Oct 2016 15:37:30 +0300

mastermind (2.28.69) trusty; urgency=medium

  * Remove obsolete elliptics indexes wrappers
  * Store inventory cache on a file system instead of metaelliptics

 -- Andrey Vasilenkov <indigo@yandex-team.ru>  Fri, 14 Oct 2016 18:32:28 +0300

mastermind (2.28.68) trusty; urgency=medium

  * Force updating minion command when command is completed

 -- Andrey Vasilenkov <indigo@yandex-team.ru>  Fri, 14 Oct 2016 16:55:26 +0300

mastermind (2.28.67) trusty; urgency=medium

  * Fix cache worker namespaces usage

 -- Andrey Vasilenkov <indigo@yandex-team.ru>  Fri, 14 Oct 2016 13:59:41 +0300

mastermind (2.28.66) trusty; urgency=medium

  * Fix for job list options passing

 -- Andrey Vasilenkov <indigo@yandex-team.ru>  Thu, 13 Oct 2016 23:39:27 +0300

mastermind (2.28.65) trusty; urgency=medium

  * Initialize http client after making thread ioloop

 -- Andrey Vasilenkov <indigo@yandex-team.ru>  Thu, 13 Oct 2016 18:32:10 +0300

mastermind (2.28.64) trusty; urgency=medium

  * Remove run_sync timeout from ioloop
  * Added jobs list in cli

 -- Andrey Vasilenkov <indigo@yandex-team.ru>  Thu, 13 Oct 2016 17:37:50 +0300

mastermind (2.28.63) trusty; urgency=medium

  * Store and use minion commands from mongo

 -- Andrey Vasilenkov <indigo@yandex-team.ru>  Wed, 12 Oct 2016 13:57:55 +0300

mastermind (2.28.62) trusty; urgency=medium

  * Fix move group planner misprint

 -- Andrey Vasilenkov <indigo@yandex-team.ru>  Tue, 11 Oct 2016 17:57:57 +0300

mastermind (2.28.61) trusty; urgency=medium

  * Fix namespace setup parameter types

 -- Andrey Vasilenkov <indigo@yandex-team.ru>  Tue, 11 Oct 2016 12:23:40 +0300

mastermind (2.28.60) trusty; urgency=medium

  * Fix cache worker

 -- Andrey Vasilenkov <indigo@yandex-team.ru>  Thu, 06 Oct 2016 17:56:24 +0300

mastermind (2.28.59) trusty; urgency=medium

  * Fix cache worker

 -- Andrey Vasilenkov <indigo@yandex-team.ru>  Thu, 06 Oct 2016 17:02:27 +0300

mastermind (2.28.58) trusty; urgency=medium

  * Skip hosts without known dc for dc host view
  * Restore-path: ask for help if restore pending

 -- Andrey Vasilenkov <indigo@yandex-team.ru>  Thu, 06 Oct 2016 16:47:37 +0300

mastermind (2.28.57) trusty; urgency=medium

  * Change min finish time when fetching states from minions

 -- Andrey Vasilenkov <indigo@yandex-team.ru>  Thu, 06 Oct 2016 15:17:47 +0300

mastermind (2.28.56) trusty; urgency=medium

  * Fix delete service key name

 -- Andrey Vasilenkov <indigo@yandex-team.ru>  Wed, 05 Oct 2016 13:50:49 +0300

mastermind (2.28.55) trusty; urgency=medium

  * Implement uncoupled group selector for group selection problems
    investigating

 -- Andrey Vasilenkov <indigo@yandex-team.ru>  Wed, 05 Oct 2016 11:50:57 +0300

mastermind (2.28.54) trusty; urgency=medium

  * Fix reserved space percentage setting

 -- Andrey Vasilenkov <indigo@yandex-team.ru>  Tue, 04 Oct 2016 18:04:27 +0300

mastermind (2.28.53) trusty; urgency=medium

  * Change priority for BACKEND_MANAGER_JOB

 -- Andrey Vasilenkov <indigo@yandex-team.ru>  Tue, 04 Oct 2016 14:28:45 +0300

mastermind (2.28.52) trusty; urgency=medium

  * Support internal storage_cache namespace

 -- Andrey Vasilenkov <indigo@yandex-team.ru>  Tue, 04 Oct 2016 12:07:17 +0300

mastermind (2.28.51) trusty; urgency=medium

  * Move to using namespaces settings from mongo

 -- Andrey Vasilenkov <indigo@yandex-team.ru>  Mon, 03 Oct 2016 12:32:16 +0300

mastermind (2.28.50) trusty; urgency=medium

  * Tolerate unknown command errors when failed to fetch from metadb

 -- Andrey Vasilenkov <indigo@yandex-team.ru>  Wed, 28 Sep 2016 13:38:01 +0300

mastermind (2.28.49) trusty; urgency=medium

  * Tolerate unknown command errors when failed to fetch from metadb

 -- Andrey Vasilenkov <indigo@yandex-team.ru>  Wed, 28 Sep 2016 11:56:42 +0300

mastermind (2.28.48) trusty; urgency=medium

  * Improve finding jobs for path restoring

 -- Andrey Vasilenkov <indigo@yandex-team.ru>  Tue, 27 Sep 2016 16:38:42 +0300

mastermind (2.28.47) trusty; urgency=medium

  * Sample move source groups by neighbouring dcs along with total space
  * Skip -2 and -77 statuses when parsing recover dc command results

 -- Andrey Vasilenkov <indigo@yandex-team.ru>  Tue, 27 Sep 2016 15:21:40 +0300

mastermind (2.28.46) trusty; urgency=medium

  * Replace 'group_ids' with empty list when replicas groupset is not
    available

 -- Andrey Vasilenkov <indigo@yandex-team.ru>  Wed, 21 Sep 2016 18:26:14 +0300

mastermind (2.28.45) trusty; urgency=medium

  * Add couple settings viewer command
  * Do not provide a list of fake groups if replicas groupset is not used

 -- Andrey Vasilenkov <indigo@yandex-team.ru>  Wed, 21 Sep 2016 15:13:09 +0300

mastermind (2.28.44) trusty; urgency=medium

  * Ignore checks for uncoupled groups in node stop task

 -- Andrey Vasilenkov <indigo@yandex-team.ru>  Tue, 20 Sep 2016 18:18:18 +0300

mastermind (2.28.43) trusty; urgency=medium

  * Fix backend cleanup tasks creating

 -- Andrey Vasilenkov <indigo@yandex-team.ru>  Mon, 19 Sep 2016 20:29:37 +0300

mastermind (2.28.42) trusty; urgency=medium

  * Fix jobs status filtering on jobs scheduling

 -- Andrey Vasilenkov <indigo@yandex-team.ru>  Mon, 19 Sep 2016 20:18:07 +0300

mastermind (2.28.41) trusty; urgency=medium

  * Use backend cleanup and backend manager jobs when restoring path

 -- Andrey Vasilenkov <indigo@yandex-team.ru>  Mon, 19 Sep 2016 18:17:13 +0300

mastermind (2.28.40) trusty; urgency=medium

  * Add tskv option support for mds_cleanup
  * Skip uncoupled groups with alive keys
  * Add couple and namespace to ttl cleanup job attributes

 -- Andrey Vasilenkov <indigo@yandex-team.ru>  Fri, 16 Sep 2016 18:14:42 +0300

mastermind (2.28.39) trusty; urgency=medium

  * Separate replicas and lrc groupset primary/secondary hosts

 -- Andrey Vasilenkov <indigo@yandex-team.ru>  Thu, 15 Sep 2016 14:10:45 +0300

mastermind (2.28.38) trusty; urgency=medium

  * Set primary and secondary hosts when lrc groupset is used

 -- Andrey Vasilenkov <indigo@yandex-team.ru>  Wed, 14 Sep 2016 17:52:59 +0300

mastermind (2.28.37) trusty; urgency=medium

  * Add new job to remove records with expired ttl

 -- Andrey Vasilenkov <indigo@yandex-team.ru>  Mon, 12 Sep 2016 19:17:54 +0300

mastermind (2.28.36) trusty; urgency=medium

  * Fix mastermind2.26-cache worker start

 -- Andrey Vasilenkov <indigo@yandex-team.ru>  Thu, 08 Sep 2016 13:49:20 +0300

mastermind (2.28.35) trusty; urgency=medium

  * Restore-path: fix cancel_job

 -- Andrey Vasilenkov <indigo@yandex-team.ru>  Mon, 05 Sep 2016 14:07:27 +0300

mastermind (2.28.34) trusty; urgency=medium

  * Restore-path: cancel jobs

 -- Andrey Vasilenkov <indigo@yandex-team.ru>  Fri, 02 Sep 2016 17:59:25 +0300

mastermind (2.28.33) trusty; urgency=medium

  * Optimize history record search mongo queries

 -- Andrey Vasilenkov <indigo@yandex-team.ru>  Thu, 01 Sep 2016 23:04:06 +0300

mastermind (2.28.32) trusty; urgency=medium

  * Limit couple defrag jobs number per host

 -- Andrey Vasilenkov <indigo@yandex-team.ru>  Thu, 01 Sep 2016 20:56:39 +0300

mastermind (2.28.31) trusty; urgency=medium

  * Convert to lrc groupset minor fix

 -- Andrey Vasilenkov <indigo@yandex-team.ru>  Wed, 31 Aug 2016 14:06:12 +0300

mastermind (2.28.30) trusty; urgency=medium

  * Restore path: option to automatically approve jobs

 -- Andrey Vasilenkov <indigo@yandex-team.ru>  Wed, 31 Aug 2016 12:17:57 +0300

mastermind (2.28.29) trusty; urgency=medium

  * Fix group restore by path handle

 -- Andrey Vasilenkov <indigo@yandex-team.ru>  Thu, 25 Aug 2016 18:51:43 +0300

mastermind (2.28.28) trusty; urgency=medium

  * Fix restore group src_group parameter

 -- Andrey Vasilenkov <indigo@yandex-team.ru>  Thu, 25 Aug 2016 13:58:34 +0300

mastermind (2.28.27) trusty; urgency=medium

  * Add job for restore groups from path

 -- Andrey Vasilenkov <indigo@yandex-team.ru>  Wed, 24 Aug 2016 18:38:33 +0300

mastermind (2.28.26) trusty; urgency=medium

  * Add group base path to recover dc command

 -- Andrey Vasilenkov <indigo@yandex-team.ru>  Wed, 24 Aug 2016 15:09:04 +0300

mastermind (2.28.25) trusty; urgency=medium

  * Consider want_defrag worth when > 3

 -- Andrey Vasilenkov <indigo@yandex-team.ru>  Tue, 23 Aug 2016 14:18:50 +0300

mastermind (2.28.24) trusty; urgency=medium

  * Implement external storage mapping for external storage convertion
  * Use task to determine external storage total size and alter convert job accordingly
  * Add ExternalStorageDataSizeTask for fetching data size of external storage
  * Add multi groupsets to mastermind-cli groupset convert command
  * Add make_external_storage_data_size_command inventory command

 -- Andrey Vasilenkov <indigo@yandex-team.ru>  Thu, 11 Aug 2016 17:02:57 +0300

mastermind (2.28.23) trusty; urgency=medium

  * Consider WRITE_NEW commands as write operations

 -- Andrey Vasilenkov <indigo@yandex-team.ru>  Mon, 08 Aug 2016 14:25:37 +0300

mastermind (2.28.22) trusty; urgency=medium

  * Forbid moving cache groups via move jobs

 -- Andrey Vasilenkov <indigo@yandex-team.ru>  Fri, 29 Jul 2016 00:57:11 +0300

mastermind (2.28.21) trusty; urgency=medium

  * Refactor move planner candidates generating
  * Filter destination groups in unsuitable dcs when moving groups via move planner

 -- Andrey Vasilenkov <indigo@yandex-team.ru>  Wed, 27 Jul 2016 15:16:18 +0300

mastermind (2.28.20) trusty; urgency=medium

  * Optimize group move planner algorithm

 -- Andrey Vasilenkov <indigo@yandex-team.ru>  Tue, 26 Jul 2016 18:21:02 +0300

mastermind (2.28.19) trusty; urgency=medium

  * Read metakey with nolock flag

 -- Andrey Vasilenkov <indigo@yandex-team.ru>  Tue, 12 Jul 2016 13:21:40 +0300

mastermind (2.28.18) trusty; urgency=medium

  * Change convert job priority

 -- Andrey Vasilenkov <indigo@yandex-team.ru>  Thu, 30 Jun 2016 01:13:03 +0300

mastermind (2.28.17) trusty; urgency=medium

  * Add convert to lrc groupset from external source job

 -- Andrey Vasilenkov <indigo@yandex-team.ru>  Wed, 29 Jun 2016 23:44:03 +0300

mastermind (2.28.16) trusty; urgency=medium

  * Fix group's effective_free_space calculation

 -- Andrey Vasilenkov <indigo@yandex-team.ru>  Mon, 20 Jun 2016 17:29:52 +0300

mastermind (2.28.15) trusty; urgency=medium

  * Add data_flow_rate and wait_timeout parameters for lrc-* commands

 -- Andrey Vasilenkov <indigo@yandex-team.ru>  Fri, 17 Jun 2016 13:20:46 +0300

mastermind (2.28.14) trusty; urgency=medium

  * Fix couple status text for non-coupled couples

 -- Andrey Vasilenkov <indigo@yandex-team.ru>  Tue, 14 Jun 2016 15:05:13 +0300

mastermind (2.28.13) trusty; urgency=medium

  * Fix StorageState excessive dcs list construction

 -- Andrey Vasilenkov <indigo@yandex-team.ru>  Sat, 11 Jun 2016 19:32:30 +0300

mastermind (2.28.12) trusty; urgency=medium

  * Run lrc_* commands with all nodes as remotes

 -- Andrey Vasilenkov <indigo@yandex-team.ru>  Fri, 10 Jun 2016 20:18:55 +0300

mastermind (2.28.11) trusty; urgency=medium

  * Fix StorageState excessive dcs list construction

 -- Andrey Vasilenkov <indigo@yandex-team.ru>  Fri, 10 Jun 2016 15:45:04 +0300

mastermind (2.28.10) trusty; urgency=medium

  * Add lrc groupset statuses for couple list handle

 -- Andrey Vasilenkov <indigo@yandex-team.ru>  Thu, 09 Jun 2016 19:07:47 +0300

mastermind (2.28.9) trusty; urgency=medium

  * Add histories query object for fetching group histories

 -- Andrey Vasilenkov <indigo@yandex-team.ru>  Wed, 08 Jun 2016 18:51:52 +0300

mastermind (2.28.8) trusty; urgency=medium

  * Add remove backend task to prepare lrc groups job

 -- Andrey Vasilenkov <indigo@yandex-team.ru>  Mon, 06 Jun 2016 12:02:49 +0300

mastermind (2.28.7) trusty; urgency=medium

  * Increase lrc groupset job priority

 -- Andrey Vasilenkov <indigo@yandex-team.ru>  Tue, 31 May 2016 15:45:40 +0300

mastermind (2.28.6) trusty; urgency=medium

  * Check task status after its execution is started

 -- Andrey Vasilenkov <indigo@yandex-team.ru>  Tue, 31 May 2016 01:14:51 +0300

mastermind (2.28.5) trusty; urgency=medium

  * Skip checking if all replicas groups are read-only
  * Fix logging of couple status change

 -- Andrey Vasilenkov <indigo@yandex-team.ru>  Tue, 31 May 2016 00:33:45 +0300

mastermind (2.28.4) trusty; urgency=medium

  * Add ttl attribute namespace settings

 -- Andrey Vasilenkov <indigo@yandex-team.ru>  Tue, 24 May 2016 18:16:09 +0300

mastermind (2.28.3) trusty; urgency=medium

  * Disable dnet_recovery safe mode

 -- Andrey Vasilenkov <indigo@yandex-team.ru>  Thu, 19 May 2016 17:34:15 +0300

mastermind (2.28.2) trusty; urgency=medium

  * Add prepare-new-groups cmd handle

 -- Andrey Vasilenkov <indigo@yandex-team.ru>  Thu, 19 May 2016 17:21:33 +0300

mastermind (2.28.1) trusty; urgency=medium

  * Add mastermind-util add-groupset command
  * Add 'add_groupset_to_couple' API handle
  * Add job that creates new groupset for a couple

 -- Andrey Vasilenkov <indigo@yandex-team.ru>  Thu, 19 May 2016 12:51:03 +0300

mastermind (2.27.18) trusty; urgency=medium

  * Fix constructing jobs' involved groups list

 -- Andrey Vasilenkov <indigo@yandex-team.ru>  Wed, 04 May 2016 14:47:17 +0300

mastermind (2.27.17) trusty; urgency=medium

  * Add weight coefficient for outgoing traffic
  * Not perform rollback on couple repair

 -- Andrey Vasilenkov <indigo@yandex-team.ru>  Fri, 29 Apr 2016 03:59:48 +0300

mastermind (2.27.16) trusty; urgency=medium

  * Use family when detaching node backend from group

 -- Andrey Vasilenkov <indigo@yandex-team.ru>  Mon, 11 Apr 2016 16:25:30 +0300

mastermind (2.27.15) trusty; urgency=medium

  * Add defrag startup timeout

 -- Andrey Vasilenkov <indigo@yandex-team.ru>  Mon, 11 Apr 2016 13:09:36 +0300

mastermind (2.27.14) trusty; urgency=medium

  * Add backward compatibility of NodeBackend binding object

 -- Andrey Vasilenkov <indigo@yandex-team.ru>  Sun, 10 Apr 2016 14:25:51 +0300

mastermind (2.27.13) trusty; urgency=medium

  * Add NodeBackend binding object

 -- Andrey Vasilenkov <indigo@yandex-team.ru>  Sun, 10 Apr 2016 14:15:13 +0300

mastermind (2.27.12) trusty; urgency=medium

  * Add new BAD_* statuses for LRC Groupset

 -- Andrey Vasilenkov <indigo@yandex-team.ru>  Fri, 08 Apr 2016 16:54:16 +0300

mastermind (2.27.11) trusty; urgency=medium

  * Fix couple freeze meta compose

 -- Andrey Vasilenkov <indigo@yandex-team.ru>  Tue, 05 Apr 2016 19:20:08 +0300

mastermind (2.27.10) trusty; urgency=medium

  * Fix 'couple settings' in for mastermind-cli
  * Format log messages

 -- Andrey Vasilenkov <indigo@yandex-team.ru>  Thu, 31 Mar 2016 18:04:19 +0300

mastermind (2.27.9) trusty; urgency=medium

  * Fix couple groupset attachment

 -- Andrey Vasilenkov <indigo@yandex-team.ru>  Thu, 31 Mar 2016 14:12:23 +0300

mastermind (2.27.8) trusty; urgency=medium

  * Add 'attach_groupset_to_couple' handle
  * Make groupsets responsible for generating its metakey
  * Skip uncoupled lrc groups meta processing

 -- Andrey Vasilenkov <indigo@yandex-team.ru>  Wed, 30 Mar 2016 16:35:07 +0300

mastermind (2.27.7) trusty; urgency=medium

  * Add couple settings

 -- Andrey Vasilenkov <indigo@yandex-team.ru>  Tue, 29 Mar 2016 15:39:09 +0300

mastermind (2.27.6) trusty; urgency=medium

  * Fix couple build parameters

 -- Andrey Vasilenkov <indigo@yandex-team.ru>  Mon, 28 Mar 2016 18:38:14 +0300

mastermind (2.27.5) trusty; urgency=medium

  * Add 'couple' attribute to binding Groupset object
  * Account new cache key distribute tasks
  * Add various binding features

 -- Andrey Vasilenkov <indigo@yandex-team.ru>  Sun, 27 Mar 2016 21:11:22 +0300

mastermind (2.27.4) trusty; urgency=medium

  * Add support of groupsets in couple build method of mastermind client
  * Add 'groupsets' property to couple object

 -- Andrey Vasilenkov <indigo@yandex-team.ru>  Fri, 25 Mar 2016 22:20:34 +0300

mastermind (2.27.3) trusty; urgency=medium

  * Skip internatl namespaces in client APIs

 -- Andrey Vasilenkov <indigo@yandex-team.ru>  Fri, 25 Mar 2016 13:00:34 +0300

mastermind (2.27.2) trusty; urgency=medium

  * Add python-requests dependency

 -- Andrey Vasilenkov <indigo@yandex-team.ru>  Thu, 24 Mar 2016 20:19:40 +0300

mastermind (2.27.1) trusty; urgency=medium

  * Add lrc commands to mastermind-cli
  * Add group filtering by 'type'
  * Add LRC builder to select groups for future LRC groupsets
  * Add lrc groupsets representation object
  * Add make lrc group job type
  * Divide groupsets by different types

 -- Andrey Vasilenkov <indigo@yandex-team.ru>  Thu, 24 Mar 2016 15:11:28 +0300

mastermind (2.26.6) trusty; urgency=medium

  * Increase defrag check timeout to 14 days

 -- Andrey Vasilenkov <indigo@yandex-team.ru>  Mon, 21 Mar 2016 14:20:39 +0300

mastermind (2.26.5) trusty; urgency=medium

  * Make recover planner coefficients configurable

 -- Andrey Vasilenkov <indigo@yandex-team.ru>  Thu, 10 Mar 2016 14:51:27 +0300

mastermind (2.26.4) trusty; urgency=medium

  * Fix group type detection

 -- Andrey Vasilenkov <indigo@yandex-team.ru>  Sat, 05 Mar 2016 05:26:33 +0300

mastermind (2.26.3) trusty; urgency=medium

  * Remove attributes capacity namespace setting
  * Add support for completion of unambiguous prefix commands

 -- Andrey Vasilenkov <indigo@yandex-team.ru>  Thu, 03 Mar 2016 18:01:54 +0300

mastermind (2.26.2) trusty; urgency=medium

  * Add namespace attribute setitngs

 -- Andrey Vasilenkov <indigo@yandex-team.ru>  Wed, 02 Mar 2016 17:34:12 +0300

mastermind (2.26.1) trusty; urgency=medium

  * Fix max net write setting for weight manager
  * Add explicit runtime error for cases when failed to release locks

 -- Andrey Vasilenkov <indigo@yandex-team.ru>  Wed, 02 Mar 2016 12:36:24 +0300

mastermind (2.25.120) trusty; urgency=medium

  * Enable dnet_recovery safe mode

 -- Andrey Vasilenkov <indigo@yandex-team.ru>  Sun, 28 Feb 2016 00:08:51 +0300

mastermind (2.25.119) trusty; urgency=medium

  * Fix bug for dc hosts view
  * Add logging for monitor stats update
  * Fix error fs and dstat update

 -- Andrey Vasilenkov <indigo@yandex-team.ru>  Tue, 23 Feb 2016 13:04:56 +0300

mastermind (2.25.118) trusty; urgency=medium

  * Increase startup timeouts

 -- Andrey Vasilenkov <indigo@yandex-team.ru>  Wed, 17 Feb 2016 23:31:26 +0300

mastermind (2.25.117) trusty; urgency=medium

  * Increase cache worker startup timeout

 -- Andrey Vasilenkov <indigo@yandex-team.ru>  Wed, 17 Feb 2016 14:37:28 +0300

mastermind (2.25.116) trusty; urgency=medium

  * Fix for cache lock acquiring

 -- Andrey Vasilenkov <indigo@yandex-team.ru>  Wed, 17 Feb 2016 12:25:22 +0300

mastermind (2.25.115) trusty; urgency=medium

  * Add 'update_cache_key_status' handle
  * Implement cached key upload queue
  * Fix cache couples list with no 'state' option
  * Fix couple list filtering
  * Add trace id to dnet_recovery command
  * Use blob_size_limit as total space unconditionally

 -- Andrey Vasilenkov <indigo@yandex-team.ru>  Tue, 16 Feb 2016 23:46:35 +0300

mastermind (2.25.114) trusty; urgency=medium

  * Change effective data size accounting
  * Add 'cache couples-list' handle

 -- Andrey Vasilenkov <indigo@yandex-team.ru>  Wed, 06 Jan 2016 22:10:41 +0300

mastermind (2.25.113) trusty; urgency=medium

  * Fix misprint

 -- Andrey Vasilenkov <indigo@yandex-team.ru>  Mon, 28 Dec 2015 16:48:00 +0300

mastermind (2.25.112) trusty; urgency=medium

  * Fix import dependency

 -- Andrey Vasilenkov <indigo@yandex-team.ru>  Mon, 28 Dec 2015 16:20:04 +0300

mastermind (2.25.111) trusty; urgency=medium

  * Fix frozen couple check

 -- Andrey Vasilenkov <indigo@yandex-team.ru>  Mon, 28 Dec 2015 15:45:49 +0300

mastermind (2.25.110) trusty; urgency=medium

  * Skip cache groups on hosts that already have a cache key copy
  * Fix dc selection on distributing cache keys

 -- Andrey Vasilenkov <indigo@yandex-team.ru>  Mon, 28 Dec 2015 14:31:00 +0300

mastermind (2.25.109) trusty; urgency=medium

  * Remove old app manifest during installation

 -- Andrey Vasilenkov <indigo@yandex-team.ru>  Thu, 24 Dec 2015 12:59:06 +0300

mastermind (2.25.108) trusty; urgency=medium

  * Remove old weight balancer traits
  * Fix for updating node backends set on history updates
  * Update couple namespace handle to use new weight manager

 -- Andrey Vasilenkov <indigo@yandex-team.ru>  Wed, 23 Dec 2015 17:58:38 +0300

mastermind (2.25.107) trusty; urgency=medium

  * Account disk defragmentation when calculating couple weights

 -- Andrey Vasilenkov <indigo@yandex-team.ru>  Wed, 16 Dec 2015 11:58:31 +0300

mastermind (2.25.106) trusty; urgency=medium

  * Fix defragmentation jobs for cache couples

 -- Andrey Vasilenkov <indigo@yandex-team.ru>  Fri, 11 Dec 2015 19:02:32 +0300

mastermind (2.25.105) trusty; urgency=medium

  * Fix misprint

 -- Andrey Vasilenkov <indigo@yandex-team.ru>  Fri, 11 Dec 2015 15:52:49 +0300

mastermind (2.25.104) trusty; urgency=medium

  * Fix for new msgpack version

 -- Andrey Vasilenkov <indigo@yandex-team.ru>  Fri, 11 Dec 2015 15:16:45 +0300

mastermind (2.25.103) trusty; urgency=medium

  * Update cache distributor groups list on cache cleaning

 -- Andrey Vasilenkov <indigo@yandex-team.ru>  Fri, 11 Dec 2015 14:54:55 +0300

mastermind (2.25.102) trusty; urgency=medium

  * Fix for defragmentation job of cache groups

 -- Andrey Vasilenkov <indigo@yandex-team.ru>  Fri, 11 Dec 2015 14:08:43 +0300

mastermind (2.25.101) trusty; urgency=medium

  * Cache get_namespaces_states response using CachedGzipResponse
  * Cache get_cached_keys response using CachedGzipResponse

 -- Andrey Vasilenkov <indigo@yandex-team.ru>  Tue, 08 Dec 2015 17:21:04 +0300

mastermind (2.25.100) trusty; urgency=medium

  * Fix for newly built couple status calculation
  * Fix misprint in mastermind client

 -- Andrey Vasilenkov <indigo@yandex-team.ru>  Tue, 01 Dec 2015 16:48:01 +0300

mastermind (2.25.99) trusty; urgency=medium

  * Fix for running cached data update handlers

 -- Andrey Vasilenkov <indigo@yandex-team.ru>  Wed, 25 Nov 2015 19:29:24 +0300

mastermind (2.25.98) trusty; urgency=medium

  * Fix cocaine handlers registering

 -- Andrey Vasilenkov <indigo@yandex-team.ru>  Wed, 25 Nov 2015 14:58:59 +0300

mastermind (2.25.97) trusty; urgency=medium

  * Temporarily fix cocaine service usage from sync thread

 -- Andrey Vasilenkov <indigo@yandex-team.ru>  Tue, 24 Nov 2015 17:02:59 +0300

mastermind (2.25.96) trusty; urgency=medium

  * Optimize get_config_remotes handle

 -- Andrey Vasilenkov <indigo@yandex-team.ru>  Tue, 24 Nov 2015 11:56:08 +0300

mastermind (2.25.95) trusty; urgency=medium

  * Fix frequent weight and load data updating
  * Optimize history records fetching from mongo
  * Add exception-safe backend stats processing

 -- Andrey Vasilenkov <indigo@yandex-team.ru>  Mon, 23 Nov 2015 15:00:58 +0300

mastermind (2.25.94) trusty; urgency=medium

  * Fix defrag complete decision based on stalled stats

 -- Andrey Vasilenkov <indigo@yandex-team.ru>  Fri, 20 Nov 2015 17:52:35 +0300

mastermind (2.25.93) trusty; urgency=medium

    * Add orig path query arg settings
    * Fix select couple to upload namespace setting
    * Add redirect query args support

 -- Andrey Vasilenkov <indigo@yandex-team.ru>  Thu, 19 Nov 2015 19:13:34 +0300

mastermind (2.25.92) trusty; urgency=medium

  * Fix cocaine worker termination

 -- Andrey Vasilenkov <indigo@yandex-team.ru>  Thu, 19 Nov 2015 14:44:39 +0300

mastermind (2.25.91) trusty; urgency=medium

  * Split planner config section into several sections
  * Cache flow stats
  * Use cache to handle get_cache_keys

 -- Andrey Vasilenkov <indigo@yandex-team.ru>  Wed, 18 Nov 2015 21:45:31 +0300

mastermind (2.25.90) trusty; urgency=medium

  * Fix cache worker startup script

 -- Andrey Vasilenkov <indigo@yandex-team.ru>  Tue, 17 Nov 2015 22:47:31 +0300

mastermind (2.25.89) trusty; urgency=medium

  * Set python-tornado dependency (>= 4.0)

 -- Andrey Vasilenkov <indigo@yandex-team.ru>  Tue, 17 Nov 2015 16:04:13 +0300

mastermind (2.25.88) trusty; urgency=medium

  * Decreased cocaine workers' pool limit to 5

 -- Andrey Vasilenkov <indigo@yandex-team.ru>  Tue, 17 Nov 2015 14:31:24 +0300

mastermind (2.25.87) trusty; urgency=medium

  * Use simplejson for faster parsing
  * Using monitor pool to fetch monitor stats from elliptics nodes
  * Inventory worker implementation
  * Fix build tests running

 -- Andrey Vasilenkov <indigo@yandex-team.ru>  Tue, 17 Nov 2015 13:59:44 +0300

mastermind (2.25.86-hotfix1) trusty; urgency=medium

  * Optimize get_config_remotes handle

 -- Andrey Vasilenkov <indigo@yandex-team.ru>  Wed, 18 Nov 2015 17:05:55 +0300

mastermind (2.25.86) trusty; urgency=medium

  * Fix mastermind build

 -- Andrey Vasilenkov <indigo@yandex-team.ru>  Fri, 13 Nov 2015 15:37:00 +0300

mastermind (2.25.85) trusty; urgency=medium

  * Fix mastermind build

 -- Andrey Vasilenkov <indigo@yandex-team.ru>  Fri, 13 Nov 2015 15:08:21 +0300

mastermind (2.25.84) trusty; urgency=medium

  * Add free reserved space to couple statistics

 -- Andrey Vasilenkov <indigo@yandex-team.ru>  Fri, 13 Nov 2015 14:19:41 +0300

mastermind (2.25.83) trusty; urgency=medium

  * Increase startup-timeout for mastermind-cache worker

 -- Andrey Vasilenkov <indigo@yandex-team.ru>  Mon, 02 Nov 2015 12:26:18 +0300

mastermind (2.25.82) trusty; urgency=medium

  * Fix for searching for uncoupled group to restore backend without history

 -- Andrey Vasilenkov <indigo@yandex-team.ru>  Wed, 28 Oct 2015 11:37:03 +0300

mastermind (2.25.81) trusty; urgency=medium

  * Fix for searching for uncoupled group to restore backend without history

 -- Andrey Vasilenkov <indigo@yandex-team.ru>  Tue, 27 Oct 2015 23:47:59 +0300

mastermind (2.25.80) trusty; urgency=medium

  * Fix for searching for uncoupled group to restore backend without history

 -- Andrey Vasilenkov <indigo@yandex-team.ru>  Tue, 27 Oct 2015 21:23:43 +0300

mastermind (2.25.79) trusty; urgency=medium

  * Fix wrong node backend check on group restoring job
  * Fix accounting job for a couple status when group is down

 -- Andrey Vasilenkov <indigo@yandex-team.ru>  Tue, 27 Oct 2015 19:30:12 +0300

mastermind (2.25.78) trusty; urgency=medium

  * Add proper pymongo and bson dependencies (<< 3)

 -- Andrey Vasilenkov <indigo@yandex-team.ru>  Mon, 26 Oct 2015 21:08:02 +0300

mastermind (2.25.77) trusty; urgency=medium

  * Fix mastermind2.26-cache worker initialization

 -- Andrey Vasilenkov <indigo@yandex-team.ru>  Fri, 23 Oct 2015 14:25:00 +0300

mastermind (2.25.76) trusty; urgency=medium

  * Add handler for fetching couple free effective space monitor samples
  * Change monitor statistics collection settings

 -- Andrey Vasilenkov <indigo@yandex-team.ru>  Fri, 23 Oct 2015 14:03:28 +0300

mastermind (2.25.75) trusty; urgency=medium

  * Fix group detach node task during restore job

 -- Andrey Vasilenkov <indigo@yandex-team.ru>  Mon, 19 Oct 2015 14:52:49 +0300

mastermind (2.25.74) trusty; urgency=medium

  * Fix group detach node task during restore job

 -- Andrey Vasilenkov <indigo@yandex-team.ru>  Mon, 19 Oct 2015 14:26:10 +0300

mastermind (2.25.73) trusty; urgency=medium

  * Fix group detach node task during restore job

 -- Andrey Vasilenkov <indigo@yandex-team.ru>  Mon, 19 Oct 2015 12:57:02 +0300

mastermind (2.25.72) trusty; urgency=medium

  * Check uncoupled groups right before settings metakey
  * Prevent statistics calculation failing

 -- Andrey Vasilenkov <indigo@yandex-team.ru>  Tue, 13 Oct 2015 18:41:32 +0300

mastermind (2.25.71) trusty; urgency=medium

  * Fix exception type for non-blocking locks (when acquiring failed)
  * Fix group history update task scheduling

 -- Andrey Vasilenkov <indigo@yandex-team.ru>  Mon, 12 Oct 2015 14:16:06 +0300

mastermind (2.25.70) trusty; urgency=medium

  * Add ability to run worker without history collection

 -- Andrey Vasilenkov <indigo@yandex-team.ru>  Fri, 09 Oct 2015 19:29:22 +0300

mastermind (2.25.69) trusty; urgency=medium

  * Accept generators to GroupNodeBackendsSet

 -- Andrey Vasilenkov <indigo@yandex-team.ru>  Fri, 09 Oct 2015 18:15:17 +0300

mastermind (2.25.68) trusty; urgency=medium

  * Store group history in mongo instead of meta elliptics

 -- Andrey Vasilenkov <indigo@yandex-team.ru>  Fri, 09 Oct 2015 12:03:04 +0300

mastermind (2.25.66) trusty; urgency=medium

  * Fix settings comparison with basic python types

 -- Andrey Vasilenkov <indigo@yandex-team.ru>  Thu, 08 Oct 2015 12:55:36 +0300

mastermind (2.25.58) trusty; urgency=medium

  * Add couple primary and fallback hosts to namespaces states

 -- Andrey Vasilenkov <indigo@yandex-team.ru>  Sun, 13 Sep 2015 21:13:48 +0300

mastermind (2.25.57) trusty; urgency=medium

  * Fix effective free space calculcation when disk contains irrelevant data

 -- Andrey Vasilenkov <indigo@yandex-team.ru>  Thu, 10 Sep 2015 14:08:30 +0300

mastermind (2.25.56) trusty; urgency=medium

  * Fix effective free space calculcation when disk contains irrelevant data

 -- Andrey Vasilenkov <indigo@yandex-team.ru>  Thu, 10 Sep 2015 14:00:47 +0300

mastermind (2.25.55) trusty; urgency=medium

  * Set nolock flag for metakey read queries

 -- Andrey Vasilenkov <indigo@yandex-team.ru>  Mon, 07 Sep 2015 20:21:47 +0300

mastermind (2.25.54) trusty; urgency=medium

  * Increase startup timeout for mastermind worker

 -- Andrey Vasilenkov <indigo@yandex-team.ru>  Fri, 28 Aug 2015 18:44:52 +0300

mastermind (2.25.53) trusty; urgency=medium

  * Use read_latest call to get storage max group id

 -- Andrey Vasilenkov <indigo@yandex-team.ru>  Fri, 28 Aug 2015 17:59:31 +0300

mastermind (2.25.52) trusty; urgency=medium

  * Add draft on namespaces state query handler

 -- Andrey Vasilenkov <indigo@yandex-team.ru>  Fri, 28 Aug 2015 15:22:37 +0300

mastermind (2.25.51) trusty; urgency=medium

  * Add forced namespaces states update handler

 -- Andrey Vasilenkov <indigo@yandex-team.ru>  Fri, 28 Aug 2015 13:33:52 +0300

mastermind (2.25.50) trusty; urgency=medium

  * Take down the lock on src backend during move job final stage

 -- Andrey Vasilenkov <indigo@yandex-team.ru>  Fri, 28 Aug 2015 11:51:06 +0300

mastermind (2.25.49) trusty; urgency=medium

  * Add status_text of bad group to status_text of couple

 -- Andrey Vasilenkov <indigo@yandex-team.ru>  Fri, 21 Aug 2015 16:30:16 +0300

mastermind (2.25.48) trusty; urgency=medium

  * Add removed records size to group info

 -- Andrey Vasilenkov <indigo@yandex-team.ru>  Fri, 21 Aug 2015 11:29:43 +0300

mastermind (2.25.47) trusty; urgency=medium

  * Consider effective_free_space when deciding on couple status
  * Fix for node backend defrag task retrying

 -- Andrey Vasilenkov <indigo@yandex-team.ru>  Thu, 20 Aug 2015 13:17:28 +0300

mastermind (2.25.46) trusty; urgency=medium

  * Correct build

 -- Andrey Vasilenkov <indigo@yandex-team.ru>  Wed, 19 Aug 2015 16:59:32 +0300

mastermind (2.25.45) trusty; urgency=medium

  * Add autoapprove setting for move planner jobs

 -- Andrey Vasilenkov <indigo@yandex-team.ru>  Wed, 19 Aug 2015 16:52:30 +0300

mastermind (2.25.44) trusty; urgency=medium

  * Fix minor misprints

 -- Andrey Vasilenkov <indigo@yandex-team.ru>  Wed, 19 Aug 2015 12:18:16 +0300

mastermind (2.25.43) trusty; urgency=medium

  * Fix destination group selection for move planner

 -- Andrey Vasilenkov <indigo@yandex-team.ru>  Wed, 19 Aug 2015 01:49:13 +0300

mastermind (2.25.42) trusty; urgency=medium

  * Mastermind node info updater: couple status should be set to FULL if group
    is not filled but hdd has no more space available
  * Jobs processor: do not fail couple defrag job if couple lost its OK
    status

 -- Andrey Vasilenkov <indigo@yandex-team.ru>  Thu, 06 Aug 2015 15:27:26 +0300

mastermind (2.25.41) trusty; urgency=medium

  * Fetch elliptics backends' io stats

 -- Andrey Vasilenkov <indigo@yandex-team.ru>  Tue, 04 Aug 2015 19:42:51 +0300

mastermind (2.25.40) trusty; urgency=medium

  * Planner: take lock to prevent simultaneous move jobs planning on several
    workers

 -- Andrey Vasilenkov <indigo@yandex-team.ru>  Tue, 04 Aug 2015 19:15:40 +0300

mastermind (2.25.39) trusty; urgency=medium

  * mastermind fake sync: persistent locks removal fixed

 -- Andrey Vasilenkov <indigo@yandex-team.ru>  Mon, 03 Aug 2015 15:30:40 +0300

mastermind (2.25.38) trusty; urgency=medium

  * Mastermind lib: couple build result is wrapped into result object
    to be able to filter only successfully created couples
    (or, on the other side, only exceptions)
  * Passing dstat errors (can happen on virtual hosts)
  * Fix for fake sync manager persistent lock acquiring
  * Mastermind lib: fix for __contains__ method in namespaces queries
  * Fix for frequent node statistics update
  * Mastermind lib: node backends list as a property

 -- Andrey Vasilenkov <indigo@yandex-team.ru>  Tue, 28 Jul 2015 18:16:20 +0300

mastermind (2.25.37) trusty; urgency=medium

  * Obsolete prechecking of active jobs when moving groups from host

 -- Andrey Vasilenkov <indigo@yandex-team.ru>  Fri, 17 Jul 2015 13:52:24 +0300

mastermind (2.25.36) trusty; urgency=medium

  * Do not update whole cluster state on couple break

 -- Andrey Vasilenkov <indigo@yandex-team.ru>  Thu, 16 Jul 2015 20:07:31 +0300

mastermind (2.25.35) trusty; urgency=medium

  * Remove obsolete dstat_error_code usage

 -- Andrey Vasilenkov <indigo@yandex-team.ru>  Thu, 16 Jul 2015 18:39:04 +0300

mastermind (2.25.34) trusty; urgency=medium

  * Frequent node stat update bug fixed

 -- Andrey Vasilenkov <indigo@yandex-team.ru>  Wed, 15 Jul 2015 18:14:31 +0300

mastermind (2.25.33) trusty; urgency=medium

  * Restore job can stop non-started move job on force request
  * Do not acquire global jobs lock on jobs creation
  * Lock uncoupled groups during couple build so no jobs could use it

 -- Andrey Vasilenkov <indigo@yandex-team.ru>  Wed, 15 Jul 2015 17:51:12 +0300

mastermind (2.25.32) trusty; urgency=medium

  * get_dc_by_host inventory function should accept hostname, not ip

 -- Andrey Vasilenkov <indigo@yandex-team.ru>  Wed, 15 Jul 2015 15:09:27 +0300

mastermind (2.25.31) trusty; urgency=medium

  * Fix for couple defrag group representation

 -- Andrey Vasilenkov <indigo@yandex-team.ru>  Tue, 14 Jul 2015 14:52:13 +0300

mastermind (2.25.30) trusty; urgency=medium

  * Fix for group active job setting

 -- Andrey Vasilenkov <indigo@yandex-team.ru>  Tue, 14 Jul 2015 13:45:46 +0300

mastermind (2.25.29) trusty; urgency=medium

  * Mastermind util error wrapping

 -- Andrey Vasilenkov <indigo@yandex-team.ru>  Tue, 14 Jul 2015 12:38:07 +0300

mastermind (2.25.28) trusty; urgency=medium

  * Any type of job is now set as an active_job for a couple
  * get_namespaces_states now can accept namespaces list
  * Fix for storage_keys_diff handler when there are backends without fetched stats

 -- Andrey Vasilenkov <indigo@yandex-team.ru>  Mon, 13 Jul 2015 15:44:19 +0300

mastermind (2.25.27) trusty; urgency=medium

  * Misprint fixed

 -- Andrey Vasilenkov <indigo@yandex-team.ru>  Fri, 10 Jul 2015 18:10:17 +0300

mastermind (2.25.26) trusty; urgency=medium

  * Mark group as bad if migrating job id from meta does not match active job
    id

 -- Andrey Vasilenkov <indigo@yandex-team.ru>  Fri, 10 Jul 2015 14:08:06 +0300

mastermind (2.25.25) trusty; urgency=medium

  * Read-only node backend status check fixed
  * Using common mastermind queue for gatlinggun tasks
  * Mastermind returns empty cache keys when cache worker is not set up
  * Backward compatibility for ns setup mastermind util command (credits go to shindo@)
  * Checking group couple on move job start

 -- Andrey Vasilenkov <indigo@yandex-team.ru>  Thu, 09 Jul 2015 18:42:09 +0300

mastermind (2.25.24) trusty; urgency=medium

  * Checking if couple is participating in job before trying to move it from
    host

 -- Andrey Vasilenkov <indigo@yandex-team.ru>  Fri, 03 Jul 2015 18:46:44 +0300

mastermind (2.25.23) trusty; urgency=medium

  * Checking node backends count on group move
  * Handler to restart job if failed on start

 -- Andrey Vasilenkov <indigo@yandex-team.ru>  Fri, 03 Jul 2015 17:38:18 +0300

mastermind (2.25.22) trusty; urgency=medium

  * Removed obsolete stat_file_error usage, moved stat_commit error logic to node backend stat object
  * Fix for namespace creation workflow

 -- Andrey Vasilenkov <indigo@yandex-team.ru>  Thu, 02 Jul 2015 17:40:30 +0300

mastermind (2.25.21) trusty; urgency=medium

  * fix to trusty++;

 -- Andrey Vasilenkov <indigo@yandex-team.ru>  Wed, 01 Jul 2015 19:01:17 +0300

mastermind (2.25.20) trusty; urgency=medium

  * debian/rules fixed for trusty

 -- Andrey Vasilenkov <indigo@yandex-team.ru>  Wed, 01 Jul 2015 18:39:16 +0300

mastermind (2.25.19) trusty; urgency=medium

  * Use elliptics stats for decision on backend writability
  * Fragmentation in mm util is now formatted with fixed precision

 -- Andrey Vasilenkov <indigo@yandex-team.ru>  Wed, 01 Jul 2015 18:16:14 +0300

mastermind (2.25.18) precise; urgency=low

  * Checking backends on restore group creation

 -- Andrey Vasilenkov <indigo@yandex-team.ru>  Tue, 30 Jun 2015 17:23:42 +0300

mastermind (2.25.17) precise; urgency=low

  * Mastermind client implemented
  * Python package dependencies fixed
  * Statistics should not fail if uncoupled groups list cannot be composed
  * Defrag planner uses vfs free space to see if a couple can be defragged
  * Minor changes: pepify and obsolete code removed

 -- Andrey Vasilenkov <indigo@yandex-team.ru>  Tue, 30 Jun 2015 13:12:47 +0300

mastermind (2.25.16) precise; urgency=low

  * Do not store old namespaces states if failed to construct a new one

 -- Andrey Vasilenkov <indigo@yandex-team.ru>  Thu, 18 Jun 2015 16:54:36 +0300

mastermind (2.25.15) precise; urgency=low

  * Caching of namespaces states

 -- Andrey Vasilenkov <indigo@yandex-team.ru>  Thu, 18 Jun 2015 15:11:28 +0300

mastermind (2.25.14) precise; urgency=low

  * Job execution fixed
  * Separate register handler wrapper for handlers with native cocaine exceptions support

 -- Andrey Vasilenkov <indigo@yandex-team.ru>  Wed, 17 Jun 2015 13:03:30 +0300

mastermind (2.25.13) precise; urgency=low

  * Reconnectable service should log detailed information on unexpected errors

 -- Andrey Vasilenkov <indigo@yandex-team.ru>  Tue, 16 Jun 2015 14:45:41 +0300

mastermind (2.25.12) precise; urgency=low

  * Binary version dependency

 -- Andrey Vasilenkov <indigo@yandex-team.ru>  Tue, 16 Jun 2015 13:19:15 +0300

mastermind (2.25.11) precise; urgency=low

  * Python-mastermind common dependency
  * Logging added

 -- Andrey Vasilenkov <indigo@yandex-team.ru>  Tue, 16 Jun 2015 13:00:54 +0300

mastermind (2.25.10) precise; urgency=low

  * Common mastermind utils in a separate python package
  * Unnecessary locking of jobs global lock on couple defragmentation planning

 -- Andrey Vasilenkov <indigo@yandex-team.ru>  Mon, 15 Jun 2015 20:11:18 +0300

mastermind (2.25.9) precise; urgency=low

  * Resources accounting fixed

 -- Andrey Vasilenkov <indigo@yandex-team.ru>  Thu, 11 Jun 2015 17:48:09 +0300

mastermind (2.25.8) precise; urgency=low

  * Logging added

 -- Andrey Vasilenkov <indigo@yandex-team.ru>  Thu, 11 Jun 2015 17:21:36 +0300

mastermind (2.25.7) precise; urgency=low

  * Misprint fixed

 -- Andrey Vasilenkov <indigo@yandex-team.ru>  Thu, 11 Jun 2015 16:43:04 +0300

mastermind (2.25.6) precise; urgency=low

  * Misprint fixed

 -- Andrey Vasilenkov <indigo@yandex-team.ru>  Thu, 11 Jun 2015 16:22:53 +0300

mastermind (2.25.5) precise; urgency=low

  * Jobs: fix for resource unfolding

 -- Andrey Vasilenkov <indigo@yandex-team.ru>  Thu, 11 Jun 2015 15:48:11 +0300

mastermind (2.25.4) precise; urgency=low

  * Minor bug fix

 -- Andrey Vasilenkov <indigo@yandex-team.ru>  Thu, 11 Jun 2015 15:32:10 +0300

mastermind (2.25.3) precise; urgency=low

  * Minor bug fix

 -- Andrey Vasilenkov <indigo@yandex-team.ru>  Thu, 11 Jun 2015 13:28:07 +0300

mastermind (2.25.2) precise; urgency=low

  * Job processing tweaks

 -- Andrey Vasilenkov <indigo@yandex-team.ru>  Thu, 11 Jun 2015 12:40:16 +0300

mastermind (2.25.1) precise; urgency=low

  * Cached keys handler should be tolerant to cocaine connection errors
  * Do not take global jobs lock on moving all groups from host
  * Planner tasks should not take jobs lock unless they are actually creating jobs

 -- Andrey Vasilenkov <indigo@yandex-team.ru>  Wed, 10 Jun 2015 17:10:47 +0300

mastermind (2.24.45) precise; urgency=low

  * Config parameter name fixed

 -- Andrey Vasilenkov <indigo@yandex-team.ru>  Wed, 10 Jun 2015 13:52:06 +0300

mastermind (2.24.44) precise; urgency=low

  * Ids file for rsync tasks

 -- Andrey Vasilenkov <indigo@yandex-team.ru>  Tue, 09 Jun 2015 17:55:04 +0300

mastermind (2.24.43) precise; urgency=low

  * Add-units settings for namespace implemented

 -- Andrey Vasilenkov <indigo@yandex-team.ru>  Fri, 05 Jun 2015 17:23:11 +0300

mastermind (2.24.42) precise; urgency=low

  * get_cached_key handler proxied to mastermind2.26-cache (no retries for now)

 -- Andrey Vasilenkov <indigo@yandex-team.ru>  Thu, 04 Jun 2015 19:58:11 +0300

mastermind (2.24.41) precise; urgency=low

  * get_cached_keys handler updated
  * Namespace statistics fixed, is_full flag added
  * Ns settings updating fixed - __service key could have been omited on update

 -- Andrey Vasilenkov <indigo@yandex-team.ru>  Wed, 03 Jun 2015 19:58:59 +0300

mastermind (2.24.40) precise; urgency=low

  * Infrastructure: empty group set for tree nodes that has no groups in child
    nodes

 -- Andrey Vasilenkov <indigo@yandex-team.ru>  Tue, 02 Jun 2015 12:49:29 +0300

mastermind (2.24.39) precise; urgency=low

  * Added mastermind2.26-cache application to cocaine runlist

 -- Andrey Vasilenkov <indigo@yandex-team.ru>  Mon, 01 Jun 2015 16:21:11 +0300

mastermind (2.24.38) precise; urgency=low

  * Top update period is set via periodic timer
  * Lock on cache distribution task

 -- Andrey Vasilenkov <indigo@yandex-team.ru>  Mon, 01 Jun 2015 15:12:04 +0300

mastermind (2.24.37) precise; urgency=low

  * Fix for existing cache key update

 -- Andrey Vasilenkov <indigo@yandex-team.ru>  Fri, 29 May 2015 16:01:53 +0300

mastermind (2.24.36) precise; urgency=low

  * Cache worker: cache groups selection refactored

 -- Andrey Vasilenkov <indigo@yandex-team.ru>  Fri, 29 May 2015 15:16:56 +0300

mastermind (2.24.35) precise; urgency=low

  * Do not account service storage_cache namespace in namespace states

 -- Andrey Vasilenkov <indigo@yandex-team.ru>  Thu, 28 May 2015 14:10:12 +0300

mastermind (2.24.34) precise; urgency=low

  * Cache group defragmentation job creation

 -- Andrey Vasilenkov <indigo@yandex-team.ru>  Tue, 26 May 2015 23:45:25 +0300

mastermind (2.24.33) precise; urgency=low

  * Fix for app start without mongo set up

 -- Andrey Vasilenkov <indigo@yandex-team.ru>  Tue, 26 May 2015 12:15:55 +0300

mastermind (2.24.32) precise; urgency=low

  * Cache clean handler added

 -- Andrey Vasilenkov <indigo@yandex-team.ru>  Mon, 25 May 2015 19:56:32 +0300

mastermind (2.24.31) precise; urgency=low

  * Group type checking should be executed after backend state checking

 -- Andrey Vasilenkov <indigo@yandex-team.ru>  Mon, 25 May 2015 13:17:54 +0300

mastermind (2.24.30) precise; urgency=low

  * Misprint fixed

 -- Andrey Vasilenkov <indigo@yandex-team.ru>  Sun, 24 May 2015 20:33:13 +0300

mastermind (2.24.29) precise; urgency=low

  * Misprints fixed and more logging added

 -- Andrey Vasilenkov <indigo@yandex-team.ru>  Fri, 22 May 2015 23:00:10 +0300

mastermind (2.24.28) precise; urgency=low

  * Some logging added

 -- Andrey Vasilenkov <indigo@yandex-team.ru>  Fri, 22 May 2015 20:43:44 +0300

mastermind (2.24.27) precise; urgency=low

  * Misprint fixed

 -- Andrey Vasilenkov <indigo@yandex-team.ru>  Fri, 22 May 2015 17:57:55 +0300

mastermind (2.24.26) precise; urgency=low

  * Misprint fixed

 -- Andrey Vasilenkov <indigo@yandex-team.ru>  Fri, 22 May 2015 17:29:05 +0300

mastermind (2.24.25) precise; urgency=low

  * Misprints fixed

 -- Andrey Vasilenkov <indigo@yandex-team.ru>  Fri, 22 May 2015 17:13:30 +0300

mastermind (2.24.24) precise; urgency=low

  * Cache cleaner implemented
  * Added static/non-static flag to log record for broken namespaces

 -- Andrey Vasilenkov <indigo@yandex-team.ru>  Fri, 22 May 2015 16:49:00 +0300

mastermind (2.24.23) precise; urgency=low

  * Fix for key updated in mongodb: couple is used as a part of primary key
  * Minor refactoring

 -- Andrey Vasilenkov <indigo@yandex-team.ru>  Thu, 21 May 2015 12:59:49 +0300

mastermind (2.24.22) precise; urgency=low

  * Fixed new keys processing

 -- Andrey Vasilenkov <indigo@yandex-team.ru>  Thu, 21 May 2015 00:00:29 +0300

mastermind (2.24.21) precise; urgency=low

  * Do not remove unpopular keys on distribution stage

 -- Andrey Vasilenkov <indigo@yandex-team.ru>  Wed, 20 May 2015 23:34:15 +0300

mastermind (2.24.20) precise; urgency=low

  * Misprint fixed

 -- Andrey Vasilenkov <indigo@yandex-team.ru>  Wed, 20 May 2015 23:07:51 +0300

mastermind (2.24.19) precise; urgency=low

  * Top stats aggregation fix: cache groups statistics are accounted properly

 -- Andrey Vasilenkov <indigo@yandex-team.ru>  Wed, 20 May 2015 16:10:22 +0300

mastermind (2.24.18) precise; urgency=low

  * Aggregate keys by (key_id, couple) pair

 -- Andrey Vasilenkov <indigo@yandex-team.ru>  Tue, 19 May 2015 16:42:11 +0300

mastermind (2.24.17) precise; urgency=low

  * Do not use cache module in the main worker

 -- Andrey Vasilenkov <indigo@yandex-team.ru>  Mon, 18 May 2015 18:52:56 +0300

mastermind (2.24.16) precise; urgency=low

  * Couple defragmentation should start only when want_defrag > 1
  * Move job tweaks: -114 processing when node backend is being disabled, STALLED status for node backend stop task is considered ok
  * Removed unnecessary locks on task retry and skip
  * Couple defrag: if dnet_client returns -114 on defrag command, consider task successfully completed

 -- Andrey Vasilenkov <indigo@yandex-team.ru>  Mon, 18 May 2015 18:32:07 +0300

mastermind (2.24.15) precise; urgency=low

  * Refactored infrastructure data usage and correspondent cache workflow

 -- Andrey Vasilenkov <indigo@yandex-team.ru>  Sun, 17 May 2015 18:18:41 +0300

mastermind (2.24.14) precise; urgency=low

  * Uncoupled group checker changed

 -- Andrey Vasilenkov <indigo@yandex-team.ru>  Fri, 15 May 2015 17:31:44 +0300

mastermind (2.24.13) precise; urgency=low

  * Good uncoupled groups selector moved to infrastructure

 -- Andrey Vasilenkov <indigo@yandex-team.ru>  Fri, 15 May 2015 16:45:05 +0300

mastermind (2.24.12) precise; urgency=low

  * Cache worker initialization fixed

 -- Andrey Vasilenkov <indigo@yandex-team.ru>  Fri, 15 May 2015 15:35:13 +0300

mastermind (2.24.11) precise; urgency=low

  * Mark group as migrating right away when job is created
  * Job mark group minor workflow updates
  * Service statuses for couples with active jobs

 -- Andrey Vasilenkov <indigo@yandex-team.ru>  Wed, 13 May 2015 18:19:10 +0300

mastermind (2.24.10) precise; urgency=low

  * Fix for increasing cache key copies number

 -- Andrey Vasilenkov <indigo@yandex-team.ru>  Mon, 27 Apr 2015 20:24:00 +0300

mastermind (2.24.9) lucid; urgency=low

  * Fallback to default cocaine logging service if mm_cache_logging service is not set up in cocaine

 -- Andrey Vasilenkov <indigo@yandex-team.ru>  Mon, 27 Apr 2015 19:49:32 +0300

mastermind (2.24.8) lucid; urgency=low

  * Do not use not marked uncoupled groups located at cache groups paths as data uncoupled groups

 -- Andrey Vasilenkov <indigo@yandex-team.ru>  Mon, 27 Apr 2015 16:23:24 +0300

mastermind (2.24.7) lucid; urgency=low

  * Removed obsolete tornado version dependency

 -- Andrey Vasilenkov <indigo@yandex-team.ru>  Wed, 22 Apr 2015 23:01:00 +0300

mastermind (2.24.6) lucid; urgency=low

  * Misprint fixed

 -- Andrey Vasilenkov <indigo@yandex-team.ru>  Wed, 22 Apr 2015 18:50:12 +0300

mastermind (2.24.5) lucid; urgency=low

  * Removed obsolete cache manager usage

 -- Andrey Vasilenkov <indigo@yandex-team.ru>  Wed, 22 Apr 2015 18:45:04 +0300

mastermind (2.24.4) lucid; urgency=low

  * Fix for make_tree script

 -- Andrey Vasilenkov <indigo@yandex-team.ru>  Wed, 22 Apr 2015 18:01:23 +0300

mastermind (2.24.3) lucid; urgency=low

  * Misprint in postinst fixed

 -- Andrey Vasilenkov <indigo@yandex-team.ru>  Wed, 22 Apr 2015 17:47:11 +0300

mastermind (2.24.2) lucid; urgency=low

  * Misprint in postinst fixed

 -- Andrey Vasilenkov <indigo@yandex-team.ru>  Wed, 22 Apr 2015 17:28:27 +0300

mastermind (2.24.1) lucid; urgency=low

  * Distributed cache manager (for gatlinggun)

 -- Andrey Vasilenkov <indigo@yandex-team.ru>  Wed, 22 Apr 2015 17:04:56 +0300

mastermind (2.23.15) lucid; urgency=low

  * Added explicit couple text status to couple status change message
  * Returned back the lost check for groups move planner

 -- Andrey Vasilenkov <indigo@yandex-team.ru>  Thu, 07 May 2015 19:13:51 +0300

mastermind (2.23.14) lucid; urgency=low

  * Misprint fixed

 -- Andrey Vasilenkov <indigo@yandex-team.ru>  Thu, 07 May 2015 17:49:04 +0300

mastermind (2.23.13) lucid; urgency=low

  * Misprint fixed

 -- Andrey Vasilenkov <indigo@yandex-team.ru>  Thu, 07 May 2015 17:12:36 +0300

mastermind (2.23.12) lucid; urgency=low

  * Misprint fixed

 -- Andrey Vasilenkov <indigo@yandex-team.ru>  Thu, 07 May 2015 15:56:33 +0300

mastermind (2.23.11) lucid; urgency=low

  * Uncoupled group should be considered broken if it has more than one backend and DHT check is enabled
  * In-service check for uncoupled group fetching

 -- Andrey Vasilenkov <indigo@yandex-team.ru>  Thu, 07 May 2015 13:07:37 +0300

mastermind (2.23.10) lucid; urgency=low

  * Fix for restore group job creation when history record is unavailable

 -- Andrey Vasilenkov <indigo@yandex-team.ru>  Wed, 06 May 2015 20:14:19 +0300

mastermind (2.23.9) lucid; urgency=low

  * If no backends are found in history, planner restores group according to namespace distribution (same as for move group)

 -- Andrey Vasilenkov <indigo@yandex-team.ru>  Wed, 06 May 2015 19:39:27 +0300

mastermind (2.23.8) lucid; urgency=low

  * Move planner should use default uncoupled groups select function

 -- Andrey Vasilenkov <indigo@yandex-team.ru>  Wed, 29 Apr 2015 15:22:16 +0300

mastermind (2.23.7) lucid; urgency=low

  * Comparing source and destination DCs when planning move jobs

 -- Andrey Vasilenkov <indigo@yandex-team.ru>  Wed, 29 Apr 2015 09:29:29 +0300

mastermind (2.23.6) lucid; urgency=low

  * Misprints fixed

 -- Andrey Vasilenkov <indigo@yandex-team.ru>  Tue, 28 Apr 2015 18:17:11 +0300

mastermind (2.23.5) lucid; urgency=low

  * Busy hosts accounting fixed

 -- Andrey Vasilenkov <indigo@yandex-team.ru>  Tue, 28 Apr 2015 17:49:02 +0300

mastermind (2.23.4) lucid; urgency=low

  * Using groups merging on move jobs planning

 -- Andrey Vasilenkov <indigo@yandex-team.ru>  Tue, 28 Apr 2015 17:35:20 +0300

mastermind (2.23.3) lucid; urgency=low

  * Misprint fixed

 -- Andrey Vasilenkov <indigo@yandex-team.ru>  Mon, 20 Apr 2015 23:41:56 +0300

mastermind (2.23.2) lucid; urgency=low

  * Properly job slots checking in planner for couple defrag jobs

 -- Andrey Vasilenkov <indigo@yandex-team.ru>  Mon, 20 Apr 2015 23:25:43 +0300

mastermind (2.23.1) lucid; urgency=low

  * Config option for autoapproving defrag jobs

 -- Andrey Vasilenkov <indigo@yandex-team.ru>  Fri, 17 Apr 2015 17:39:54 +0300

mastermind (2.21.24) lucid; urgency=low

  * Misprint fixed

 -- Andrey Vasilenkov <indigo@yandex-team.ru>  Tue, 07 Apr 2015 17:05:41 +0300

mastermind (2.21.23) lucid; urgency=low

  * Planner will try to create job if there is less than max_executing_jobs running

 -- Andrey Vasilenkov <indigo@yandex-team.ru>  Mon, 06 Apr 2015 15:32:26 +0300

mastermind (2.21.22) lucid; urgency=low

  * Force update fixed

 -- Andrey Vasilenkov <indigo@yandex-team.ru>  Mon, 06 Apr 2015 14:32:10 +0300

mastermind (2.21.21) lucid; urgency=low

  * Fix for restore group job when executed on old node backend

 -- Andrey Vasilenkov <indigo@yandex-team.ru>  Mon, 30 Mar 2015 19:36:51 +0300

mastermind (2.21.20) lucid; urgency=low

  * Minor fixed

 -- Andrey Vasilenkov <indigo@yandex-team.ru>  Mon, 30 Mar 2015 19:13:53 +0300

mastermind (2.21.19) lucid; urgency=low

  * Success codes for minion are encoded as a sequence

 -- Andrey Vasilenkov <indigo@yandex-team.ru>  Mon, 30 Mar 2015 18:43:09 +0300

mastermind (2.21.18) lucid; urgency=low

  * Update metadb synchronously on executing minion cmd

 -- Andrey Vasilenkov <indigo@yandex-team.ru>  Fri, 27 Mar 2015 21:06:55 +0300

mastermind (2.21.17) lucid; urgency=low

  * Several minor fixes

 -- Andrey Vasilenkov <indigo@yandex-team.ru>  Fri, 27 Mar 2015 20:20:06 +0300

mastermind (2.21.16-1) lucid; urgency=low

  * Configurable autoapprove for recovery jobs

 -- Andrey Vasilenkov <indigo@yandex-team.ru>  Sat, 04 Apr 2015 12:33:17 +0300

mastermind (2.21.16) lucid; urgency=low

  * Do not crash if failed to resolve some infrastructure host
  * Do not crash when any of elliptics hostnames from config cannot be resolved

 -- Andrey Vasilenkov <indigo@yandex-team.ru>  Fri, 27 Mar 2015 18:01:57 +0300

mastermind (2.21.15) lucid; urgency=low

  * Fix for detaching node backend from group: based on group_id, not object of type storage.Group

 -- Andrey Vasilenkov <indigo@yandex-team.ru>  Tue, 24 Mar 2015 19:27:46 +0300

mastermind (2.21.14) lucid; urgency=low

  * Fix for detaching node backend from group: based on group_id, not object of type storage.Group

 -- Andrey Vasilenkov <indigo@yandex-team.ru>  Tue, 24 Mar 2015 19:00:33 +0300

mastermind (2.21.13) lucid; urgency=low

  * Do not fail job when elliptics request request for command status update was unsuccessful

 -- Andrey Vasilenkov <indigo@yandex-team.ru>  Tue, 24 Mar 2015 15:39:18 +0300

mastermind (2.21.12) lucid; urgency=low

  * Fix for busy uncoupled list groups fetching

 -- Andrey Vasilenkov <indigo@yandex-team.ru>  Tue, 24 Mar 2015 13:13:21 +0300

mastermind (2.21.11) lucid; urgency=low

  * Version bump for release-2.20 hotfix

 -- Andrey Vasilenkov <indigo@yandex-team.ru>  Mon, 23 Mar 2015 14:39:59 +0300

mastermind (2.21.10) lucid; urgency=low

  * Do not stop job execution when mark/unmark groups failed

 -- Andrey Vasilenkov <indigo@yandex-team.ru>  Fri, 20 Mar 2015 19:17:47 +0300

mastermind (2.21.9) lucid; urgency=low

  * Jobs processor uses periodic timer
  * Periodic timer implementation for timed queue

 -- Andrey Vasilenkov <indigo@yandex-team.ru>  Fri, 20 Mar 2015 16:52:58 +0300

mastermind (2.21.8) lucid; urgency=low

  * If job fails exception is saved to error messages list of job
  * Jobs index cleaning script
  * Removed jobs data from metadb's secondary indexes
  * Renamed mastermind util 'couple list-namespaces' handle to 'ns list'
  * Configurable minion request timeout

 -- Andrey Vasilenkov <indigo@yandex-team.ru>  Thu, 19 Mar 2015 16:42:05 +0300

mastermind (2.21.7) lucid; urgency=low

  * Resetting attempts counter on task manual retry

 -- Andrey Vasilenkov <indigo@yandex-team.ru>  Tue, 17 Mar 2015 17:11:18 +0300

mastermind (2.21.6) lucid; urgency=low

  * Misprint

 -- Andrey Vasilenkov <indigo@yandex-team.ru>  Tue, 17 Mar 2015 16:54:52 +0300

mastermind (2.21.5) lucid; urgency=low

  * Misprint

 -- Andrey Vasilenkov <indigo@yandex-team.ru>  Tue, 17 Mar 2015 16:45:53 +0300

mastermind (2.21.4) lucid; urgency=low

  * Fix for planner recovery job creation (a batch of applicable couple is empty)

 -- Andrey Vasilenkov <indigo@yandex-team.ru>  Tue, 17 Mar 2015 15:51:18 +0300

mastermind (2.21.3) lucid; urgency=low

  * tornado < 4.1 does not support raise_error option, fallback to async request with error checking

 -- Andrey Vasilenkov <indigo@yandex-team.ru>  Tue, 17 Mar 2015 15:07:02 +0300

mastermind (2.21.2) lucid; urgency=low

  * Fix for jobs rendering

 -- Andrey Vasilenkov <indigo@yandex-team.ru>  Mon, 16 Mar 2015 19:43:50 +0300

mastermind (2.21.1) lucid; urgency=low

  * Minion requests retry on http errors

 -- Andrey Vasilenkov <indigo@yandex-team.ru>  Mon, 16 Mar 2015 19:33:46 +0300

mastermind (2.20.6) lucid; urgency=low

  * Move job: fix for unmarking group that is down at the moment

 -- Andrey Vasilenkov <indigo@yandex-team.ru>  Mon, 23 Mar 2015 13:24:25 +0300

mastermind (2.20.5) lucid; urgency=low

  * Node backend statistics time is extracted from elliptics async result
  * Couple defragmentation by partitions

 -- Andrey Vasilenkov <indigo@yandex-team.ru>  Tue, 17 Mar 2015 20:01:35 +0300

mastermind (2.20.4) lucid; urgency=low

  * Jobs handler: move all groups from host
  * Moved src backend status check to move job start phase instead of creation phase

 -- Andrey Vasilenkov <indigo@yandex-team.ru>  Fri, 13 Mar 2015 20:41:18 +0300

mastermind (2.20.3) lucid; urgency=low

  * Fix for search-by-path using ipv6 ip addrs

 -- Andrey Vasilenkov <indigo@yandex-team.ru>  Wed, 11 Mar 2015 20:11:59 +0300

mastermind (2.20.2) lucid; urgency=low

  * Group history unified

 -- Andrey Vasilenkov <indigo@yandex-team.ru>  Wed, 11 Mar 2015 19:39:12 +0300

mastermind (2.20.1) lucid; urgency=low

  * Restore job: make src backend readonly if possible to prevent blob truncation

 -- Andrey Vasilenkov <indigo@yandex-team.ru>  Wed, 11 Mar 2015 17:06:15 +0300

mastermind (2.19.6) lucid; urgency=low

  * Fix for removing node backend from group

 -- Andrey Vasilenkov <indigo@yandex-team.ru>  Fri, 13 Mar 2015 12:35:54 +0300

mastermind (2.19.5) lucid; urgency=low

  * Manual locker commited

 -- Andrey Vasilenkov <indigo@yandex-team.ru>  Thu, 12 Mar 2015 15:49:31 +0300

mastermind (2.19.4) lucid; urgency=low

  * Fix for node history backend unlink

 -- Andrey Vasilenkov <indigo@yandex-team.ru>  Thu, 12 Mar 2015 14:55:52 +0300

mastermind (2.19.3) lucid; urgency=low

  * Recovery planner accounts locked couples

 -- Andrey Vasilenkov <indigo@yandex-team.ru>  Wed, 11 Mar 2015 15:30:51 +0300

mastermind (2.19.2) lucid; urgency=low

  * Planner does not operate without mongo db setup

 -- Andrey Vasilenkov <indigo@yandex-team.ru>  Thu, 05 Mar 2015 20:14:26 +0300

mastermind (2.19.1) lucid; urgency=low

  * Recover dc queue is replaced by dynamic weighting of couples using last recovery timestamp and keys difference
  * Couples can be indexed by unicode str
  * Workaround for hosts that cannot be resolved
  * Do not compare couple groups' metadata version numbers
  * Added namespace settings custom expiration time feature

 -- Andrey Vasilenkov <indigo@yandex-team.ru>  Thu, 05 Mar 2015 19:15:45 +0300

mastermind (2.18.15) lucid; urgency=low

  * Logging for move group planner improved
  * Refactored job accounting: now it should properly account destination hdds of existing jobs
  * Fix for lock release on error during groups' marking

 -- Andrey Vasilenkov <indigo@yandex-team.ru>  Wed, 11 Mar 2015 14:45:53 +0300

mastermind (2.18.14) lucid; urgency=low

  * Logging requests and test handler for ns_current_state logging

 -- Andrey Vasilenkov <indigo@yandex-team.ru>  Tue, 10 Mar 2015 12:53:16 +0300

mastermind (2.18.13) lucid; urgency=low

  * Effective space statistics fix

 -- Andrey Vasilenkov <indigo@yandex-team.ru>  Wed, 04 Mar 2015 14:49:07 +0300

mastermind (2.18.12) lucid; urgency=low

  * Fix for total effective_free_space count

 -- Andrey Vasilenkov <indigo@yandex-team.ru>  Tue, 03 Mar 2015 20:51:44 +0300

mastermind (2.18.11) lucid; urgency=low

  * Ensure path before checking locked hosts
  * Planner job creation fixed

 -- Andrey Vasilenkov <indigo@yandex-team.ru>  Tue, 03 Mar 2015 20:05:17 +0300

mastermind (2.18.10) lucid; urgency=low

  * Fix for group move handler --force option

 -- Andrey Vasilenkov <indigo@yandex-team.ru>  Mon, 02 Mar 2015 12:40:49 +0300

mastermind (2.18.9) lucid; urgency=low

  * Misprint fixed

 -- Andrey Vasilenkov <indigo@yandex-team.ru>  Fri, 27 Feb 2015 20:43:37 +0300

mastermind (2.18.8) lucid; urgency=low

  * Fix for mongo queries

 -- Andrey Vasilenkov <indigo@yandex-team.ru>  Fri, 27 Feb 2015 20:29:15 +0300

mastermind (2.18.7) lucid; urgency=low

  * Downtimes for both src_host and dst_host during rsync task execution
  * Use hostname in net downtimes
  * Rsync node task is now used for move job instead of common MinionCmdTask

 -- Andrey Vasilenkov <indigo@yandex-team.ru>  Fri, 27 Feb 2015 19:39:16 +0300

mastermind (2.18.6) lucid; urgency=low

  * IPv6 for tornado clients turned on

 -- Andrey Vasilenkov <indigo@yandex-team.ru>  Fri, 27 Feb 2015 16:18:09 +0300

mastermind (2.18.5) lucid; urgency=low

  * Implementation of net monitoring usage during rsync tasks executing

 -- Andrey Vasilenkov <indigo@yandex-team.ru>  Fri, 27 Feb 2015 15:05:11 +0300

mastermind (2.18.4) lucid; urgency=low

  * Fake sync manager get_children_locks implemented

 -- Andrey Vasilenkov <indigo@yandex-team.ru>  Wed, 25 Feb 2015 17:40:38 +0300

mastermind (2.18.3) lucid; urgency=low

  * Minor job processing refactoring fixes

 -- Andrey Vasilenkov <indigo@yandex-team.ru>  Tue, 24 Feb 2015 16:47:07 +0300

mastermind (2.18.2) lucid; urgency=low

  * Effective free space statistics calculation fixed
  * Minor job processor refactoring

 -- Andrey Vasilenkov <indigo@yandex-team.ru>  Fri, 20 Feb 2015 18:23:06 +0300

mastermind (2.18.1) lucid; urgency=low

  * Host lock implemented, prevents active operations on selected host

 -- Andrey Vasilenkov <indigo@yandex-team.ru>  Wed, 18 Feb 2015 17:28:31 +0300

mastermind (2.17.13) lucid; urgency=low

  * Logging

 -- Andrey Vasilenkov <indigo@yandex-team.ru>  Mon, 16 Feb 2015 18:39:50 +0300

mastermind (2.17.12) lucid; urgency=low

  * Fix for check-for-update settings checking

 -- Andrey Vasilenkov <indigo@yandex-team.ru>  Mon, 16 Feb 2015 17:37:23 +0300

mastermind (2.17.11) lucid; urgency=low

  * Logging

 -- Andrey Vasilenkov <indigo@yandex-team.ru>  Mon, 16 Feb 2015 17:23:52 +0300

mastermind (2.17.10) lucid; urgency=low

  * Mongo db is made optional (job processor and planner are disabled)

 -- Andrey Vasilenkov <indigo@yandex-team.ru>  Fri, 13 Feb 2015 18:59:33 +0300

mastermind (2.17.9) lucid; urgency=low

  * Return error code 1 if failed to create couple
  * Mongo db is made optional (job processor and planner are disabled)

 -- Andrey Vasilenkov <indigo@yandex-team.ru>  Fri, 13 Feb 2015 16:00:56 +0300

mastermind (2.17.8) lucid; urgency=low

  * Update groups status befire applying jobs

 -- Andrey Vasilenkov <indigo@yandex-team.ru>  Thu, 12 Feb 2015 18:23:58 +0300

mastermind (2.17.7) lucid; urgency=low

  * Fix for determing group space requirements on restore

 -- Andrey Vasilenkov <indigo@yandex-team.ru>  Tue, 10 Feb 2015 22:02:10 +0300

mastermind (2.17.6) lucid; urgency=low

  * Fix for determing group space requirements on restore

 -- Andrey Vasilenkov <indigo@yandex-team.ru>  Tue, 10 Feb 2015 21:50:42 +0300

mastermind (2.17.5) lucid; urgency=low

  * Fix for determing group space requirements on restore

 -- Andrey Vasilenkov <indigo@yandex-team.ru>  Tue, 10 Feb 2015 21:37:28 +0300

mastermind (2.17.4) lucid; urgency=low

  * Fix for restore candidates selection

 -- Andrey Vasilenkov <indigo@yandex-team.ru>  Tue, 10 Feb 2015 21:22:19 +0300

mastermind (2.17.3) lucid; urgency=low

  * Fix for couple status update on unlinking node backend from group

 -- Andrey Vasilenkov <indigo@yandex-team.ru>  Tue, 10 Feb 2015 18:46:56 +0300

mastermind (2.17.2) lucid; urgency=low

  * Fix for zookeeper lock release
  * Fix for updating couple status when all the groups did not respond during checking

 -- Andrey Vasilenkov <indigo@yandex-team.ru>  Mon, 09 Feb 2015 12:46:04 +0300

mastermind (2.17.1) lucid; urgency=low

  * Check-for-update option for namespace setup
  * Storage total keys diff handler
  * Reconnect timeout for mastermind-util is decreased to 3 sec
  * cocaine-runtime dependency added

 -- Andrey Vasilenkov <indigo@yandex-team.ru>  Fri, 06 Feb 2015 18:00:27 +0300

mastermind (2.16.10) lucid; urgency=low

  * Fix for rsync group node backend checking

 -- Andrey Vasilenkov <indigo@yandex-team.ru>  Fri, 06 Feb 2015 17:41:47 +0300

mastermind (2.16.9) lucid; urgency=low

  * Removed constraints on node backend status during restore group job

 -- Andrey Vasilenkov <indigo@yandex-team.ru>  Thu, 05 Feb 2015 20:17:43 +0300

mastermind (2.16.8) lucid; urgency=low

  * Restore group job can now accept source group as a parameter

 -- Andrey Vasilenkov <indigo@yandex-team.ru>  Thu, 05 Feb 2015 19:10:06 +0300

mastermind (2.16.7) lucid; urgency=low

  * Removed obsolete checking if tasks where successfully fetched from minions

 -- Andrey Vasilenkov <indigo@yandex-team.ru>  Thu, 05 Feb 2015 15:07:56 +0300

mastermind (2.16.6) lucid; urgency=low

  * Fix for job accounting of groups with broken namespace settings

 -- Andrey Vasilenkov <indigo@yandex-team.ru>  Thu, 05 Feb 2015 12:35:26 +0300

mastermind (2.16.5) lucid; urgency=low

  * Couples taking part in new and executing jobs are taken in account when creating new move job
  * Group move --lucky option to automatically select uncoupled group to move source group to

 -- Andrey Vasilenkov <indigo@yandex-team.ru>  Wed, 04 Feb 2015 16:09:30 +0300

mastermind (2.16.4) lucid; urgency=low

  * Detecting stat file error from monitor stats

 -- Andrey Vasilenkov <indigo@yandex-team.ru>  Mon, 02 Feb 2015 12:41:27 +0300

mastermind (2.16.3) lucid; urgency=low

  * Group move has 'force' parameter, which will try to cancel unimportant jobs

 -- Andrey Vasilenkov <indigo@yandex-team.ru>  Thu, 29 Jan 2015 18:13:03 +0300

mastermind (2.16.2) lucid; urgency=low

  * More informative error message when trying to restore uncoupled group
  * Script for moving jobs from elliptics to mongodb
  * Removed obsolete syslog-ng restart command from postinst
  * Fix for logging elliptics request nano-seconds

 -- Andrey Vasilenkov <indigo@yandex-team.ru>  Tue, 27 Jan 2015 19:33:03 +0300

mastermind (2.16.1) lucid; urgency=low

  * Optional unimportant jobs cancellation on creating restore job

 -- Andrey Vasilenkov <indigo@yandex-team.ru>  Mon, 26 Jan 2015 18:48:18 +0300

mastermind (2.15.34) lucid; urgency=low

  * Read preferences for mongo forced to PRIMARY_PREFFERED

 -- Andrey Vasilenkov <indigo@yandex-team.ru>  Mon, 26 Jan 2015 14:38:02 +0300

mastermind (2.15.33) lucid; urgency=low

  * Read preferences for mongo forced to PRIMARY_PREFFERED

 -- Andrey Vasilenkov <indigo@yandex-team.ru>  Mon, 26 Jan 2015 14:16:57 +0300

mastermind (2.15.32) lucid; urgency=low

  * Misprint fixed

 -- Andrey Vasilenkov <indigo@yandex-team.ru>  Fri, 23 Jan 2015 16:49:10 +0300

mastermind (2.15.31) lucid; urgency=low

  * Fix for marking jobs fetched from db as non-dirty

 -- Andrey Vasilenkov <indigo@yandex-team.ru>  Fri, 23 Jan 2015 13:34:35 +0300

mastermind (2.15.30) lucid; urgency=low

  * Fixed bug with jobs creation

 -- Andrey Vasilenkov <indigo@yandex-team.ru>  Fri, 23 Jan 2015 13:11:49 +0300

mastermind (2.15.29) lucid; urgency=low

  * Misprint fixed

 -- Andrey Vasilenkov <indigo@yandex-team.ru>  Thu, 22 Jan 2015 22:23:46 +0300

mastermind (2.15.28) lucid; urgency=low

  * Forced jobs ts convertion to int

 -- Andrey Vasilenkov <indigo@yandex-team.ru>  Thu, 22 Jan 2015 21:33:56 +0300

mastermind (2.15.27) lucid; urgency=low

  * Dependencies updated

 -- Andrey Vasilenkov <indigo@yandex-team.ru>  Thu, 22 Jan 2015 19:56:03 +0300

mastermind (2.15.26) lucid; urgency=low

  * Misprint fixed

 -- Andrey Vasilenkov <indigo@yandex-team.ru>  Thu, 22 Jan 2015 19:39:47 +0300

mastermind (2.15.25) lucid; urgency=low

  * Mongo working draft for testing

 -- Andrey Vasilenkov <indigo@yandex-team.ru>  Thu, 22 Jan 2015 17:09:56 +0300

mastermind (2.15.24) lucid; urgency=low

  * Fix for minions command execution

 -- Andrey Vasilenkov <indigo@yandex-team.ru>  Wed, 21 Jan 2015 16:53:22 +0300

mastermind (2.15.23) lucid; urgency=low

  * Misprint fixed

 -- Andrey Vasilenkov <indigo@yandex-team.ru>  Wed, 21 Jan 2015 13:37:07 +0300

mastermind (2.15.22) lucid; urgency=low

  * Fix for minion cmd command execution

 -- Andrey Vasilenkov <indigo@yandex-team.ru>  Wed, 21 Jan 2015 13:10:30 +0300

mastermind (2.15.21) lucid; urgency=low

  * General concurrent handler implemented, wraps all API handlers
  * Misprint fixes

 -- Andrey Vasilenkov <indigo@yandex-team.ru>  Mon, 19 Jan 2015 15:01:06 +0300

mastermind (2.15.20) lucid; urgency=low

  * Changed dependencies (cocaine-tools << 0.12, cocaine-framework-python << 0.12)

 -- Andrey Vasilenkov <indigo@yandex-team.ru>  Fri, 16 Jan 2015 14:17:35 +0300

mastermind (2.15.19) lucid; urgency=low

  * Changed dependencies (python-tornado << 4)

 -- Andrey Vasilenkov <indigo@yandex-team.ru>  Fri, 16 Jan 2015 14:04:29 +0300

mastermind (2.15.18) lucid; urgency=low

  * Fix for manual handlers for defrag and recover-dc jobs creation
  * Fix for cocaine worker timeouts on job creation
  * Refactored minion states update process

 -- Andrey Vasilenkov <indigo@yandex-team.ru>  Wed, 14 Jan 2015 16:44:18 +0300

mastermind (2.15.17) lucid; urgency=low

  * Increased cocaine worker pool-limit to 7

 -- Andrey Vasilenkov <indigo@yandex-team.ru>  Tue, 13 Jan 2015 20:43:40 +0300

mastermind (2.15.16) lucid; urgency=low

  * Increased worker heartbeat timeout to 240s

 -- Andrey Vasilenkov <indigo@yandex-team.ru>  Tue, 13 Jan 2015 18:27:19 +0300

mastermind (2.15.15) lucid; urgency=low

  * Temporary decreased jobs prefetch time span

 -- Andrey Vasilenkov <indigo@yandex-team.ru>  Tue, 13 Jan 2015 14:55:54 +0300

mastermind (2.15.14) lucid; urgency=low

  * Minor logging cleaning

 -- Andrey Vasilenkov <indigo@yandex-team.ru>  Tue, 13 Jan 2015 12:53:16 +0300

mastermind (2.15.13) lucid; urgency=low

  * Decreased cocaine pool-limit to 3

 -- Andrey Vasilenkov <indigo@yandex-team.ru>  Mon, 12 Jan 2015 20:34:19 +0300

mastermind (2.15.12) lucid; urgency=low

  * Job processing can be started as soon as minions states has been fetched from all hosts with executing minion tasks according to job processor data
  * Fix for invalid checking of minions history records

 -- Andrey Vasilenkov <indigo@yandex-team.ru>  Mon, 12 Jan 2015 20:07:54 +0300

mastermind (2.15.11) lucid; urgency=low

  * Start task threads after cocaine worker has been initialized

 -- Andrey Vasilenkov <indigo@yandex-team.ru>  Fri, 09 Jan 2015 19:18:53 +0300

mastermind (2.15.10) lucid; urgency=low

  * Infrastructure procedures logging improved

 -- Andrey Vasilenkov <indigo@yandex-team.ru>  Fri, 09 Jan 2015 18:26:10 +0300

mastermind (2.15.9) lucid; urgency=low

  * Startup timeout temporarily increased
  * Excessive logging removed

 -- Andrey Vasilenkov <indigo@yandex-team.ru>  Fri, 02 Jan 2015 02:44:08 +0300

mastermind (2.15.8) lucid; urgency=low

  * Added handler execution time to logs

 -- Andrey Vasilenkov <indigo@yandex-team.ru>  Wed, 24 Dec 2014 15:48:54 +0300

mastermind (2.15.7) lucid; urgency=low

  * Fix for recovery jobs queue fill

 -- Andrey Vasilenkov <indigo@yandex-team.ru>  Tue, 23 Dec 2014 16:05:36 +0300

mastermind (2.15.6) lucid; urgency=low

  * Fix for indexes batch reader

 -- Andrey Vasilenkov <indigo@yandex-team.ru>  Tue, 23 Dec 2014 14:28:14 +0300

mastermind (2.15.5) lucid; urgency=low

  * Misprint fixed

 -- Andrey Vasilenkov <indigo@yandex-team.ru>  Mon, 22 Dec 2014 18:49:02 +0300

mastermind (2.15.4) lucid; urgency=low

  * Misprint fixed

 -- Andrey Vasilenkov <indigo@yandex-team.ru>  Mon, 22 Dec 2014 18:47:00 +0300

mastermind (2.15.3) lucid; urgency=low

  * Fix for recovery jobs refactoring

 -- Andrey Vasilenkov <indigo@yandex-team.ru>  Mon, 22 Dec 2014 18:39:23 +0300

mastermind (2.15.2) lucid; urgency=low

  * Recover dc planner refactored a little bit
  * Do not take jobs global lock on job cancelling

 -- Andrey Vasilenkov <indigo@yandex-team.ru>  Mon, 22 Dec 2014 17:47:55 +0300

mastermind (2.15.1) lucid; urgency=low

  * Added optional flag for considering namespace broken when its' groups has unequal total space

 -- Andrey Vasilenkov <indigo@yandex-team.ru>  Fri, 19 Dec 2014 14:31:33 +0300

mastermind (2.14.17) lucid; urgency=low

  * Logging for tagged records

 -- Andrey Vasilenkov <indigo@yandex-team.ru>  Thu, 18 Dec 2014 19:47:14 +0300

mastermind (2.14.16) lucid; urgency=low

  * Job handler for getting jobs by job ids

 -- Andrey Vasilenkov <indigo@yandex-team.ru>  Thu, 18 Dec 2014 15:22:30 +0300

mastermind (2.14.15) lucid; urgency=low

  * Use max executing recover dc jobs limit in planner

 -- Andrey Vasilenkov <indigo@yandex-team.ru>  Mon, 15 Dec 2014 19:57:10 +0300

mastermind (2.14.14) lucid; urgency=low

  * Recover dc: limited job creation

 -- Andrey Vasilenkov <indigo@yandex-team.ru>  Mon, 15 Dec 2014 19:44:06 +0300

mastermind (2.14.13) lucid; urgency=low

  * No approving for recovery jobs

 -- Andrey Vasilenkov <indigo@yandex-team.ru>  Mon, 15 Dec 2014 19:22:40 +0300

mastermind (2.14.12) lucid; urgency=low

  * Do not take global jobs lock on jobs' approving

 -- Andrey Vasilenkov <indigo@yandex-team.ru>  Mon, 15 Dec 2014 18:45:43 +0300

mastermind (2.14.11) lucid; urgency=low

  * Minor misprint

 -- Andrey Vasilenkov <indigo@yandex-team.ru>  Sat, 13 Dec 2014 20:20:52 +0300

mastermind (2.14.10) lucid; urgency=low

  * Minor misprint

 -- Andrey Vasilenkov <indigo@yandex-team.ru>  Fri, 12 Dec 2014 19:22:17 +0300

mastermind (2.14.9) lucid; urgency=low

  * Checking move jobs for dc sharing prevention before starting

 -- Andrey Vasilenkov <indigo@yandex-team.ru>  Fri, 12 Dec 2014 19:09:16 +0300

mastermind (2.14.8) lucid; urgency=low

  * Misprint fixed

 -- Andrey Vasilenkov <indigo@yandex-team.ru>  Thu, 11 Dec 2014 18:42:25 +0300

mastermind (2.14.7) lucid; urgency=low

  * Misprint fixed

 -- Andrey Vasilenkov <indigo@yandex-team.ru>  Thu, 11 Dec 2014 18:33:41 +0300

mastermind (2.14.6) lucid; urgency=low

  * Cluster lock and couple data updating before deleting namespace

 -- Andrey Vasilenkov <indigo@yandex-team.ru>  Thu, 11 Dec 2014 18:29:02 +0300

mastermind (2.14.5) lucid; urgency=low

  * Namespace settings service flags and options implemented

 -- Andrey Vasilenkov <indigo@yandex-team.ru>  Thu, 11 Dec 2014 17:36:02 +0300

mastermind (2.14.4) lucid; urgency=low

  * Read-only backends support and new move job workflow with making source group read-only instead of disabling

 -- Andrey Vasilenkov <indigo@yandex-team.ru>  Thu, 11 Dec 2014 15:08:43 +0300

mastermind (2.14.3) lucid; urgency=low

  * Checking busy uncoupled groups before selecting uncouple group for group restoring

 -- Andrey Vasilenkov <indigo@yandex-team.ru>  Mon, 08 Dec 2014 19:46:01 +0300

mastermind (2.14.2) lucid; urgency=low

  * Optional parameter for search-by-path for search only within the last history record

 -- Andrey Vasilenkov <indigo@yandex-team.ru>  Mon, 08 Dec 2014 18:03:20 +0300

mastermind (2.14.1) lucid; urgency=low

  * Support for search-by-path * syntax

 -- Andrey Vasilenkov <indigo@yandex-team.ru>  Mon, 08 Dec 2014 16:56:51 +0300

mastermind (2.13.5) lucid; urgency=low

  * Recover job: do not perform defrag tasks before actual recovery starts
  * Added -M and -L options to recover dc task

 -- Andrey Vasilenkov <indigo@yandex-team.ru>  Wed, 10 Dec 2014 14:56:25 +0300

mastermind (2.13.4) lucid; urgency=low

  * Fix for statistics updating

 -- Andrey Vasilenkov <indigo@yandex-team.ru>  Tue, 09 Dec 2014 17:06:09 +0300

mastermind (2.13.3) lucid; urgency=low

  * Restore group job can now select appropriate uncouple group and merge several into one if necessary

 -- Andrey Vasilenkov <indigo@yandex-team.ru>  Fri, 05 Dec 2014 16:55:10 +0300

mastermind (2.13.2) lucid; urgency=low

  * Updating namespace settings when building couples
  * Convert couple meta script updated

 -- Andrey Vasilenkov <indigo@yandex-team.ru>  Tue, 02 Dec 2014 16:14:20 +0300

mastermind (2.13.1) lucid; urgency=low

  * Moved 'frozen' setting from couple meta key to group meta key

 -- Andrey Vasilenkov <indigo@yandex-team.ru>  Mon, 01 Dec 2014 19:49:32 +0300

mastermind (2.12.2) lucid; urgency=low

  * Fix for couple build handler timeout

 -- Andrey Vasilenkov <indigo@yandex-team.ru>  Fri, 28 Nov 2014 19:11:13 +0300

mastermind (2.12.1) lucid; urgency=low

  * Group restore job implemented
  * Cmd restore deprecated
  * Optimized statistics updating

 -- Andrey Vasilenkov <indigo@yandex-team.ru>  Fri, 28 Nov 2014 16:11:45 +0300

mastermind (2.11.4) lucid; urgency=low

  * Temporary increased mastermind startup time to 120 sec

 -- Andrey Vasilenkov <indigo@yandex-team.ru>  Thu, 27 Nov 2014 16:25:53 +0300

mastermind (2.11.3) lucid; urgency=low

  * Fix for couple build mastermind utils

 -- Andrey Vasilenkov <indigo@yandex-team.ru>  Fri, 21 Nov 2014 19:09:02 +0300

mastermind (2.11.2) lucid; urgency=low

  * Fix for default locking sync manager

 -- Andrey Vasilenkov <indigo@yandex-team.ru>  Fri, 21 Nov 2014 18:47:46 +0300

mastermind (2.11.1) lucid; urgency=low

  * New couple builder

 -- Andrey Vasilenkov <indigo@yandex-team.ru>  Fri, 21 Nov 2014 16:55:14 +0300

mastermind (2.10.2) lucid; urgency=low

  * Do not use integer size for weights dictionary for json-compatibility

 -- Andrey Vasilenkov <indigo@yandex-team.ru>  Thu, 13 Nov 2014 19:08:42 +0300

mastermind (2.10.1) lucid; urgency=low

  * Ns setup: removed signature port option
  * Additional verbose couple status
  * Config option for forbidding namespaces without settings - couples of such namespaces will be considered BROKEN
  * get_namespaces_states handle that combines all namespace state as one dict
  * Ns setup: removed storage-location option
  * Fix for uniform auth-keys format

 -- Andrey Vasilenkov <indigo@yandex-team.ru>  Mon, 10 Nov 2014 19:08:16 +0300

mastermind (2.9.92) lucid; urgency=low

  * Temporary removed additional node stale checking in balancer itself

 -- Andrey Vasilenkov <indigo@yandex-team.ru>  Thu, 13 Nov 2014 00:28:04 +0300

mastermind (2.9.91) lucid; urgency=low

  * Statistics stale status is checked only when statistics is updated
  * get_namespaces_states handle that combines all namespace state as one dict
  * Ns setup: removed storage-location option
  * Fix for uniform auth-keys format
  * Ns setup: storage-location is a boolean flag now

 -- Andrey Vasilenkov <indigo@yandex-team.ru>  Wed, 12 Nov 2014 20:04:23 +0300

mastermind (2.9.90) lucid; urgency=low

  * Job status handle

 -- Andrey Vasilenkov <indigo@yandex-team.ru>  Fri, 07 Nov 2014 18:36:41 +0300

mastermind (2.9.89) lucid; urgency=low

  * Distinct BROKEN status for couples and groups that have forbidden configuration
  * Config flags for forbidding dht and dc sharing among groups
  * Dependencies updated

 -- Andrey Vasilenkov <indigo@yandex-team.ru>  Thu, 06 Nov 2014 18:04:45 +0300

mastermind (2.9.88) lucid; urgency=low

  * Cmd restore: reconfiguring elliptics before starting node backend

 -- Andrey Vasilenkov <indigo@yandex-team.ru>  Wed, 05 Nov 2014 17:05:35 +0300

mastermind (2.9.87) lucid; urgency=low

  * Cluster global lock and update before changing its state (couple build and couple break)

 -- Andrey Vasilenkov <indigo@yandex-team.ru>  Tue, 04 Nov 2014 20:15:41 +0300

mastermind (2.9.86) lucid; urgency=low

  * Namespace settings using tagged indexes

 -- Andrey Vasilenkov <indigo@yandex-team.ru>  Sat, 01 Nov 2014 15:28:56 +0300

mastermind (2.9.85) lucid; urgency=low

  * Fixed broken couples status update in case of coupled groups having different namespaces
  * Configurable node backend stat stale timeout

 -- Andrey Vasilenkov <indigo@yandex-team.ru>  Fri, 31 Oct 2014 16:15:48 +0300

mastermind (2.9.84) lucid; urgency=low

  * Fix for free effective space info handle

 -- Andrey Vasilenkov <indigo@yandex-team.ru>  Wed, 29 Oct 2014 19:28:39 +0300

mastermind (2.9.83) lucid; urgency=low

  * Fix for namespace-aware handlers that can fail because of the broken couples
  * Cocaine framework dependencies

 -- Andrey Vasilenkov <indigo@yandex-team.ru>  Wed, 29 Oct 2014 18:51:52 +0300

mastermind (2.9.82) lucid; urgency=low

  * Mastermind util reconnects automatically on DisconnectionError of cocaine Service
  * Minions status fetching configurable timeout
  * Workaround for minions state update
  * Indexes uses batched read latest requests insted of a bulk read

 -- Andrey Vasilenkov <indigo@yandex-team.ru>  Wed, 29 Oct 2014 17:41:05 +0300

mastermind (2.9.81) lucid; urgency=low

  * Reserved space option for namespaces

 -- Andrey Vasilenkov <indigo@yandex-team.ru>  Tue, 28 Oct 2014 17:28:45 +0300

mastermind (2.9.80) lucid; urgency=low

  * Added alive and removed records counters

 -- Andrey Vasilenkov <indigo@yandex-team.ru>  Mon, 27 Oct 2014 18:03:18 +0300

mastermind (2.9.79) lucid; urgency=low

  * Rearranged locks acquiring

 -- Andrey Vasilenkov <indigo@yandex-team.ru>  Fri, 24 Oct 2014 16:33:44 +0400

mastermind (2.9.78) lucid; urgency=low

  * Do not share locks among different threads, this can cause unwanted sideeffects
  * Recover dc task: decreased number of threads by one to leave one group in couple available for data reads and writes

 -- Andrey Vasilenkov <indigo@yandex-team.ru>  Fri, 24 Oct 2014 15:44:26 +0400

mastermind (2.9.77) lucid; urgency=low

  * One more zero-weight couple fix

 -- Andrey Vasilenkov <indigo@yandex-team.ru>  Wed, 22 Oct 2014 15:10:53 +0400

mastermind (2.9.76) lucid; urgency=low

  * Ultimate fix for zero-weight couples

 -- Andrey Vasilenkov <indigo@yandex-team.ru>  Wed, 22 Oct 2014 14:07:49 +0400

mastermind (2.9.75) lucid; urgency=low

  * Fix for minions ready state

 -- Andrey Vasilenkov <indigo@yandex-team.ru>  Tue, 21 Oct 2014 19:02:16 +0400

mastermind (2.9.74) lucid; urgency=low

  * Misprints

 -- Andrey Vasilenkov <indigo@yandex-team.ru>  Tue, 21 Oct 2014 18:16:11 +0400

mastermind (2.9.73) lucid; urgency=low

  * Fix for blob max size stats

 -- Andrey Vasilenkov <indigo@yandex-team.ru>  Tue, 21 Oct 2014 16:12:16 +0400

mastermind (2.9.72) lucid; urgency=low

  * Do not create defrag jobs if not enough free space on any node backend
  * Max blob size as node backend statistics parameter
  * Couple defrag check timeout increased to 2 days
  * Using dstat error from elliptics monitor stat

 -- Andrey Vasilenkov <indigo@yandex-team.ru>  Tue, 21 Oct 2014 14:56:02 +0400

mastermind (2.9.71) lucid; urgency=low

  * Redirect namespace options
  * Json output for group search-by-path handle

 -- Andrey Vasilenkov <indigo@yandex-team.ru>  Mon, 20 Oct 2014 18:08:18 +0400

mastermind (2.9.70) lucid; urgency=low

  * Minions gzip turned on

 -- Andrey Vasilenkov <indigo@yandex-team.ru>  Mon, 20 Oct 2014 16:16:41 +0400

mastermind (2.9.69) lucid; urgency=low

  * Couple defrag planner uses records removed size to select couples to defrag

 -- Andrey Vasilenkov <indigo@yandex-team.ru>  Fri, 17 Oct 2014 18:51:02 +0400

mastermind (2.9.68) lucid; urgency=low

  * Couple defragmentation planner

 -- Andrey Vasilenkov <indigo@yandex-team.ru>  Fri, 17 Oct 2014 15:17:52 +0400

mastermind (2.9.67) lucid; urgency=low

   * Couple defragmentation job

 -- Andrey Vasilenkov <indigo@yandex-team.ru>  Thu, 16 Oct 2014 16:24:57 +0400

mastermind (2.9.66) lucid; urgency=low

  * Misprints

 -- Andrey Vasilenkov <indigo@yandex-team.ru>  Wed, 15 Oct 2014 19:37:55 +0400

mastermind (2.9.65) lucid; urgency=low

  * Jobs locks are performed on job creation
  * Fix for tree map generation for flowmastermind

 -- Andrey Vasilenkov <indigo@yandex-team.ru>  Wed, 15 Oct 2014 16:35:09 +0400

mastermind (2.9.64) lucid; urgency=low

  * Move jobs: check src couple status before stopping node backend
  * Fix for move jobs tasks order
  * Check for last error to prevent lock acquire errors duplication
  * Defrag tasks for recover dc jobs added

 -- Andrey Vasilenkov <indigo@yandex-team.ru>  Tue, 14 Oct 2014 16:22:36 +0400

mastermind (2.9.63) lucid; urgency=low

  * Added features to namespace settings with two options: multipart-content-length-threshold and select-couple-to-upload
  * Fix for zookeeper lock release when failed to process job

 -- Andrey Vasilenkov <indigo@yandex-team.ru>  Mon, 13 Oct 2014 18:37:41 +0400

mastermind (2.9.62) lucid; urgency=low

  * Fix for couple repair

 -- Andrey Vasilenkov <indigo@yandex-team.ru>  Sun, 12 Oct 2014 23:06:15 +0400

mastermind (2.9.61) lucid; urgency=low

  * Minions status fetch fixed

 -- Andrey Vasilenkov <indigo@yandex-team.ru>  Sun, 12 Oct 2014 14:48:02 +0400

mastermind (2.9.60) lucid; urgency=low

  * Removed minions ready percentage, 100% minion response is required

 -- Andrey Vasilenkov <indigo@yandex-team.ru>  Fri, 10 Oct 2014 13:33:18 +0400

mastermind (2.9.59) lucid; urgency=low

  * Profile name fix in mastermind deployment script
  * Fix for max group number inconsistency

 -- Andrey Vasilenkov <indigo@yandex-team.ru>  Thu, 09 Oct 2014 17:46:00 +0400

mastermind (2.9.58) lucid; urgency=low

  * Detaching node backend from uncoupled group on move job completion

 -- Andrey Vasilenkov <indigo@yandex-team.ru>  Thu, 09 Oct 2014 16:30:33 +0400

mastermind (2.9.57) lucid; urgency=low

  * Separate max executing jobs counters per job type
  * Json output fix for mastermind util

 -- Andrey Vasilenkov <indigo@yandex-team.ru>  Thu, 09 Oct 2014 15:06:32 +0400

mastermind (2.9.56) lucid; urgency=low

  * Fix for flowmastermind statistics

 -- Andrey Vasilenkov <indigo@yandex-team.ru>  Wed, 08 Oct 2014 21:01:03 +0400

mastermind (2.9.55) lucid; urgency=low

  * Fix for flowmastermind statistics

 -- Andrey Vasilenkov <indigo@yandex-team.ru>  Wed, 08 Oct 2014 20:44:54 +0400

mastermind (2.9.54) lucid; urgency=low

  * Additional checking for busy hosts

 -- Andrey Vasilenkov <indigo@yandex-team.ru>  Wed, 08 Oct 2014 19:18:04 +0400

mastermind (2.9.53) lucid; urgency=low

  * Misprint fixed

 -- Andrey Vasilenkov <indigo@yandex-team.ru>  Wed, 08 Oct 2014 18:39:51 +0400

mastermind (2.9.52) lucid; urgency=low

  * Misprint fixed

 -- Andrey Vasilenkov <indigo@yandex-team.ru>  Wed, 08 Oct 2014 18:29:59 +0400

mastermind (2.9.51) lucid; urgency=low

  * Fix for job move planning

 -- Andrey Vasilenkov <indigo@yandex-team.ru>  Wed, 08 Oct 2014 18:08:14 +0400

mastermind (2.9.50) lucid; urgency=low

  * Jobs tagging optimized

 -- Andrey Vasilenkov <indigo@yandex-team.ru>  Wed, 08 Oct 2014 17:47:41 +0400

mastermind (2.9.49) lucid; urgency=low

  * Usage of tag secondary indexes

 -- Andrey Vasilenkov <indigo@yandex-team.ru>  Tue, 07 Oct 2014 20:01:43 +0400

mastermind (2.9.48) lucid; urgency=low

  * Fix for zk lock acquirings

 -- Andrey Vasilenkov <indigo@yandex-team.ru>  Mon, 06 Oct 2014 18:54:14 +0400

mastermind (2.9.47) lucid; urgency=low

  * Fix for zk lock acquirings

 -- Andrey Vasilenkov <indigo@yandex-team.ru>  Mon, 06 Oct 2014 18:43:01 +0400

mastermind (2.9.46) lucid; urgency=low

  * Fix for zk lock acquirings

 -- Andrey Vasilenkov <indigo@yandex-team.ru>  Mon, 06 Oct 2014 18:32:22 +0400

mastermind (2.9.45) lucid; urgency=low

  * Fix for zk lock acquirings

 -- Andrey Vasilenkov <indigo@yandex-team.ru>  Mon, 06 Oct 2014 17:58:13 +0400

mastermind (2.9.44) lucid; urgency=low

  * Fix for zk lock acquirings

 -- Andrey Vasilenkov <indigo@yandex-team.ru>  Mon, 06 Oct 2014 17:44:54 +0400

mastermind (2.9.43) lucid; urgency=low

  * Minor bugs fixed

 -- Andrey Vasilenkov <indigo@yandex-team.ru>  Thu, 02 Oct 2014 08:59:09 +0400

mastermind (2.9.42) lucid; urgency=low

  * Remove path and migrate dst dir for move jobs

 -- Andrey Vasilenkov <indigo@yandex-team.ru>  Wed, 01 Oct 2014 19:04:04 +0400

mastermind (2.9.41) lucid; urgency=low

  * Fix for namespace statistics fetching

 -- Andrey Vasilenkov <indigo@yandex-team.ru>  Wed, 01 Oct 2014 17:29:12 +0400

mastermind (2.9.40) lucid; urgency=low

  * Wait timeout for dnet_client minion commands

 -- Andrey Vasilenkov <indigo@yandex-team.ru>  Tue, 30 Sep 2014 19:57:17 +0400

mastermind (2.9.39) lucid; urgency=low

  * Use timeout for zookeeper locks

 -- Andrey Vasilenkov <indigo@yandex-team.ru>  Tue, 30 Sep 2014 14:26:28 +0400

mastermind (2.9.38) lucid; urgency=low

  * Move jobs planner: take lost space instead of moved data size into consideration

 -- Andrey Vasilenkov <indigo@yandex-team.ru>  Mon, 29 Sep 2014 15:14:44 +0400

mastermind (2.9.37) lucid; urgency=low

  * Create maximum one move job per host
  * Do not process jobs till minions status is fetched

 -- Andrey Vasilenkov <indigo@yandex-team.ru>  Fri, 26 Sep 2014 13:04:21 +0400

mastermind (2.9.36) lucid; urgency=low

  * Minor fixes

 -- Andrey Vasilenkov <indigo@yandex-team.ru>  Thu, 25 Sep 2014 14:46:47 +0400

mastermind (2.9.35) lucid; urgency=low

  * Fix for selecting src and dst datacenters for move jobs

 -- Andrey Vasilenkov <indigo@yandex-team.ru>  Thu, 25 Sep 2014 14:06:45 +0400

mastermind (2.9.34) lucid; urgency=low

  * More logging

 -- Andrey Vasilenkov <indigo@yandex-team.ru>  Thu, 25 Sep 2014 12:49:21 +0400

mastermind (2.9.33) lucid; urgency=low

  * temporary proxy fix to prevent bad response caching

 -- Andrey Vasilenkov <indigo@yandex-team.ru>  Wed, 24 Sep 2014 18:54:46 +0400

mastermind (2.9.32) lucid; urgency=low

  * New algorithm for move jobs generation
  * Minor bug fixes

 -- Andrey Vasilenkov <indigo@yandex-team.ru>  Wed, 24 Sep 2014 17:51:09 +0400

mastermind (2.9.31) lucid; urgency=low

  * create_group_ids uses new service name

 -- Andrey Vasilenkov <indigo@yandex-team.ru>  Wed, 24 Sep 2014 14:28:17 +0400

mastermind (2.9.30) lucid; urgency=low

  * cmd restore should now work with old history records

 -- Andrey Vasilenkov <indigo@yandex-team.ru>  Wed, 24 Sep 2014 12:11:26 +0400

mastermind (2.9.29) lucid; urgency=low

  * Fix for zookeeper lock ensuring path

 -- Andrey Vasilenkov <indigo@yandex-team.ru>  Tue, 23 Sep 2014 13:53:35 +0400

mastermind (2.9.28) lucid; urgency=low

  * Failover in case of bad monitor_stat for node and/or node_backend

 -- Andrey Vasilenkov <indigo@yandex-team.ru>  Mon, 22 Sep 2014 15:28:25 +0400

mastermind (2.9.27) lucid; urgency=low

  * Less logs

 -- Andrey Vasilenkov <indigo@yandex-team.ru>  Thu, 18 Sep 2014 17:56:02 +0400

mastermind (2.9.26) lucid; urgency=low

  * More logs

 -- Andrey Vasilenkov <indigo@yandex-team.ru>  Thu, 18 Sep 2014 17:30:44 +0400

mastermind (2.9.25) lucid; urgency=low

  * Log fix

 -- Andrey Vasilenkov <indigo@yandex-team.ru>  Thu, 18 Sep 2014 17:18:15 +0400

mastermind (2.9.24) lucid; urgency=low

  * Logging invalid backend statistics

 -- Andrey Vasilenkov <indigo@yandex-team.ru>  Thu, 18 Sep 2014 17:05:59 +0400

mastermind (2.9.23) lucid; urgency=low

  * Search group by hostname and path

 -- Andrey Vasilenkov <indigo@yandex-team.ru>  Wed, 17 Sep 2014 21:16:14 +0400

mastermind (2.9.22) lucid; urgency=low

  * Namespace couple weights are considered valid only if there is more than min_units of writeable couples
  * Namespace settings for min-units number

 -- Andrey Vasilenkov <indigo@yandex-team.ru>  Tue, 16 Sep 2014 19:30:54 +0400

mastermind (2.9.21) lucid; urgency=low

  * Storage location option for namespace setup
  * Required parameters for couple build command: namespace and initial state

 -- Andrey Vasilenkov <indigo@yandex-team.ru>  Mon, 15 Sep 2014 15:31:32 +0400

mastermind (2.9.20) lucid; urgency=low

  * Groups key count for recovery jobs

 -- Andrey Vasilenkov <indigo@yandex-team.ru>  Fri, 12 Sep 2014 15:30:24 +0400

mastermind (2.9.19) lucid; urgency=low

  * Minor fix

 -- Andrey Vasilenkov <indigo@yandex-team.ru>  Fri, 12 Sep 2014 13:48:22 +0400

mastermind (2.9.18) lucid; urgency=low

  * Additional option of processes number for recovery job

 -- Andrey Vasilenkov <indigo@yandex-team.ru>  Fri, 12 Sep 2014 13:17:16 +0400

mastermind (2.9.17) lucid; urgency=low

  * Minor fix

 -- Andrey Vasilenkov <indigo@yandex-team.ru>  Thu, 11 Sep 2014 16:58:42 +0400

mastermind (2.9.16) lucid; urgency=low

  * Additional parameters for recovery dc

 -- Andrey Vasilenkov <indigo@yandex-team.ru>  Thu, 11 Sep 2014 16:51:51 +0400

mastermind (2.9.15) lucid; urgency=low

  * Fix for setting task start time

 -- Andrey Vasilenkov <indigo@yandex-team.ru>  Mon, 08 Sep 2014 14:50:13 +0400

mastermind (2.9.14) lucid; urgency=low

  * Use all remotes when creating recovery dc jobs

 -- Andrey Vasilenkov <indigo@yandex-team.ru>  Fri, 05 Sep 2014 18:13:46 +0400

mastermind (2.9.13) lucid; urgency=low

  * Minor fix

 -- Andrey Vasilenkov <indigo@yandex-team.ru>  Fri, 05 Sep 2014 15:43:36 +0400

mastermind (2.9.12) lucid; urgency=low

  * Implemented recover dc jobs

 -- Andrey Vasilenkov <indigo@yandex-team.ru>  Fri, 05 Sep 2014 15:31:40 +0400

mastermind (2.9.11) lucid; urgency=low

  * Compatible fetching eblob path from config

 -- Andrey Vasilenkov <indigo@yandex-team.ru>  Thu, 04 Sep 2014 12:42:34 +0400

mastermind (2.9.10) lucid; urgency=low

  * Fix for fetching the list of all namespaces when there are broken couples
  * Support of new elliptics 26 monitor stat format

 -- Andrey Vasilenkov <indigo@yandex-team.ru>  Wed, 03 Sep 2014 17:32:57 +0400

mastermind (2.9.9) lucid; urgency=low

  * Tasks fixes

 -- Andrey Vasilenkov <indigo@yandex-team.ru>  Thu, 28 Aug 2014 13:55:09 +0400

mastermind (2.9.8) lucid; urgency=low

  * Jobs fixes

 -- Andrey Vasilenkov <indigo@yandex-team.ru>  Thu, 28 Aug 2014 11:53:23 +0400

mastermind (2.9.7) lucid; urgency=low

  * Fix for jobs processor logs messages

 -- Andrey Vasilenkov <indigo@yandex-team.ru>  Tue, 26 Aug 2014 19:40:37 +0400

mastermind (2.9.6) lucid; urgency=low

  * Manual move job creation: checking uncoupled group dc
  * Fix for application name parameter for console util

 -- Andrey Vasilenkov <indigo@yandex-team.ru>  Tue, 26 Aug 2014 16:39:27 +0400

mastermind (2.9.5) lucid; urgency=low

  * Tasks parameters for minions updated to using node backends

 -- Andrey Vasilenkov <indigo@yandex-team.ru>  Mon, 25 Aug 2014 16:28:27 +0400

mastermind (2.9.4) lucid; urgency=low

  * Cache handlers turned back on
  * Using only necessary monitor stat categories

 -- Andrey Vasilenkov <indigo@yandex-team.ru>  Mon, 25 Aug 2014 11:01:18 +0400

mastermind (2.9.3) lucid; urgency=low

  * Fix for mixing old and new history records

 -- Andrey Vasilenkov <indigo@yandex-team.ru>  Fri, 22 Aug 2014 17:11:34 +0400

mastermind (2.9.2) lucid; urgency=low

  * Fix for deployment script

 -- Andrey Vasilenkov <indigo@yandex-team.ru>  Fri, 22 Aug 2014 13:43:32 +0400

mastermind (2.9.1) lucid; urgency=low

  * Optional mastermind app name for mastermind util

 -- Andrey Vasilenkov <indigo@yandex-team.ru>  Fri, 22 Aug 2014 12:37:16 +0400

mastermind (2.9.0) lucid; urgency=low

  * Support for elliptics26

 -- Andrey Vasilenkov <indigo@yandex-team.ru>  Thu, 21 Aug 2014 18:57:53 +0400

mastermind (2.8.49) lucid; urgency=low

  * Storage location option for namespace setup
  * Required parameters for couple build command: namespace and initial state

 -- Andrey Vasilenkov <indigo@yandex-team.ru>  Mon, 15 Sep 2014 15:28:50 +0400

mastermind (2.8.48) lucid; urgency=low

  * Group weights handler accepts namespace as optional parameter

 -- Andrey Vasilenkov <indigo@yandex-team.ru>  Fri, 12 Sep 2014 17:32:30 +0400

mastermind (2.8.47) lucid; urgency=low

  * Fix for minion nc http fetcher

 -- Andrey Vasilenkov <indigo@yandex-team.ru>  Wed, 10 Sep 2014 18:08:33 +0400

mastermind (2.8.46) lucid; urgency=low

  * Fix for empty couples namespace

 -- Andrey Vasilenkov <indigo@yandex-team.ru>  Tue, 09 Sep 2014 16:52:50 +0400

mastermind (2.8.45) lucid; urgency=low

  * Added optional move task for move jobs
  * Fix for applying smoother plan simultaneously from several workers
  * Handler for elliptics remote nodes list

 -- Andrey Vasilenkov <indigo@yandex-team.ru>  Wed, 20 Aug 2014 17:38:25 +0400

mastermind (2.8.44) lucid; urgency=low

  * Additional checkings for move jobs: number of keys of uncoupled group

 -- Andrey Vasilenkov <indigo@yandex-team.ru>  Thu, 14 Aug 2014 12:47:09 +0400

mastermind (2.8.43) lucid; urgency=low

  * Fix for couple build with all n groups are mandatory

 -- Andrey Vasilenkov <indigo@yandex-team.ru>  Wed, 13 Aug 2014 16:27:13 +0400

mastermind (2.8.42) lucid; urgency=low

  * Fix for couple info namespace key

 -- Andrey Vasilenkov <indigo@yandex-team.ru>  Tue, 12 Aug 2014 17:19:45 +0400

mastermind (2.8.41) lucid; urgency=low

  * Explicit family for elliptics nodes

 -- Andrey Vasilenkov <indigo@yandex-team.ru>  Tue, 12 Aug 2014 16:34:29 +0400

mastermind (2.8.40) lucid; urgency=low

  * Fix for couple broken namespace checking
  * Implemented broken jobs and dedicated node stop tasks for enhanced checking

 -- Andrey Vasilenkov <indigo@yandex-team.ru>  Tue, 12 Aug 2014 15:53:54 +0400
mastermind (2.8.39) lucid; urgency=low

  * Jobs logging changed
  * Syncing infrastructure state before updating

 -- Andrey Vasilenkov <indigo@yandex-team.ru>  Mon, 11 Aug 2014 16:25:39 +0400

mastermind (2.8.38) lucid; urgency=low

  * Creation of +N nonoverlapping couples if dcs are available

 -- Andrey Vasilenkov <indigo@yandex-team.ru>  Fri, 08 Aug 2014 19:43:38 +0400

mastermind (2.8.37) lucid; urgency=low

  * Update namespaces settings by default, overwrite is optional
  * Prefer using group with the most alive keys number for restoration
  * Creation of +N nonoverlapping couples if dcs are available
  * Independent timeout for elliptics nodes and elliptics meta nodes

 -- Andrey Vasilenkov <indigo@yandex-team.ru>  Thu, 07 Aug 2014 16:10:57 +0400

mastermind (2.8.36) lucid; urgency=low

  * Filtering groups by total space for building couples
  * All space counters of namespaces statistics as integers (bytes)
  * Additional parameter for move jobs: group file path for removal

 -- Andrey Vasilenkov <indigo@yandex-team.ru>  Tue, 05 Aug 2014 17:58:56 +0400

mastermind (2.8.35) lucid; urgency=low

  * Fix for minions commands status processing

 -- Andrey Vasilenkov <indigo@yandex-team.ru>  Mon, 04 Aug 2014 15:18:24 +0400

mastermind (2.8.34) lucid; urgency=low

  * Namespaces statistics handle
  * Creating groups move tasks is disabled by default
  * Minor fixes

 -- Andrey Vasilenkov <indigo@yandex-team.ru>  Fri, 01 Aug 2014 14:40:33 +0400

mastermind (2.8.33) lucid; urgency=low

  * Fix for cocaine app deployment

 -- Andrey Vasilenkov <indigo@yandex-team.ru>  Thu, 31 Jul 2014 12:57:17 +0400

mastermind (2.8.32) lucid; urgency=low

  * Jobs processing turned on
  * Treemap filtering
  * Outages statistics

 -- Andrey Vasilenkov <indigo@yandex-team.ru>  Wed, 30 Jul 2014 19:02:53 +0400

mastermind (2.8.31) lucid; urgency=low

  * Fix for namespace balancer couple weights

 -- Andrey Vasilenkov <indigo@yandex-team.ru>  Fri, 18 Jul 2014 14:49:14 +0400

mastermind (2.8.30) lucid; urgency=low

  * Fix for cmd restore status fetching, added retries
  * Content length threshold namespace settings
  * Fix for statistics of groups with no nodes

 -- Andrey Vasilenkov <indigo@yandex-team.ru>  Wed, 16 Jul 2014 15:55:46 +0400

mastermind (2.8.29) lucid; urgency=low

  * Group restore updated: checking for DHT rings and starting node up after restoration

 -- Andrey Vasilenkov <indigo@yandex-team.ru>  Thu, 10 Jul 2014 17:23:03 +0400

mastermind (2.8.28) lucid; urgency=low

  * Temporary disabled new modules

 -- Andrey Vasilenkov <indigo@yandex-team.ru>  Wed, 09 Jul 2014 19:34:45 +0400

mastermind (2.8.27) lucid; urgency=low

  * Fix for elliptics id transforming

 -- Andrey Vasilenkov <indigo@yandex-team.ru>  Wed, 09 Jul 2014 19:29:19 +0400

mastermind (2.8.26) lucid; urgency=low

  * Fix for metakey parallel read

 -- Andrey Vasilenkov <indigo@yandex-team.ru>  Wed, 09 Jul 2014 19:22:11 +0400

mastermind (2.8.25) lucid; urgency=low

  * Fix for ns settings fetching from elliptics indexes

 -- Andrey Vasilenkov <indigo@yandex-team.ru>  Wed, 09 Jul 2014 12:26:24 +0400

mastermind (2.8.24) lucid; urgency=low

  * Settings for elliptics client pools in mastermind config

 -- Andrey Vasilenkov <indigo@yandex-team.ru>  Thu, 03 Jul 2014 17:34:51 +0400

mastermind (2.8.23) lucid; urgency=low

  * Fix for cocaine crashlog content

 -- Andrey Vasilenkov <indigo@yandex-team.ru>  Tue, 24 Jun 2014 16:55:28 +0400

mastermind (2.8.22) lucid; urgency=low

  * Multipurpose authkey namespace settings

 -- Andrey Vasilenkov <indigo@yandex-team.ru>  Fri, 20 Jun 2014 19:22:04 +0400

mastermind (2.8.21) lucid; urgency=low

  * Fix for couple namespace processing

 -- Andrey Vasilenkov <indigo@yandex-team.ru>  Fri, 25 Apr 2014 19:36:56 +0400

mastermind (2.8.20) lucid; urgency=low

  * Keys statistics and fragmentation tree map

 -- Andrey Vasilenkov <indigo@yandex-team.ru>  Wed, 23 Apr 2014 18:46:24 +0400

mastermind (2.8.19) lucid; urgency=low

  * Minor change in couple statistics format

 -- Andrey Vasilenkov <indigo@yandex-team.ru>  Mon, 14 Apr 2014 14:50:00 +0400

mastermind (2.8.18) lucid; urgency=low

  * Fix for python 2.6.5 logging handlers

 -- Andrey Vasilenkov <indigo@yandex-team.ru>  Thu, 10 Apr 2014 17:02:44 +0400

mastermind (2.8.17) lucid; urgency=low

  * By-state formatter for couples list
  * Fix for couple breaking (couple metadata is also being removed)
  * Logging refactored

 -- Andrey Vasilenkov <indigo@yandex-team.ru>  Thu, 10 Apr 2014 16:34:44 +0400

mastermind (2.8.16) lucid; urgency=low

  * Used space stats for couples

 -- Andrey Vasilenkov <indigo@yandex-team.ru>  Thu, 03 Apr 2014 17:44:41 +0400

mastermind (2.8.15) lucid; urgency=low

  * Do not start if elliptics nodes and/or metanodes are unavailable

 -- Andrey Vasilenkov <indigo@yandex-team.ru>  Thu, 03 Apr 2014 17:08:35 +0400

mastermind (2.8.14) lucid; urgency=low

  * Network map for namespaces

 -- Andrey Vasilenkov <indigo@yandex-team.ru>  Thu, 03 Apr 2014 15:09:28 +0400

mastermind (2.8.13) lucid; urgency=low

  * Couple statistics for flowmastermind
  * Namespace signature settings added

 -- Andrey Vasilenkov <indigo@yandex-team.ru>  Tue, 01 Apr 2014 16:39:16 +0400

mastermind (2.8.12) lucid; urgency=low

  * Json output for couples list command

 -- Andrey Vasilenkov <indigo@yandex-team.ru>  Thu, 27 Mar 2014 14:46:04 +0400

mastermind (2.8.11) lucid; urgency=low

  * Fix for fetching closed couples info
  * Mastermind-utils handle for fetching metadata and any arbitrary key from group
  * Used space returned along with free space for group info
  * Bash completion for command options
  * Universal couple list handle unifying all list-xxx handles
  * Fix for minions tasks status fetching
  * Admin actions log

 -- Andrey Vasilenkov <indigo@yandex-team.ru>  Thu, 27 Mar 2014 13:16:45 +0400

mastermind (2.8.10) lucid; urgency=low

  * Fix: fix for detaching inexistent nodes

 -- Andrey Vasilenkov <indigo@yandex-team.ru>  Tue, 18 Mar 2014 18:55:06 +0400

mastermind (2.8.9) lucid; urgency=low

  * Fix: closed couples added to treemap

 -- Andrey Vasilenkov <indigo@yandex-team.ru>  Fri, 14 Mar 2014 19:03:39 +0400

mastermind (2.8.8) lucid; urgency=low

  * Fix: closed couples added to treemap

 -- Andrey Vasilenkov <indigo@yandex-team.ru>  Fri, 14 Mar 2014 18:49:30 +0400

mastermind (2.8.7) lucid; urgency=low

  * Fix: flowmastermind statistics fix

 -- Andrey Vasilenkov <indigo@yandex-team.ru>  Thu, 13 Mar 2014 18:38:51 +0400

mastermind (2.8.6) lucid; urgency=low

  * Feature: treemap groups statistics for flowmastermind

 -- Andrey Vasilenkov <indigo@yandex-team.ru>  Thu, 13 Mar 2014 13:38:12 +0400

mastermind (2.8.5) lucid; urgency=low

  * Fix: removing manifest for safe deploy to cocaine v11 cloud

 -- Andrey Vasilenkov <indigo@yandex-team.ru>  Mon, 24 Feb 2014 17:40:12 +0400

mastermind (2.8.4) lucid; urgency=low

  * Feature: handle for forcing nodes stats update
  * Feature: handles for namespace setup

 -- Andrey Vasilenkov <indigo@yandex-team.ru>  Mon, 24 Feb 2014 12:26:51 +0400

mastermind (2.8.3) lucid; urgency=low

  * Feature: added couple free size to get_group_weights handle

 -- Andrey Vasilenkov <indigo@yandex-team.ru>  Wed, 19 Feb 2014 15:21:58 +0400

mastermind (2.8.2) lucid; urgency=low

  * Fix: configurable minion port

 -- Andrey Vasilenkov <indigo@yandex-team.ru>  Wed, 19 Feb 2014 12:48:38 +0400

mastermind (2.8.1) lucid; urgency=low

  * Feature: using minion for remote command execution
  * Feature: minion commands history for flowmastermind

 -- Andrey Vasilenkov <indigo@yandex-team.ru>  Tue, 18 Feb 2014 16:34:34 +0400

mastermind (2.7.18) lucid; urgency=low

  * Feature: configurable wait_timeout for elliptics sessions
  * Fix: sleep on startup to wait for elliptics nodes to collect data

 -- Andrey Vasilenkov <indigo@yandex-team.ru>  Tue, 28 Jan 2014 17:17:24 +0400

mastermind (2.7.17) lucid; urgency=low

  * Feature: closed and bad couples statistics for flowmastermind
  * Feature: couple info handler added
  * Feature: command for detaching node from group
  * Fix: synchronous node info update on worker start

 -- Andrey Vasilenkov <indigo@yandex-team.ru>  Mon, 27 Jan 2014 15:31:00 +0400

mastermind (2.7.16) lucid; urgency=low

  * Fix: couple break handler

 -- Andrey Vasilenkov <indigo@yandex-team.ru>  Wed, 25 Dec 2013 19:53:28 +0400

mastermind (2.7.15) lucid; urgency=low

  * Feature: data memory availability feature for flowmastermind

 -- Andrey Vasilenkov <indigo@yandex-team.ru>  Wed, 25 Dec 2013 18:47:50 +0400

mastermind (2.7.14) lucid; urgency=low

  * Feature: added per namespace statistics for flowmastermind
  * Feature: closed couple marker for group info request
  * Fix: inventory queries logging

 -- Andrey Vasilenkov <indigo@yandex-team.ru>  Tue, 24 Dec 2013 20:30:13 +0400

mastermind (2.7.13) lucid; urgency=low

  * Fix: flowmastermind total counters fix

 -- Andrey Vasilenkov <indigo@yandex-team.ru>  Fri, 20 Dec 2013 17:10:37 +0400

mastermind (2.7.12) lucid; urgency=low

  * Fix: dc data cache in metastorage for inventory failovers
  * Feature: flowmastermind statistics export handler
  * Feature: configurable cocaine worker disown timeout

 -- Andrey Vasilenkov <indigo@yandex-team.ru>  Fri, 20 Dec 2013 14:45:47 +0400

mastermind (2.7.11) lucid; urgency=low

  * node info updater delayed

 -- Andrey Vasilenkov <indigo@yandex-team.ru>  Wed, 11 Dec 2013 02:18:07 +0400

mastermind (2.7.10) lucid; urgency=low

  * Disabled inventory (temp)

 -- Andrey Vasilenkov <indigo@yandex-team.ru>  Wed, 11 Dec 2013 02:05:53 +0400

mastermind (2.7.9) lucid; urgency=low

  * Removed node info updating on start

 -- Andrey Vasilenkov <indigo@yandex-team.ru>  Wed, 11 Dec 2013 01:57:03 +0400

mastermind (2.7.8) lucid; urgency=low

  * Feature: elliptics statistics compatibility (2.24.14.30)
  * Feature: bash completion

 -- Andrey Vasilenkov <indigo@yandex-team.ru>  Tue, 03 Dec 2013 17:45:47 +0400

mastermind (2.7.7) lucid; urgency=low

  * Feature: elliptics async api compatibility (2.24.14.29)

 -- Andrey Vasilenkov <indigo@yandex-team.ru>  Thu, 28 Nov 2013 19:07:56 +0400

mastermind (2.7.6) lucid; urgency=low

  * Fix: removed lower threshold of 100 IOPS for maximum node performance

 -- Andrey Vasilenkov <indigo@yandex-team.ru>  Tue, 26 Nov 2013 13:15:22 +0400

mastermind (2.7.5) lucid; urgency=low

  * Feature: removed cached state usage
  * Fix: balancer load average counter
  * Fix: do not unlink nodes from group automatically

 -- Andrey Vasilenkov <indigo@yandex-team.ru>  Mon, 25 Nov 2013 16:55:21 +0400

mastermind (2.7.4) lucid; urgency=low

  * Feature: async node statistics requests
  * Fix: do not create couples from bad groups

 -- Andrey Vasilenkov <indigo@yandex-team.ru>  Fri, 22 Nov 2013 16:32:28 +0400

mastermind (2.7.3) lucid; urgency=low

  * Feature: degradational requests frequency for nodes with constant timeout experiences

 -- Andrey Vasilenkov <indigo@yandex-team.ru>  Tue, 19 Nov 2013 20:27:20 +0400

mastermind (2.7.2) lucid; urgency=low

  * Fix: couple creation using groups with empty nodes list
  * Fix: unnecessary infrastructure state update removed

 -- Andrey Vasilenkov <indigo@yandex-team.ru>  Mon, 18 Nov 2013 19:15:12 +0400

mastermind (2.7.1) lucid; urgency=low

  * Feature: history of group nodes
  * Feature: group restoration command generation and execution

 -- Andrey Vasilenkov <indigo@yandex-team.ru>  Wed, 13 Nov 2013 19:18:41 +0400

mastermind (2.6.5) lucid; urgency=low

  * Feature: list of couple namespaces

 -- Andrey Vasilenkov <indigo@yandex-team.ru>  Fri, 08 Nov 2013 16:01:26 +0400

mastermind (2.6.4+2elliptics2.20) lucid; urgency=low

  * Fix: inventory import

 -- Andrey Vasilenkov <indigo@yandex-team.ru>  Wed, 13 Nov 2013 14:03:47 +0400

mastermind (2.6.4+1elliptics2.20) lucid; urgency=low

  * Feature: compatibility with elliptics 2.20

 -- Andrey Vasilenkov <indigo@yandex-team.ru>  Wed, 30 Oct 2013 13:24:30 +0400

mastermind (2.6.4) lucid; urgency=low

  * Feature: storage cached state via cocaine cache storage

 -- Andrey Vasilenkov <indigo@yandex-team.ru>  Wed, 30 Oct 2013 13:23:20 +0400

mastermind (2.6.3) lucid; urgency=low

  * List of balancer closed groups feature

 -- Andrey Vasilenkov <indigo@yandex-team.ru>  Thu, 24 Oct 2013 18:39:54 +0400

mastermind (2.6.2) lucid; urgency=low

  * Fix for zero bandwidth bug

 -- Andrey Vasilenkov <indigo@yandex-team.ru>  Wed, 16 Oct 2013 16:33:44 +0400

mastermind (2.6.1) lucid; urgency=low

  * Fix for couple weights with different couple sizes

 -- Andrey Vasilenkov <indigo@yandex-team.ru>  Mon, 14 Oct 2013 18:55:46 +0400

mastermind (2.6.0) lucid; urgency=low

  * Cache using gatlinggun

 -- Andrey Vasilenkov <indigo@yandex-team.ru>  Fri, 11 Oct 2013 19:58:40 +0400

mastermind (2.5) lucid; urgency=low

  * New feature: frozen couples

 -- Andrey Vasilenkov <indigo@yandex-team.ru>  Tue, 08 Oct 2013 18:10:01 +0400

mastermind (2.4) lucid; urgency=low

  * Compatibility with cocaine 0.10.6 

 -- Andrey Vasilenkov <indigo@yandex-team.ru>  Mon, 07 Oct 2013 13:19:17 +0400

mastermind (2.3) lucid; urgency=low

  * Namespaces implemented
  * mastermind util updated

 -- Andrey Vasilenkov <indigo@yandex-team.ru>  Tue, 10 Sep 2013 15:26:33 +0400

mastermind (2.2) lucid; urgency=low

  * Updated create_group_ids to work with new mastermind
  * Updated deploy scripts

 -- Anton Kortunov <toshik@yandex-team.ru>  Thu, 15 Aug 2013 17:41:25 +0400

mastermind (2.1) lucid; urgency=low

  * mastermind_deploy.sh updated to work with cocaine v10
  * Added debian/*.install files

 -- Anton Kortunov <toshik@yandex-team.ru>  Mon, 05 Aug 2013 20:50:00 +0400

mastermind (2.0) lucid; urgency=low

  * New storage model
  * Cocaine v10 support

 -- Anton Kortunov <toshik@yandex-team.ru>  Mon, 05 Aug 2013 20:15:08 +0400

mastermind (1.9) lucid; urgency=low

  * Fixed get-group-weight

 -- Anton Kortunov <toshik@yandex-team.ru>  Mon, 27 May 2013 21:13:42 +0400

mastermind (1.8) lucid; urgency=low

  * Show couples in bad groups

 -- Anton Kortunov <toshik@yandex-team.ru>  Mon, 27 May 2013 20:52:31 +0400

mastermind (1.7) lucid; urgency=low

  * Fixed damon flag in collection thread
  * Set pool-limit to 10 in manifest

 -- Anton Kortunov <toshik@yandex-team.ru>  Thu, 23 May 2013 14:50:21 +0400

mastermind (1.6) lucid; urgency=low

  * Set collecting thread as daemon for normal shutdown

 -- Anton Kortunov <toshik@yandex-team.ru>  Wed, 22 May 2013 21:26:02 +0400

mastermind (1.5) lucid; urgency=low

  * Fixed statistics expiration time

 -- Anton Kortunov <toshik@yandex-team.ru>  Thu, 04 Apr 2013 15:00:39 +0400

mastermind (1.4) lucid; urgency=low

  * Improved statistics collection

 -- Anton Kortunov <toshik@yandex-team.ru>  Thu, 21 Mar 2013 14:51:25 +0400

mastermind (1.3) lucid; urgency=low

  * ver++ 

 -- Andrey Godin <agodin@yandex-team.ru>  Wed, 26 Dec 2012 16:23:11 +0400

mastermind (1.2) lucid; urgency=low

  * change path to config mastermind; 

 -- Andrey Godin <agodin@yandex-team.ru>  Wed, 26 Dec 2012 16:11:58 +0400

mastermind (1.1) lucid; urgency=low

  * Fixed signature mismatch

 -- Anton Kortunov <toshik@yandex-team.ru>  Mon, 24 Dec 2012 16:44:32 +0400

mastermind (1.0) lucid; urgency=low

  * Use balancelogic

 -- Anton Kortunov <toshik@yandex-team.ru>  Fri, 21 Dec 2012 13:58:12 +0400

mastermind (0.11) lucid; urgency=low

  * Fixed lookup_addr function call

 -- Anton Kortunov <toshik@yandex-team.ru>  Fri, 21 Dec 2012 13:35:58 +0400

mastermind (0.10) lucid; urgency=low

  * fixed reading metabalancer key

 -- Anton Kortunov <toshik@yandex-team.ru>  Mon, 17 Dec 2012 15:03:22 +0400

mastermind (0.9) lucid; urgency=low

  * chow logging dir 

 -- Andrey Godin <agodin@yandex-team.ru>  Fri, 14 Dec 2012 14:26:15 +0400

mastermind (0.8) lucid; urgency=low

  * Removed unnecessary return in couple_groups

 -- toshik <toshik@elisto22f.dev.yandex.net>  Mon, 10 Dec 2012 13:06:43 +0400

mastermind (0.7) unstable; urgency=low

  * Raise correct exception
    

 -- Andrey Godin <agodin@yandex-team.ru>  Fri, 07 Dec 2012 19:31:07 +0400

mastermind (0.6) unstable; urgency=low

  * add support inventory; 
  * add create group by suggest;	

 -- Andrey Godin <agodin@yandex-team.ru>  Fri, 07 Dec 2012 16:21:05 +0400

mastermind (0.5) unstable; urgency=low

  * fix remove bad-groups
  * add dev version invetory.py 

 -- Andrey Godin <agodin@yandex-team.ru>  Thu, 06 Dec 2012 17:35:58 +0400

mastermind (0.4) unstable; urgency=low

  * Call collect() from timer event, not from aggregate() 

 -- Andrey Godin <agodin@yandex-team.ru>  Thu, 06 Dec 2012 13:09:34 +0400

mastermind (0.1) unstable; urgency=low

  * Initial Release.

 -- Andrey Godin <agodin@yandex-team.ru>  Tue, 13 Nov 2012 10:58:14 +0400<|MERGE_RESOLUTION|>--- conflicted
+++ resolved
@@ -1,14 +1,10 @@
-<<<<<<< HEAD
+mastermind (2.28.124) trusty; urgency=medium
+
+  * Add backward compatibility with tasks without run history
+
+ -- Andrey Vasilenkov <indigo@yandex-team.ru>  Fri, 23 Dec 2016 20:15:59 +0300
+
 mastermind (2.28.123) trusty; urgency=medium
-=======
-mastermind-cocainev11 (2.28.124) trusty; urgency=medium
-
-  * Add backward compatibility with tasks without run history
-
- -- Andrey Vasilenkov <indigo@yandex-team.ru>  Fri, 23 Dec 2016 20:15:59 +0300
-
-mastermind-cocainev11 (2.28.123) trusty; urgency=medium
->>>>>>> 16a68542
 
   * Add default init value for task's run history delayed_till_ts
 
