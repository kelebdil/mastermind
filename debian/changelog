<<<<<<< HEAD
mastermind (2.28.133) trusty; urgency=medium
=======
mastermind-cocainev11 (2.28.134) trusty; urgency=medium

  * Fix excessive jobs sorting when updating groups' state

 -- Andrey Vasilenkov <indigo@yandex-team.ru>  Sat, 07 Jan 2017 15:26:55 +0300

mastermind-cocainev11 (2.28.133) trusty; urgency=medium
>>>>>>> 5a7833ab

  * Fix excessive jobs sorting when searching for good uncoupled groups

 -- Andrey Vasilenkov <indigo@yandex-team.ru>  Wed, 04 Jan 2017 00:25:01 +0300

mastermind (2.28.132) trusty; urgency=medium

  * Change task status when failed check if it's finished

 -- Andrey Vasilenkov <indigo@yandex-team.ru>  Sun, 01 Jan 2017 11:40:00 +0300

mastermind (2.28.131) trusty; urgency=medium

  * Check alive keys when selecting lrc groups for converting
  * Add tskv_log name as a parameter of ttl_cleanup job

 -- Andrey Vasilenkov <indigo@yandex-team.ru>  Sat, 31 Dec 2016 18:24:16 +0300

mastermind (2.28.130) trusty; urgency=medium

  * Adding permanent options to mastermind cli

 -- Andrey Vasilenkov <indigo@yandex-team.ru>  Tue, 27 Dec 2016 18:09:47 +0300

mastermind (2.28.129) trusty; urgency=medium

  * Increase worker startup timeout

 -- Andrey Vasilenkov <indigo@yandex-team.ru>  Mon, 26 Dec 2016 19:43:20 +0300

mastermind (2.28.128) trusty; urgency=medium

  * Process artifact's meta null value as empty dict

 -- Andrey Vasilenkov <indigo@yandex-team.ru>  Mon, 26 Dec 2016 18:22:37 +0300

mastermind (2.28.127) trusty; urgency=medium

  * Do not update minion host's finish ts if any command failed to update

 -- Andrey Vasilenkov <indigo@yandex-team.ru>  Mon, 26 Dec 2016 17:31:01 +0300

mastermind (2.28.126) trusty; urgency=medium

  * Skip command states if failed to update
  * Modify commands for compatibility with mongo

 -- Andrey Vasilenkov <indigo@yandex-team.ru>  Sun, 25 Dec 2016 16:49:05 +0300

mastermind (2.28.125) trusty; urgency=medium

  * Continue to check convert queue items if dcs filter is exhausted
  * Fix chunk size misprint
  * Skip checking group when removing it

 -- Andrey Vasilenkov <indigo@yandex-team.ru>  Sat, 24 Dec 2016 16:13:14 +0300

mastermind (2.28.124) trusty; urgency=medium

  * Add backward compatibility with tasks without run history

 -- Andrey Vasilenkov <indigo@yandex-team.ru>  Fri, 23 Dec 2016 20:15:59 +0300

mastermind (2.28.123) trusty; urgency=medium

  * Add default init value for task's run history delayed_till_ts

 -- Andrey Vasilenkov <indigo@yandex-team.ru>  Fri, 23 Dec 2016 17:56:27 +0300

mastermind (2.28.122) trusty; urgency=medium

  * Implement retry jobs workflow
  * Add inventory extension for determining if the task is ready for retry
  * Add task interface to determine next retry if possible
  * Add inventory extension for determining retry timestamp for external storage operations
  * Update and fixes for inventory module

 -- Andrey Vasilenkov <indigo@yandex-team.ru>  Fri, 23 Dec 2016 16:05:19 +0300

mastermind (2.28.121) trusty; urgency=medium

  * Skip uncoupled groups if failed to determine dc

 -- Andrey Vasilenkov <indigo@yandex-team.ru>  Thu, 22 Dec 2016 14:33:36 +0300

mastermind (2.28.120) trusty; urgency=medium

  * Fix job start_ts setting

 -- Andrey Vasilenkov <indigo@yandex-team.ru>  Tue, 20 Dec 2016 14:06:04 +0300

mastermind (2.28.119) trusty; urgency=medium

  * Set dc to 'unknown' value when strict detection is not required

 -- Andrey Vasilenkov <indigo@yandex-team.ru>  Tue, 20 Dec 2016 12:08:07 +0300

mastermind (2.28.118) trusty; urgency=medium

  * Fix groups' state update

 -- Andrey Vasilenkov <indigo@yandex-team.ru>  Sun, 18 Dec 2016 21:53:54 +0300

mastermind (2.28.117) trusty; urgency=medium

  * Update eblob want_defrag value interpretation

 -- Andrey Vasilenkov <indigo@yandex-team.ru>  Sat, 17 Dec 2016 22:40:17 +0300

mastermind (2.28.116) trusty; urgency=medium

  * Restore job: make RO group.backend
  * Refactor job processing

 -- Andrey Vasilenkov <indigo@yandex-team.ru>  Fri, 16 Dec 2016 15:39:32 +0300

mastermind (2.28.115) trusty; urgency=medium

  * Add mimetype namespace settings

 -- Andrey Vasilenkov <indigo@yandex-team.ru>  Tue, 13 Dec 2016 14:38:59 +0300

mastermind (2.28.114) trusty; urgency=medium

  * Restore: remove backend

 -- Andrey Vasilenkov <indigo@yandex-team.ru>  Mon, 12 Dec 2016 17:05:09 +0300

mastermind (2.28.113) trusty; urgency=medium

  * Restore-path: fix

 -- Andrey Vasilenkov <indigo@yandex-team.ru>  Fri, 09 Dec 2016 17:52:44 +0300

mastermind (2.28.112) trusty; urgency=medium

  * Fix wait backend state

 -- Andrey Vasilenkov <indigo@yandex-team.ru>  Fri, 09 Dec 2016 14:17:31 +0300

mastermind (2.28.111) trusty; urgency=medium

  * Add task for wait backends's detection and acquiring statu

 -- Andrey Vasilenkov <indigo@yandex-team.ru>  Thu, 08 Dec 2016 22:42:48 +0300

mastermind (2.28.110) trusty; urgency=medium

  * Add sleep period for lrc convert jobs

 -- Andrey Vasilenkov <indigo@yandex-team.ru>  Thu, 08 Dec 2016 19:15:00 +0300

mastermind (2.28.109) trusty; urgency=medium

  * Restore job: RO task

 -- Andrey Vasilenkov <indigo@yandex-team.ru>  Thu, 08 Dec 2016 13:42:09 +0300

mastermind (2.28.108) trusty; urgency=medium

  * Do not exhaust host list while searching for appropriate converting
    storages
  * Fix uncoupling groups without history record

 -- Andrey Vasilenkov <indigo@yandex-team.ru>  Thu, 08 Dec 2016 02:03:44 +0300

mastermind (2.28.107) trusty; urgency=medium

  * Minor fix

 -- Andrey Vasilenkov <indigo@yandex-team.ru>  Wed, 07 Dec 2016 14:36:02 +0300

mastermind (2.28.106) trusty; urgency=medium

  * Allow setting required groups' total space for new couples

 -- Andrey Vasilenkov <indigo@yandex-team.ru>  Wed, 07 Dec 2016 01:41:05 +0300

mastermind (2.28.105) trusty; urgency=medium

  * Add workaround for creating jobs with empty involved groups list

 -- Andrey Vasilenkov <indigo@yandex-team.ru>  Tue, 06 Dec 2016 18:35:51 +0300

mastermind (2.28.104) trusty; urgency=medium

  * Extend is_external_storage_ready function

 -- Andrey Vasilenkov <indigo@yandex-team.ru>  Tue, 06 Dec 2016 01:04:16 +0300

mastermind (2.28.103) trusty; urgency=medium

  * Fix unknown couple settings update
  * Add configurable profiles for mastermind cocaine applications

 -- Andrey Vasilenkov <indigo@yandex-team.ru>  Mon, 05 Dec 2016 17:13:45 +0300

mastermind (2.28.102) trusty; urgency=medium

  * Minor fix

 -- Andrey Vasilenkov <indigo@yandex-team.ru>  Fri, 02 Dec 2016 23:12:19 +0300

mastermind (2.28.101) trusty; urgency=medium

  * Change mongo find request construction to provide complete logging

 -- Andrey Vasilenkov <indigo@yandex-team.ru>  Fri, 02 Dec 2016 18:05:27 +0300

mastermind (2.28.100) trusty; urgency=medium

  * Improve `couple break`: update group histories
  * Remove READ* commands accounting for weight calculation
  * Restore-path: fail lrc groups

 -- Andrey Vasilenkov <indigo@yandex-team.ru>  Fri, 02 Dec 2016 00:13:53 +0300

mastermind (2.28.99) trusty; urgency=medium

  * Fix lrc converting for external storage with empty data
  * Restore-path: create backend lock file

 -- Andrey Vasilenkov <indigo@yandex-team.ru>  Thu, 24 Nov 2016 18:29:27 +0300

mastermind (2.28.98) trusty; urgency=medium

  * Fix inventory function usage

 -- Andrey Vasilenkov <indigo@yandex-team.ru>  Thu, 24 Nov 2016 14:57:37 +0300

mastermind (2.28.97) trusty; urgency=medium

  * Add optional inventory function to check if external storage is ready to
    be converted
  * Use convert items priority when constructing convert jobs

 -- Andrey Vasilenkov <indigo@yandex-team.ru>  Wed, 23 Nov 2016 19:29:53 +0300

mastermind (2.28.96) trusty; urgency=medium

  * Version bump

 -- Andrey Vasilenkov <indigo@yandex-team.ru>  Mon, 21 Nov 2016 17:46:21 +0300

mastermind (2.28.95) trusty; urgency=medium

  * Update workers to run on cocaine v12

 -- Andrey Vasilenkov <indigo@yandex-team.ru>  Mon, 21 Nov 2016 16:33:29 +0300

mastermind (2.28.91) trusty; urgency=medium

  * Add support of determine_data_size convert queue parameter

 -- Andrey Vasilenkov <indigo@yandex-team.ru>  Sun, 20 Nov 2016 17:25:56 +0300

mastermind (2.28.90) trusty; urgency=medium

  * Implement external storage converting planner
  * Remove unsupported symlink parameter value description

 -- Andrey Vasilenkov <indigo@yandex-team.ru>  Thu, 17 Nov 2016 19:03:49 +0300

mastermind (2.28.89) trusty; urgency=medium

  * Add symlink namespace setting

 -- Andrey Vasilenkov <indigo@yandex-team.ru>  Mon, 14 Nov 2016 11:47:32 +0300

mastermind (2.28.88) trusty; urgency=medium

  * Update group type properly if metakey was removed

 -- Andrey Vasilenkov <indigo@yandex-team.ru>  Fri, 11 Nov 2016 20:55:32 +0300

mastermind (2.28.87) trusty; urgency=medium

  * Minor fix

 -- Andrey Vasilenkov <indigo@yandex-team.ru>  Wed, 09 Nov 2016 18:42:30 +0300

mastermind (2.28.86) trusty; urgency=medium

  * Add job processor enable config flag

 -- Andrey Vasilenkov <indigo@yandex-team.ru>  Wed, 09 Nov 2016 14:57:13 +0300

mastermind (2.28.85) trusty; urgency=medium

  * Claim net resources on weight calcaltion for a namespace

 -- Andrey Vasilenkov <indigo@yandex-team.ru>  Tue, 08 Nov 2016 18:41:28 +0300

mastermind (2.28.84) trusty; urgency=medium

  * Claim net resources during single namespace weights calculation

 -- Andrey Vasilenkov <indigo@yandex-team.ru>  Tue, 08 Nov 2016 16:49:34 +0300

mastermind (2.28.83) trusty; urgency=medium

  * Tweak resource accounting for running move jobs

 -- Andrey Vasilenkov <indigo@yandex-team.ru>  Thu, 03 Nov 2016 00:44:15 +0300

mastermind (2.28.82) trusty; urgency=medium

  * Fix for total space accounting in move planner

 -- Andrey Vasilenkov <indigo@yandex-team.ru>  Wed, 02 Nov 2016 14:17:21 +0300

mastermind (2.28.81) trusty; urgency=medium

  * Fix uncoupled space min limit accounting in move planner

 -- Andrey Vasilenkov <indigo@yandex-team.ru>  Tue, 01 Nov 2016 22:40:28 +0300

mastermind (2.28.80) trusty; urgency=medium

  * Fix resource accounting in move planner

 -- Andrey Vasilenkov <indigo@yandex-team.ru>  Tue, 01 Nov 2016 20:16:06 +0300

mastermind (2.28.79) trusty; urgency=medium

  * Refactor move planner
  * Allow cooperative running of low priority jobs

 -- Andrey Vasilenkov <indigo@yandex-team.ru>  Tue, 01 Nov 2016 15:54:27 +0300

mastermind (2.28.78) trusty; urgency=medium

  * Add separate minion API request to fetch command output

 -- Andrey Vasilenkov <indigo@yandex-team.ru>  Mon, 24 Oct 2016 17:22:59 +0300

mastermind (2.28.77) trusty; urgency=medium

  * * Add separate minion API request to fetch command output

 -- Andrey Vasilenkov <indigo@yandex-team.ru>  Mon, 24 Oct 2016 16:53:11 +0300

mastermind (2.28.76) trusty; urgency=medium

  * Skip static couple validation when skip_validation option is applied

 -- Andrey Vasilenkov <indigo@yandex-team.ru>  Mon, 24 Oct 2016 13:03:13 +0300

mastermind (2.28.75) trusty; urgency=medium

  * Skip claiming net resources when calculating couple weights

 -- Andrey Vasilenkov <indigo@yandex-team.ru>  Mon, 24 Oct 2016 12:23:45 +0300

mastermind (2.28.74) trusty; urgency=medium

  * Minor fixes

 -- Andrey Vasilenkov <indigo@yandex-team.ru>  Fri, 21 Oct 2016 14:51:42 +0300

mastermind (2.28.73) trusty; urgency=medium

  * Misprint fix

 -- Andrey Vasilenkov <indigo@yandex-team.ru>  Thu, 20 Oct 2016 19:04:20 +0300

mastermind (2.28.72) trusty; urgency=medium

  * Fix return of storage_keys_diff

 -- Andrey Vasilenkov <indigo@yandex-team.ru>  Thu, 20 Oct 2016 18:48:26 +0300

mastermind (2.28.71) trusty; urgency=medium

  * Fix minions monitor's request execution

 -- Andrey Vasilenkov <indigo@yandex-team.ru>  Thu, 20 Oct 2016 18:39:12 +0300

mastermind (2.28.70) trusty; urgency=medium

  * Get rid of elliptics meta database
  * Implement max group manager to store storage max group id in mongo

 -- Andrey Vasilenkov <indigo@yandex-team.ru>  Thu, 20 Oct 2016 15:37:30 +0300

mastermind (2.28.69) trusty; urgency=medium

  * Remove obsolete elliptics indexes wrappers
  * Store inventory cache on a file system instead of metaelliptics

 -- Andrey Vasilenkov <indigo@yandex-team.ru>  Fri, 14 Oct 2016 18:32:28 +0300

mastermind (2.28.68) trusty; urgency=medium

  * Force updating minion command when command is completed

 -- Andrey Vasilenkov <indigo@yandex-team.ru>  Fri, 14 Oct 2016 16:55:26 +0300

mastermind (2.28.67) trusty; urgency=medium

  * Fix cache worker namespaces usage

 -- Andrey Vasilenkov <indigo@yandex-team.ru>  Fri, 14 Oct 2016 13:59:41 +0300

mastermind (2.28.66) trusty; urgency=medium

  * Fix for job list options passing

 -- Andrey Vasilenkov <indigo@yandex-team.ru>  Thu, 13 Oct 2016 23:39:27 +0300

mastermind (2.28.65) trusty; urgency=medium

  * Initialize http client after making thread ioloop

 -- Andrey Vasilenkov <indigo@yandex-team.ru>  Thu, 13 Oct 2016 18:32:10 +0300

mastermind (2.28.64) trusty; urgency=medium

  * Remove run_sync timeout from ioloop
  * Added jobs list in cli

 -- Andrey Vasilenkov <indigo@yandex-team.ru>  Thu, 13 Oct 2016 17:37:50 +0300

mastermind (2.28.63) trusty; urgency=medium

  * Store and use minion commands from mongo

 -- Andrey Vasilenkov <indigo@yandex-team.ru>  Wed, 12 Oct 2016 13:57:55 +0300

mastermind (2.28.62) trusty; urgency=medium

  * Fix move group planner misprint

 -- Andrey Vasilenkov <indigo@yandex-team.ru>  Tue, 11 Oct 2016 17:57:57 +0300

mastermind (2.28.61) trusty; urgency=medium

  * Fix namespace setup parameter types

 -- Andrey Vasilenkov <indigo@yandex-team.ru>  Tue, 11 Oct 2016 12:23:40 +0300

mastermind (2.28.60) trusty; urgency=medium

  * Fix cache worker

 -- Andrey Vasilenkov <indigo@yandex-team.ru>  Thu, 06 Oct 2016 17:56:24 +0300

mastermind (2.28.59) trusty; urgency=medium

  * Fix cache worker

 -- Andrey Vasilenkov <indigo@yandex-team.ru>  Thu, 06 Oct 2016 17:02:27 +0300

mastermind (2.28.58) trusty; urgency=medium

  * Skip hosts without known dc for dc host view
  * Restore-path: ask for help if restore pending

 -- Andrey Vasilenkov <indigo@yandex-team.ru>  Thu, 06 Oct 2016 16:47:37 +0300

mastermind (2.28.57) trusty; urgency=medium

  * Change min finish time when fetching states from minions

 -- Andrey Vasilenkov <indigo@yandex-team.ru>  Thu, 06 Oct 2016 15:17:47 +0300

mastermind (2.28.56) trusty; urgency=medium

  * Fix delete service key name

 -- Andrey Vasilenkov <indigo@yandex-team.ru>  Wed, 05 Oct 2016 13:50:49 +0300

mastermind (2.28.55) trusty; urgency=medium

  * Implement uncoupled group selector for group selection problems
    investigating

 -- Andrey Vasilenkov <indigo@yandex-team.ru>  Wed, 05 Oct 2016 11:50:57 +0300

mastermind (2.28.54) trusty; urgency=medium

  * Fix reserved space percentage setting

 -- Andrey Vasilenkov <indigo@yandex-team.ru>  Tue, 04 Oct 2016 18:04:27 +0300

mastermind (2.28.53) trusty; urgency=medium

  * Change priority for BACKEND_MANAGER_JOB

 -- Andrey Vasilenkov <indigo@yandex-team.ru>  Tue, 04 Oct 2016 14:28:45 +0300

mastermind (2.28.52) trusty; urgency=medium

  * Support internal storage_cache namespace

 -- Andrey Vasilenkov <indigo@yandex-team.ru>  Tue, 04 Oct 2016 12:07:17 +0300

mastermind (2.28.51) trusty; urgency=medium

  * Move to using namespaces settings from mongo

 -- Andrey Vasilenkov <indigo@yandex-team.ru>  Mon, 03 Oct 2016 12:32:16 +0300

mastermind (2.28.50) trusty; urgency=medium

  * Tolerate unknown command errors when failed to fetch from metadb

 -- Andrey Vasilenkov <indigo@yandex-team.ru>  Wed, 28 Sep 2016 13:38:01 +0300

mastermind (2.28.49) trusty; urgency=medium

  * Tolerate unknown command errors when failed to fetch from metadb

 -- Andrey Vasilenkov <indigo@yandex-team.ru>  Wed, 28 Sep 2016 11:56:42 +0300

mastermind (2.28.48) trusty; urgency=medium

  * Improve finding jobs for path restoring

 -- Andrey Vasilenkov <indigo@yandex-team.ru>  Tue, 27 Sep 2016 16:38:42 +0300

mastermind (2.28.47) trusty; urgency=medium

  * Sample move source groups by neighbouring dcs along with total space
  * Skip -2 and -77 statuses when parsing recover dc command results

 -- Andrey Vasilenkov <indigo@yandex-team.ru>  Tue, 27 Sep 2016 15:21:40 +0300

mastermind (2.28.46) trusty; urgency=medium

  * Replace 'group_ids' with empty list when replicas groupset is not
    available

 -- Andrey Vasilenkov <indigo@yandex-team.ru>  Wed, 21 Sep 2016 18:26:14 +0300

mastermind (2.28.45) trusty; urgency=medium

  * Add couple settings viewer command
  * Do not provide a list of fake groups if replicas groupset is not used

 -- Andrey Vasilenkov <indigo@yandex-team.ru>  Wed, 21 Sep 2016 15:13:09 +0300

mastermind (2.28.44) trusty; urgency=medium

  * Ignore checks for uncoupled groups in node stop task

 -- Andrey Vasilenkov <indigo@yandex-team.ru>  Tue, 20 Sep 2016 18:18:18 +0300

mastermind (2.28.43) trusty; urgency=medium

  * Fix backend cleanup tasks creating

 -- Andrey Vasilenkov <indigo@yandex-team.ru>  Mon, 19 Sep 2016 20:29:37 +0300

mastermind (2.28.42) trusty; urgency=medium

  * Fix jobs status filtering on jobs scheduling

 -- Andrey Vasilenkov <indigo@yandex-team.ru>  Mon, 19 Sep 2016 20:18:07 +0300

mastermind (2.28.41) trusty; urgency=medium

  * Use backend cleanup and backend manager jobs when restoring path

 -- Andrey Vasilenkov <indigo@yandex-team.ru>  Mon, 19 Sep 2016 18:17:13 +0300

mastermind (2.28.40) trusty; urgency=medium

  * Add tskv option support for mds_cleanup
  * Skip uncoupled groups with alive keys
  * Add couple and namespace to ttl cleanup job attributes

 -- Andrey Vasilenkov <indigo@yandex-team.ru>  Fri, 16 Sep 2016 18:14:42 +0300

mastermind (2.28.39) trusty; urgency=medium

  * Separate replicas and lrc groupset primary/secondary hosts

 -- Andrey Vasilenkov <indigo@yandex-team.ru>  Thu, 15 Sep 2016 14:10:45 +0300

mastermind (2.28.38) trusty; urgency=medium

  * Set primary and secondary hosts when lrc groupset is used

 -- Andrey Vasilenkov <indigo@yandex-team.ru>  Wed, 14 Sep 2016 17:52:59 +0300

mastermind (2.28.37) trusty; urgency=medium

  * Add new job to remove records with expired ttl

 -- Andrey Vasilenkov <indigo@yandex-team.ru>  Mon, 12 Sep 2016 19:17:54 +0300

mastermind (2.28.36) trusty; urgency=medium

  * Fix mastermind2.26-cache worker start

 -- Andrey Vasilenkov <indigo@yandex-team.ru>  Thu, 08 Sep 2016 13:49:20 +0300

mastermind (2.28.35) trusty; urgency=medium

  * Restore-path: fix cancel_job

 -- Andrey Vasilenkov <indigo@yandex-team.ru>  Mon, 05 Sep 2016 14:07:27 +0300

mastermind (2.28.34) trusty; urgency=medium

  * Restore-path: cancel jobs

 -- Andrey Vasilenkov <indigo@yandex-team.ru>  Fri, 02 Sep 2016 17:59:25 +0300

mastermind (2.28.33) trusty; urgency=medium

  * Optimize history record search mongo queries

 -- Andrey Vasilenkov <indigo@yandex-team.ru>  Thu, 01 Sep 2016 23:04:06 +0300

mastermind (2.28.32) trusty; urgency=medium

  * Limit couple defrag jobs number per host

 -- Andrey Vasilenkov <indigo@yandex-team.ru>  Thu, 01 Sep 2016 20:56:39 +0300

mastermind (2.28.31) trusty; urgency=medium

  * Convert to lrc groupset minor fix

 -- Andrey Vasilenkov <indigo@yandex-team.ru>  Wed, 31 Aug 2016 14:06:12 +0300

mastermind (2.28.30) trusty; urgency=medium

  * Restore path: option to automatically approve jobs

 -- Andrey Vasilenkov <indigo@yandex-team.ru>  Wed, 31 Aug 2016 12:17:57 +0300

mastermind (2.28.29) trusty; urgency=medium

  * Fix group restore by path handle

 -- Andrey Vasilenkov <indigo@yandex-team.ru>  Thu, 25 Aug 2016 18:51:43 +0300

mastermind (2.28.28) trusty; urgency=medium

  * Fix restore group src_group parameter

 -- Andrey Vasilenkov <indigo@yandex-team.ru>  Thu, 25 Aug 2016 13:58:34 +0300

mastermind (2.28.27) trusty; urgency=medium

  * Add job for restore groups from path

 -- Andrey Vasilenkov <indigo@yandex-team.ru>  Wed, 24 Aug 2016 18:38:33 +0300

mastermind (2.28.26) trusty; urgency=medium

  * Add group base path to recover dc command

 -- Andrey Vasilenkov <indigo@yandex-team.ru>  Wed, 24 Aug 2016 15:09:04 +0300

mastermind (2.28.25) trusty; urgency=medium

  * Consider want_defrag worth when > 3

 -- Andrey Vasilenkov <indigo@yandex-team.ru>  Tue, 23 Aug 2016 14:18:50 +0300

mastermind (2.28.24) trusty; urgency=medium

  * Implement external storage mapping for external storage convertion
  * Use task to determine external storage total size and alter convert job accordingly
  * Add ExternalStorageDataSizeTask for fetching data size of external storage
  * Add multi groupsets to mastermind-cli groupset convert command
  * Add make_external_storage_data_size_command inventory command

 -- Andrey Vasilenkov <indigo@yandex-team.ru>  Thu, 11 Aug 2016 17:02:57 +0300

mastermind (2.28.23) trusty; urgency=medium

  * Consider WRITE_NEW commands as write operations

 -- Andrey Vasilenkov <indigo@yandex-team.ru>  Mon, 08 Aug 2016 14:25:37 +0300

mastermind (2.28.22) trusty; urgency=medium

  * Forbid moving cache groups via move jobs

 -- Andrey Vasilenkov <indigo@yandex-team.ru>  Fri, 29 Jul 2016 00:57:11 +0300

mastermind (2.28.21) trusty; urgency=medium

  * Refactor move planner candidates generating
  * Filter destination groups in unsuitable dcs when moving groups via move planner

 -- Andrey Vasilenkov <indigo@yandex-team.ru>  Wed, 27 Jul 2016 15:16:18 +0300

mastermind (2.28.20) trusty; urgency=medium

  * Optimize group move planner algorithm

 -- Andrey Vasilenkov <indigo@yandex-team.ru>  Tue, 26 Jul 2016 18:21:02 +0300

mastermind (2.28.19) trusty; urgency=medium

  * Read metakey with nolock flag

 -- Andrey Vasilenkov <indigo@yandex-team.ru>  Tue, 12 Jul 2016 13:21:40 +0300

mastermind (2.28.18) trusty; urgency=medium

  * Change convert job priority

 -- Andrey Vasilenkov <indigo@yandex-team.ru>  Thu, 30 Jun 2016 01:13:03 +0300

mastermind (2.28.17) trusty; urgency=medium

  * Add convert to lrc groupset from external source job

 -- Andrey Vasilenkov <indigo@yandex-team.ru>  Wed, 29 Jun 2016 23:44:03 +0300

mastermind (2.28.16) trusty; urgency=medium

  * Fix group's effective_free_space calculation

 -- Andrey Vasilenkov <indigo@yandex-team.ru>  Mon, 20 Jun 2016 17:29:52 +0300

mastermind (2.28.15) trusty; urgency=medium

  * Add data_flow_rate and wait_timeout parameters for lrc-* commands

 -- Andrey Vasilenkov <indigo@yandex-team.ru>  Fri, 17 Jun 2016 13:20:46 +0300

mastermind (2.28.14) trusty; urgency=medium

  * Fix couple status text for non-coupled couples

 -- Andrey Vasilenkov <indigo@yandex-team.ru>  Tue, 14 Jun 2016 15:05:13 +0300

mastermind (2.28.13) trusty; urgency=medium

  * Fix StorageState excessive dcs list construction

 -- Andrey Vasilenkov <indigo@yandex-team.ru>  Sat, 11 Jun 2016 19:32:30 +0300

mastermind (2.28.12) trusty; urgency=medium

  * Run lrc_* commands with all nodes as remotes

 -- Andrey Vasilenkov <indigo@yandex-team.ru>  Fri, 10 Jun 2016 20:18:55 +0300

mastermind (2.28.11) trusty; urgency=medium

  * Fix StorageState excessive dcs list construction

 -- Andrey Vasilenkov <indigo@yandex-team.ru>  Fri, 10 Jun 2016 15:45:04 +0300

mastermind (2.28.10) trusty; urgency=medium

  * Add lrc groupset statuses for couple list handle

 -- Andrey Vasilenkov <indigo@yandex-team.ru>  Thu, 09 Jun 2016 19:07:47 +0300

mastermind (2.28.9) trusty; urgency=medium

  * Add histories query object for fetching group histories

 -- Andrey Vasilenkov <indigo@yandex-team.ru>  Wed, 08 Jun 2016 18:51:52 +0300

mastermind (2.28.8) trusty; urgency=medium

  * Add remove backend task to prepare lrc groups job

 -- Andrey Vasilenkov <indigo@yandex-team.ru>  Mon, 06 Jun 2016 12:02:49 +0300

mastermind (2.28.7) trusty; urgency=medium

  * Increase lrc groupset job priority

 -- Andrey Vasilenkov <indigo@yandex-team.ru>  Tue, 31 May 2016 15:45:40 +0300

mastermind (2.28.6) trusty; urgency=medium

  * Check task status after its execution is started

 -- Andrey Vasilenkov <indigo@yandex-team.ru>  Tue, 31 May 2016 01:14:51 +0300

mastermind (2.28.5) trusty; urgency=medium

  * Skip checking if all replicas groups are read-only
  * Fix logging of couple status change

 -- Andrey Vasilenkov <indigo@yandex-team.ru>  Tue, 31 May 2016 00:33:45 +0300

mastermind (2.28.4) trusty; urgency=medium

  * Add ttl attribute namespace settings

 -- Andrey Vasilenkov <indigo@yandex-team.ru>  Tue, 24 May 2016 18:16:09 +0300

mastermind (2.28.3) trusty; urgency=medium

  * Disable dnet_recovery safe mode

 -- Andrey Vasilenkov <indigo@yandex-team.ru>  Thu, 19 May 2016 17:34:15 +0300

mastermind (2.28.2) trusty; urgency=medium

  * Add prepare-new-groups cmd handle

 -- Andrey Vasilenkov <indigo@yandex-team.ru>  Thu, 19 May 2016 17:21:33 +0300

mastermind (2.28.1) trusty; urgency=medium

  * Add mastermind-util add-groupset command
  * Add 'add_groupset_to_couple' API handle
  * Add job that creates new groupset for a couple

 -- Andrey Vasilenkov <indigo@yandex-team.ru>  Thu, 19 May 2016 12:51:03 +0300

mastermind (2.27.18) trusty; urgency=medium

  * Fix constructing jobs' involved groups list

 -- Andrey Vasilenkov <indigo@yandex-team.ru>  Wed, 04 May 2016 14:47:17 +0300

mastermind (2.27.17) trusty; urgency=medium

  * Add weight coefficient for outgoing traffic
  * Not perform rollback on couple repair

 -- Andrey Vasilenkov <indigo@yandex-team.ru>  Fri, 29 Apr 2016 03:59:48 +0300

mastermind (2.27.16) trusty; urgency=medium

  * Use family when detaching node backend from group

 -- Andrey Vasilenkov <indigo@yandex-team.ru>  Mon, 11 Apr 2016 16:25:30 +0300

mastermind (2.27.15) trusty; urgency=medium

  * Add defrag startup timeout

 -- Andrey Vasilenkov <indigo@yandex-team.ru>  Mon, 11 Apr 2016 13:09:36 +0300

mastermind (2.27.14) trusty; urgency=medium

  * Add backward compatibility of NodeBackend binding object

 -- Andrey Vasilenkov <indigo@yandex-team.ru>  Sun, 10 Apr 2016 14:25:51 +0300

mastermind (2.27.13) trusty; urgency=medium

  * Add NodeBackend binding object

 -- Andrey Vasilenkov <indigo@yandex-team.ru>  Sun, 10 Apr 2016 14:15:13 +0300

mastermind (2.27.12) trusty; urgency=medium

  * Add new BAD_* statuses for LRC Groupset

 -- Andrey Vasilenkov <indigo@yandex-team.ru>  Fri, 08 Apr 2016 16:54:16 +0300

mastermind (2.27.11) trusty; urgency=medium

  * Fix couple freeze meta compose

 -- Andrey Vasilenkov <indigo@yandex-team.ru>  Tue, 05 Apr 2016 19:20:08 +0300

mastermind (2.27.10) trusty; urgency=medium

  * Fix 'couple settings' in for mastermind-cli
  * Format log messages

 -- Andrey Vasilenkov <indigo@yandex-team.ru>  Thu, 31 Mar 2016 18:04:19 +0300

mastermind (2.27.9) trusty; urgency=medium

  * Fix couple groupset attachment

 -- Andrey Vasilenkov <indigo@yandex-team.ru>  Thu, 31 Mar 2016 14:12:23 +0300

mastermind (2.27.8) trusty; urgency=medium

  * Add 'attach_groupset_to_couple' handle
  * Make groupsets responsible for generating its metakey
  * Skip uncoupled lrc groups meta processing

 -- Andrey Vasilenkov <indigo@yandex-team.ru>  Wed, 30 Mar 2016 16:35:07 +0300

mastermind (2.27.7) trusty; urgency=medium

  * Add couple settings

 -- Andrey Vasilenkov <indigo@yandex-team.ru>  Tue, 29 Mar 2016 15:39:09 +0300

mastermind (2.27.6) trusty; urgency=medium

  * Fix couple build parameters

 -- Andrey Vasilenkov <indigo@yandex-team.ru>  Mon, 28 Mar 2016 18:38:14 +0300

mastermind (2.27.5) trusty; urgency=medium

  * Add 'couple' attribute to binding Groupset object
  * Account new cache key distribute tasks
  * Add various binding features

 -- Andrey Vasilenkov <indigo@yandex-team.ru>  Sun, 27 Mar 2016 21:11:22 +0300

mastermind (2.27.4) trusty; urgency=medium

  * Add support of groupsets in couple build method of mastermind client
  * Add 'groupsets' property to couple object

 -- Andrey Vasilenkov <indigo@yandex-team.ru>  Fri, 25 Mar 2016 22:20:34 +0300

mastermind (2.27.3) trusty; urgency=medium

  * Skip internatl namespaces in client APIs

 -- Andrey Vasilenkov <indigo@yandex-team.ru>  Fri, 25 Mar 2016 13:00:34 +0300

mastermind (2.27.2) trusty; urgency=medium

  * Add python-requests dependency

 -- Andrey Vasilenkov <indigo@yandex-team.ru>  Thu, 24 Mar 2016 20:19:40 +0300

mastermind (2.27.1) trusty; urgency=medium

  * Add lrc commands to mastermind-cli
  * Add group filtering by 'type'
  * Add LRC builder to select groups for future LRC groupsets
  * Add lrc groupsets representation object
  * Add make lrc group job type
  * Divide groupsets by different types

 -- Andrey Vasilenkov <indigo@yandex-team.ru>  Thu, 24 Mar 2016 15:11:28 +0300

mastermind (2.26.6) trusty; urgency=medium

  * Increase defrag check timeout to 14 days

 -- Andrey Vasilenkov <indigo@yandex-team.ru>  Mon, 21 Mar 2016 14:20:39 +0300

mastermind (2.26.5) trusty; urgency=medium

  * Make recover planner coefficients configurable

 -- Andrey Vasilenkov <indigo@yandex-team.ru>  Thu, 10 Mar 2016 14:51:27 +0300

mastermind (2.26.4) trusty; urgency=medium

  * Fix group type detection

 -- Andrey Vasilenkov <indigo@yandex-team.ru>  Sat, 05 Mar 2016 05:26:33 +0300

mastermind (2.26.3) trusty; urgency=medium

  * Remove attributes capacity namespace setting
  * Add support for completion of unambiguous prefix commands

 -- Andrey Vasilenkov <indigo@yandex-team.ru>  Thu, 03 Mar 2016 18:01:54 +0300

mastermind (2.26.2) trusty; urgency=medium

  * Add namespace attribute setitngs

 -- Andrey Vasilenkov <indigo@yandex-team.ru>  Wed, 02 Mar 2016 17:34:12 +0300

mastermind (2.26.1) trusty; urgency=medium

  * Fix max net write setting for weight manager
  * Add explicit runtime error for cases when failed to release locks

 -- Andrey Vasilenkov <indigo@yandex-team.ru>  Wed, 02 Mar 2016 12:36:24 +0300

mastermind (2.25.120) trusty; urgency=medium

  * Enable dnet_recovery safe mode

 -- Andrey Vasilenkov <indigo@yandex-team.ru>  Sun, 28 Feb 2016 00:08:51 +0300

mastermind (2.25.119) trusty; urgency=medium

  * Fix bug for dc hosts view
  * Add logging for monitor stats update
  * Fix error fs and dstat update

 -- Andrey Vasilenkov <indigo@yandex-team.ru>  Tue, 23 Feb 2016 13:04:56 +0300

mastermind (2.25.118) trusty; urgency=medium

  * Increase startup timeouts

 -- Andrey Vasilenkov <indigo@yandex-team.ru>  Wed, 17 Feb 2016 23:31:26 +0300

mastermind (2.25.117) trusty; urgency=medium

  * Increase cache worker startup timeout

 -- Andrey Vasilenkov <indigo@yandex-team.ru>  Wed, 17 Feb 2016 14:37:28 +0300

mastermind (2.25.116) trusty; urgency=medium

  * Fix for cache lock acquiring

 -- Andrey Vasilenkov <indigo@yandex-team.ru>  Wed, 17 Feb 2016 12:25:22 +0300

mastermind (2.25.115) trusty; urgency=medium

  * Add 'update_cache_key_status' handle
  * Implement cached key upload queue
  * Fix cache couples list with no 'state' option
  * Fix couple list filtering
  * Add trace id to dnet_recovery command
  * Use blob_size_limit as total space unconditionally

 -- Andrey Vasilenkov <indigo@yandex-team.ru>  Tue, 16 Feb 2016 23:46:35 +0300

mastermind (2.25.114) trusty; urgency=medium

  * Change effective data size accounting
  * Add 'cache couples-list' handle

 -- Andrey Vasilenkov <indigo@yandex-team.ru>  Wed, 06 Jan 2016 22:10:41 +0300

mastermind (2.25.113) trusty; urgency=medium

  * Fix misprint

 -- Andrey Vasilenkov <indigo@yandex-team.ru>  Mon, 28 Dec 2015 16:48:00 +0300

mastermind (2.25.112) trusty; urgency=medium

  * Fix import dependency

 -- Andrey Vasilenkov <indigo@yandex-team.ru>  Mon, 28 Dec 2015 16:20:04 +0300

mastermind (2.25.111) trusty; urgency=medium

  * Fix frozen couple check

 -- Andrey Vasilenkov <indigo@yandex-team.ru>  Mon, 28 Dec 2015 15:45:49 +0300

mastermind (2.25.110) trusty; urgency=medium

  * Skip cache groups on hosts that already have a cache key copy
  * Fix dc selection on distributing cache keys

 -- Andrey Vasilenkov <indigo@yandex-team.ru>  Mon, 28 Dec 2015 14:31:00 +0300

mastermind (2.25.109) trusty; urgency=medium

  * Remove old app manifest during installation

 -- Andrey Vasilenkov <indigo@yandex-team.ru>  Thu, 24 Dec 2015 12:59:06 +0300

mastermind (2.25.108) trusty; urgency=medium

  * Remove old weight balancer traits
  * Fix for updating node backends set on history updates
  * Update couple namespace handle to use new weight manager

 -- Andrey Vasilenkov <indigo@yandex-team.ru>  Wed, 23 Dec 2015 17:58:38 +0300

mastermind (2.25.107) trusty; urgency=medium

  * Account disk defragmentation when calculating couple weights

 -- Andrey Vasilenkov <indigo@yandex-team.ru>  Wed, 16 Dec 2015 11:58:31 +0300

mastermind (2.25.106) trusty; urgency=medium

  * Fix defragmentation jobs for cache couples

 -- Andrey Vasilenkov <indigo@yandex-team.ru>  Fri, 11 Dec 2015 19:02:32 +0300

mastermind (2.25.105) trusty; urgency=medium

  * Fix misprint

 -- Andrey Vasilenkov <indigo@yandex-team.ru>  Fri, 11 Dec 2015 15:52:49 +0300

mastermind (2.25.104) trusty; urgency=medium

  * Fix for new msgpack version

 -- Andrey Vasilenkov <indigo@yandex-team.ru>  Fri, 11 Dec 2015 15:16:45 +0300

mastermind (2.25.103) trusty; urgency=medium

  * Update cache distributor groups list on cache cleaning

 -- Andrey Vasilenkov <indigo@yandex-team.ru>  Fri, 11 Dec 2015 14:54:55 +0300

mastermind (2.25.102) trusty; urgency=medium

  * Fix for defragmentation job of cache groups

 -- Andrey Vasilenkov <indigo@yandex-team.ru>  Fri, 11 Dec 2015 14:08:43 +0300

mastermind (2.25.101) trusty; urgency=medium

  * Cache get_namespaces_states response using CachedGzipResponse
  * Cache get_cached_keys response using CachedGzipResponse

 -- Andrey Vasilenkov <indigo@yandex-team.ru>  Tue, 08 Dec 2015 17:21:04 +0300

mastermind (2.25.100) trusty; urgency=medium

  * Fix for newly built couple status calculation
  * Fix misprint in mastermind client

 -- Andrey Vasilenkov <indigo@yandex-team.ru>  Tue, 01 Dec 2015 16:48:01 +0300

mastermind (2.25.99) trusty; urgency=medium

  * Fix for running cached data update handlers

 -- Andrey Vasilenkov <indigo@yandex-team.ru>  Wed, 25 Nov 2015 19:29:24 +0300

mastermind (2.25.98) trusty; urgency=medium

  * Fix cocaine handlers registering

 -- Andrey Vasilenkov <indigo@yandex-team.ru>  Wed, 25 Nov 2015 14:58:59 +0300

mastermind (2.25.97) trusty; urgency=medium

  * Temporarily fix cocaine service usage from sync thread

 -- Andrey Vasilenkov <indigo@yandex-team.ru>  Tue, 24 Nov 2015 17:02:59 +0300

mastermind (2.25.96) trusty; urgency=medium

  * Optimize get_config_remotes handle

 -- Andrey Vasilenkov <indigo@yandex-team.ru>  Tue, 24 Nov 2015 11:56:08 +0300

mastermind (2.25.95) trusty; urgency=medium

  * Fix frequent weight and load data updating
  * Optimize history records fetching from mongo
  * Add exception-safe backend stats processing

 -- Andrey Vasilenkov <indigo@yandex-team.ru>  Mon, 23 Nov 2015 15:00:58 +0300

mastermind (2.25.94) trusty; urgency=medium

  * Fix defrag complete decision based on stalled stats

 -- Andrey Vasilenkov <indigo@yandex-team.ru>  Fri, 20 Nov 2015 17:52:35 +0300

mastermind (2.25.93) trusty; urgency=medium

    * Add orig path query arg settings
    * Fix select couple to upload namespace setting
    * Add redirect query args support

 -- Andrey Vasilenkov <indigo@yandex-team.ru>  Thu, 19 Nov 2015 19:13:34 +0300

mastermind (2.25.92) trusty; urgency=medium

  * Fix cocaine worker termination

 -- Andrey Vasilenkov <indigo@yandex-team.ru>  Thu, 19 Nov 2015 14:44:39 +0300

mastermind (2.25.91) trusty; urgency=medium

  * Split planner config section into several sections
  * Cache flow stats
  * Use cache to handle get_cache_keys

 -- Andrey Vasilenkov <indigo@yandex-team.ru>  Wed, 18 Nov 2015 21:45:31 +0300

mastermind (2.25.90) trusty; urgency=medium

  * Fix cache worker startup script

 -- Andrey Vasilenkov <indigo@yandex-team.ru>  Tue, 17 Nov 2015 22:47:31 +0300

mastermind (2.25.89) trusty; urgency=medium

  * Set python-tornado dependency (>= 4.0)

 -- Andrey Vasilenkov <indigo@yandex-team.ru>  Tue, 17 Nov 2015 16:04:13 +0300

mastermind (2.25.88) trusty; urgency=medium

  * Decreased cocaine workers' pool limit to 5

 -- Andrey Vasilenkov <indigo@yandex-team.ru>  Tue, 17 Nov 2015 14:31:24 +0300

mastermind (2.25.87) trusty; urgency=medium

  * Use simplejson for faster parsing
  * Using monitor pool to fetch monitor stats from elliptics nodes
  * Inventory worker implementation
  * Fix build tests running

 -- Andrey Vasilenkov <indigo@yandex-team.ru>  Tue, 17 Nov 2015 13:59:44 +0300

mastermind (2.25.86-hotfix1) trusty; urgency=medium

  * Optimize get_config_remotes handle

 -- Andrey Vasilenkov <indigo@yandex-team.ru>  Wed, 18 Nov 2015 17:05:55 +0300

mastermind (2.25.86) trusty; urgency=medium

  * Fix mastermind build

 -- Andrey Vasilenkov <indigo@yandex-team.ru>  Fri, 13 Nov 2015 15:37:00 +0300

mastermind (2.25.85) trusty; urgency=medium

  * Fix mastermind build

 -- Andrey Vasilenkov <indigo@yandex-team.ru>  Fri, 13 Nov 2015 15:08:21 +0300

mastermind (2.25.84) trusty; urgency=medium

  * Add free reserved space to couple statistics

 -- Andrey Vasilenkov <indigo@yandex-team.ru>  Fri, 13 Nov 2015 14:19:41 +0300

mastermind (2.25.83) trusty; urgency=medium

  * Increase startup-timeout for mastermind-cache worker

 -- Andrey Vasilenkov <indigo@yandex-team.ru>  Mon, 02 Nov 2015 12:26:18 +0300

mastermind (2.25.82) trusty; urgency=medium

  * Fix for searching for uncoupled group to restore backend without history

 -- Andrey Vasilenkov <indigo@yandex-team.ru>  Wed, 28 Oct 2015 11:37:03 +0300

mastermind (2.25.81) trusty; urgency=medium

  * Fix for searching for uncoupled group to restore backend without history

 -- Andrey Vasilenkov <indigo@yandex-team.ru>  Tue, 27 Oct 2015 23:47:59 +0300

mastermind (2.25.80) trusty; urgency=medium

  * Fix for searching for uncoupled group to restore backend without history

 -- Andrey Vasilenkov <indigo@yandex-team.ru>  Tue, 27 Oct 2015 21:23:43 +0300

mastermind (2.25.79) trusty; urgency=medium

  * Fix wrong node backend check on group restoring job
  * Fix accounting job for a couple status when group is down

 -- Andrey Vasilenkov <indigo@yandex-team.ru>  Tue, 27 Oct 2015 19:30:12 +0300

mastermind (2.25.78) trusty; urgency=medium

  * Add proper pymongo and bson dependencies (<< 3)

 -- Andrey Vasilenkov <indigo@yandex-team.ru>  Mon, 26 Oct 2015 21:08:02 +0300

mastermind (2.25.77) trusty; urgency=medium

  * Fix mastermind2.26-cache worker initialization

 -- Andrey Vasilenkov <indigo@yandex-team.ru>  Fri, 23 Oct 2015 14:25:00 +0300

mastermind (2.25.76) trusty; urgency=medium

  * Add handler for fetching couple free effective space monitor samples
  * Change monitor statistics collection settings

 -- Andrey Vasilenkov <indigo@yandex-team.ru>  Fri, 23 Oct 2015 14:03:28 +0300

mastermind (2.25.75) trusty; urgency=medium

  * Fix group detach node task during restore job

 -- Andrey Vasilenkov <indigo@yandex-team.ru>  Mon, 19 Oct 2015 14:52:49 +0300

mastermind (2.25.74) trusty; urgency=medium

  * Fix group detach node task during restore job

 -- Andrey Vasilenkov <indigo@yandex-team.ru>  Mon, 19 Oct 2015 14:26:10 +0300

mastermind (2.25.73) trusty; urgency=medium

  * Fix group detach node task during restore job

 -- Andrey Vasilenkov <indigo@yandex-team.ru>  Mon, 19 Oct 2015 12:57:02 +0300

mastermind (2.25.72) trusty; urgency=medium

  * Check uncoupled groups right before settings metakey
  * Prevent statistics calculation failing

 -- Andrey Vasilenkov <indigo@yandex-team.ru>  Tue, 13 Oct 2015 18:41:32 +0300

mastermind (2.25.71) trusty; urgency=medium

  * Fix exception type for non-blocking locks (when acquiring failed)
  * Fix group history update task scheduling

 -- Andrey Vasilenkov <indigo@yandex-team.ru>  Mon, 12 Oct 2015 14:16:06 +0300

mastermind (2.25.70) trusty; urgency=medium

  * Add ability to run worker without history collection

 -- Andrey Vasilenkov <indigo@yandex-team.ru>  Fri, 09 Oct 2015 19:29:22 +0300

mastermind (2.25.69) trusty; urgency=medium

  * Accept generators to GroupNodeBackendsSet

 -- Andrey Vasilenkov <indigo@yandex-team.ru>  Fri, 09 Oct 2015 18:15:17 +0300

mastermind (2.25.68) trusty; urgency=medium

  * Store group history in mongo instead of meta elliptics

 -- Andrey Vasilenkov <indigo@yandex-team.ru>  Fri, 09 Oct 2015 12:03:04 +0300

mastermind (2.25.66) trusty; urgency=medium

  * Fix settings comparison with basic python types

 -- Andrey Vasilenkov <indigo@yandex-team.ru>  Thu, 08 Oct 2015 12:55:36 +0300

mastermind (2.25.58) trusty; urgency=medium

  * Add couple primary and fallback hosts to namespaces states

 -- Andrey Vasilenkov <indigo@yandex-team.ru>  Sun, 13 Sep 2015 21:13:48 +0300

mastermind (2.25.57) trusty; urgency=medium

  * Fix effective free space calculcation when disk contains irrelevant data

 -- Andrey Vasilenkov <indigo@yandex-team.ru>  Thu, 10 Sep 2015 14:08:30 +0300

mastermind (2.25.56) trusty; urgency=medium

  * Fix effective free space calculcation when disk contains irrelevant data

 -- Andrey Vasilenkov <indigo@yandex-team.ru>  Thu, 10 Sep 2015 14:00:47 +0300

mastermind (2.25.55) trusty; urgency=medium

  * Set nolock flag for metakey read queries

 -- Andrey Vasilenkov <indigo@yandex-team.ru>  Mon, 07 Sep 2015 20:21:47 +0300

mastermind (2.25.54) trusty; urgency=medium

  * Increase startup timeout for mastermind worker

 -- Andrey Vasilenkov <indigo@yandex-team.ru>  Fri, 28 Aug 2015 18:44:52 +0300

mastermind (2.25.53) trusty; urgency=medium

  * Use read_latest call to get storage max group id

 -- Andrey Vasilenkov <indigo@yandex-team.ru>  Fri, 28 Aug 2015 17:59:31 +0300

mastermind (2.25.52) trusty; urgency=medium

  * Add draft on namespaces state query handler

 -- Andrey Vasilenkov <indigo@yandex-team.ru>  Fri, 28 Aug 2015 15:22:37 +0300

mastermind (2.25.51) trusty; urgency=medium

  * Add forced namespaces states update handler

 -- Andrey Vasilenkov <indigo@yandex-team.ru>  Fri, 28 Aug 2015 13:33:52 +0300

mastermind (2.25.50) trusty; urgency=medium

  * Take down the lock on src backend during move job final stage

 -- Andrey Vasilenkov <indigo@yandex-team.ru>  Fri, 28 Aug 2015 11:51:06 +0300

mastermind (2.25.49) trusty; urgency=medium

  * Add status_text of bad group to status_text of couple

 -- Andrey Vasilenkov <indigo@yandex-team.ru>  Fri, 21 Aug 2015 16:30:16 +0300

mastermind (2.25.48) trusty; urgency=medium

  * Add removed records size to group info

 -- Andrey Vasilenkov <indigo@yandex-team.ru>  Fri, 21 Aug 2015 11:29:43 +0300

mastermind (2.25.47) trusty; urgency=medium

  * Consider effective_free_space when deciding on couple status
  * Fix for node backend defrag task retrying

 -- Andrey Vasilenkov <indigo@yandex-team.ru>  Thu, 20 Aug 2015 13:17:28 +0300

mastermind (2.25.46) trusty; urgency=medium

  * Correct build

 -- Andrey Vasilenkov <indigo@yandex-team.ru>  Wed, 19 Aug 2015 16:59:32 +0300

mastermind (2.25.45) trusty; urgency=medium

  * Add autoapprove setting for move planner jobs

 -- Andrey Vasilenkov <indigo@yandex-team.ru>  Wed, 19 Aug 2015 16:52:30 +0300

mastermind (2.25.44) trusty; urgency=medium

  * Fix minor misprints

 -- Andrey Vasilenkov <indigo@yandex-team.ru>  Wed, 19 Aug 2015 12:18:16 +0300

mastermind (2.25.43) trusty; urgency=medium

  * Fix destination group selection for move planner

 -- Andrey Vasilenkov <indigo@yandex-team.ru>  Wed, 19 Aug 2015 01:49:13 +0300

mastermind (2.25.42) trusty; urgency=medium

  * Mastermind node info updater: couple status should be set to FULL if group
    is not filled but hdd has no more space available
  * Jobs processor: do not fail couple defrag job if couple lost its OK
    status

 -- Andrey Vasilenkov <indigo@yandex-team.ru>  Thu, 06 Aug 2015 15:27:26 +0300

mastermind (2.25.41) trusty; urgency=medium

  * Fetch elliptics backends' io stats

 -- Andrey Vasilenkov <indigo@yandex-team.ru>  Tue, 04 Aug 2015 19:42:51 +0300

mastermind (2.25.40) trusty; urgency=medium

  * Planner: take lock to prevent simultaneous move jobs planning on several
    workers

 -- Andrey Vasilenkov <indigo@yandex-team.ru>  Tue, 04 Aug 2015 19:15:40 +0300

mastermind (2.25.39) trusty; urgency=medium

  * mastermind fake sync: persistent locks removal fixed

 -- Andrey Vasilenkov <indigo@yandex-team.ru>  Mon, 03 Aug 2015 15:30:40 +0300

mastermind (2.25.38) trusty; urgency=medium

  * Mastermind lib: couple build result is wrapped into result object
    to be able to filter only successfully created couples
    (or, on the other side, only exceptions)
  * Passing dstat errors (can happen on virtual hosts)
  * Fix for fake sync manager persistent lock acquiring
  * Mastermind lib: fix for __contains__ method in namespaces queries
  * Fix for frequent node statistics update
  * Mastermind lib: node backends list as a property

 -- Andrey Vasilenkov <indigo@yandex-team.ru>  Tue, 28 Jul 2015 18:16:20 +0300

mastermind (2.25.37) trusty; urgency=medium

  * Obsolete prechecking of active jobs when moving groups from host

 -- Andrey Vasilenkov <indigo@yandex-team.ru>  Fri, 17 Jul 2015 13:52:24 +0300

mastermind (2.25.36) trusty; urgency=medium

  * Do not update whole cluster state on couple break

 -- Andrey Vasilenkov <indigo@yandex-team.ru>  Thu, 16 Jul 2015 20:07:31 +0300

mastermind (2.25.35) trusty; urgency=medium

  * Remove obsolete dstat_error_code usage

 -- Andrey Vasilenkov <indigo@yandex-team.ru>  Thu, 16 Jul 2015 18:39:04 +0300

mastermind (2.25.34) trusty; urgency=medium

  * Frequent node stat update bug fixed

 -- Andrey Vasilenkov <indigo@yandex-team.ru>  Wed, 15 Jul 2015 18:14:31 +0300

mastermind (2.25.33) trusty; urgency=medium

  * Restore job can stop non-started move job on force request
  * Do not acquire global jobs lock on jobs creation
  * Lock uncoupled groups during couple build so no jobs could use it

 -- Andrey Vasilenkov <indigo@yandex-team.ru>  Wed, 15 Jul 2015 17:51:12 +0300

mastermind (2.25.32) trusty; urgency=medium

  * get_dc_by_host inventory function should accept hostname, not ip

 -- Andrey Vasilenkov <indigo@yandex-team.ru>  Wed, 15 Jul 2015 15:09:27 +0300

mastermind (2.25.31) trusty; urgency=medium

  * Fix for couple defrag group representation

 -- Andrey Vasilenkov <indigo@yandex-team.ru>  Tue, 14 Jul 2015 14:52:13 +0300

mastermind (2.25.30) trusty; urgency=medium

  * Fix for group active job setting

 -- Andrey Vasilenkov <indigo@yandex-team.ru>  Tue, 14 Jul 2015 13:45:46 +0300

mastermind (2.25.29) trusty; urgency=medium

  * Mastermind util error wrapping

 -- Andrey Vasilenkov <indigo@yandex-team.ru>  Tue, 14 Jul 2015 12:38:07 +0300

mastermind (2.25.28) trusty; urgency=medium

  * Any type of job is now set as an active_job for a couple
  * get_namespaces_states now can accept namespaces list
  * Fix for storage_keys_diff handler when there are backends without fetched stats

 -- Andrey Vasilenkov <indigo@yandex-team.ru>  Mon, 13 Jul 2015 15:44:19 +0300

mastermind (2.25.27) trusty; urgency=medium

  * Misprint fixed

 -- Andrey Vasilenkov <indigo@yandex-team.ru>  Fri, 10 Jul 2015 18:10:17 +0300

mastermind (2.25.26) trusty; urgency=medium

  * Mark group as bad if migrating job id from meta does not match active job
    id

 -- Andrey Vasilenkov <indigo@yandex-team.ru>  Fri, 10 Jul 2015 14:08:06 +0300

mastermind (2.25.25) trusty; urgency=medium

  * Read-only node backend status check fixed
  * Using common mastermind queue for gatlinggun tasks
  * Mastermind returns empty cache keys when cache worker is not set up
  * Backward compatibility for ns setup mastermind util command (credits go to shindo@)
  * Checking group couple on move job start

 -- Andrey Vasilenkov <indigo@yandex-team.ru>  Thu, 09 Jul 2015 18:42:09 +0300

mastermind (2.25.24) trusty; urgency=medium

  * Checking if couple is participating in job before trying to move it from
    host

 -- Andrey Vasilenkov <indigo@yandex-team.ru>  Fri, 03 Jul 2015 18:46:44 +0300

mastermind (2.25.23) trusty; urgency=medium

  * Checking node backends count on group move
  * Handler to restart job if failed on start

 -- Andrey Vasilenkov <indigo@yandex-team.ru>  Fri, 03 Jul 2015 17:38:18 +0300

mastermind (2.25.22) trusty; urgency=medium

  * Removed obsolete stat_file_error usage, moved stat_commit error logic to node backend stat object
  * Fix for namespace creation workflow

 -- Andrey Vasilenkov <indigo@yandex-team.ru>  Thu, 02 Jul 2015 17:40:30 +0300

mastermind (2.25.21) trusty; urgency=medium

  * fix to trusty++;

 -- Andrey Vasilenkov <indigo@yandex-team.ru>  Wed, 01 Jul 2015 19:01:17 +0300

mastermind (2.25.20) trusty; urgency=medium

  * debian/rules fixed for trusty

 -- Andrey Vasilenkov <indigo@yandex-team.ru>  Wed, 01 Jul 2015 18:39:16 +0300

mastermind (2.25.19) trusty; urgency=medium

  * Use elliptics stats for decision on backend writability
  * Fragmentation in mm util is now formatted with fixed precision

 -- Andrey Vasilenkov <indigo@yandex-team.ru>  Wed, 01 Jul 2015 18:16:14 +0300

mastermind (2.25.18) precise; urgency=low

  * Checking backends on restore group creation

 -- Andrey Vasilenkov <indigo@yandex-team.ru>  Tue, 30 Jun 2015 17:23:42 +0300

mastermind (2.25.17) precise; urgency=low

  * Mastermind client implemented
  * Python package dependencies fixed
  * Statistics should not fail if uncoupled groups list cannot be composed
  * Defrag planner uses vfs free space to see if a couple can be defragged
  * Minor changes: pepify and obsolete code removed

 -- Andrey Vasilenkov <indigo@yandex-team.ru>  Tue, 30 Jun 2015 13:12:47 +0300

mastermind (2.25.16) precise; urgency=low

  * Do not store old namespaces states if failed to construct a new one

 -- Andrey Vasilenkov <indigo@yandex-team.ru>  Thu, 18 Jun 2015 16:54:36 +0300

mastermind (2.25.15) precise; urgency=low

  * Caching of namespaces states

 -- Andrey Vasilenkov <indigo@yandex-team.ru>  Thu, 18 Jun 2015 15:11:28 +0300

mastermind (2.25.14) precise; urgency=low

  * Job execution fixed
  * Separate register handler wrapper for handlers with native cocaine exceptions support

 -- Andrey Vasilenkov <indigo@yandex-team.ru>  Wed, 17 Jun 2015 13:03:30 +0300

mastermind (2.25.13) precise; urgency=low

  * Reconnectable service should log detailed information on unexpected errors

 -- Andrey Vasilenkov <indigo@yandex-team.ru>  Tue, 16 Jun 2015 14:45:41 +0300

mastermind (2.25.12) precise; urgency=low

  * Binary version dependency

 -- Andrey Vasilenkov <indigo@yandex-team.ru>  Tue, 16 Jun 2015 13:19:15 +0300

mastermind (2.25.11) precise; urgency=low

  * Python-mastermind common dependency
  * Logging added

 -- Andrey Vasilenkov <indigo@yandex-team.ru>  Tue, 16 Jun 2015 13:00:54 +0300

mastermind (2.25.10) precise; urgency=low

  * Common mastermind utils in a separate python package
  * Unnecessary locking of jobs global lock on couple defragmentation planning

 -- Andrey Vasilenkov <indigo@yandex-team.ru>  Mon, 15 Jun 2015 20:11:18 +0300

mastermind (2.25.9) precise; urgency=low

  * Resources accounting fixed

 -- Andrey Vasilenkov <indigo@yandex-team.ru>  Thu, 11 Jun 2015 17:48:09 +0300

mastermind (2.25.8) precise; urgency=low

  * Logging added

 -- Andrey Vasilenkov <indigo@yandex-team.ru>  Thu, 11 Jun 2015 17:21:36 +0300

mastermind (2.25.7) precise; urgency=low

  * Misprint fixed

 -- Andrey Vasilenkov <indigo@yandex-team.ru>  Thu, 11 Jun 2015 16:43:04 +0300

mastermind (2.25.6) precise; urgency=low

  * Misprint fixed

 -- Andrey Vasilenkov <indigo@yandex-team.ru>  Thu, 11 Jun 2015 16:22:53 +0300

mastermind (2.25.5) precise; urgency=low

  * Jobs: fix for resource unfolding

 -- Andrey Vasilenkov <indigo@yandex-team.ru>  Thu, 11 Jun 2015 15:48:11 +0300

mastermind (2.25.4) precise; urgency=low

  * Minor bug fix

 -- Andrey Vasilenkov <indigo@yandex-team.ru>  Thu, 11 Jun 2015 15:32:10 +0300

mastermind (2.25.3) precise; urgency=low

  * Minor bug fix

 -- Andrey Vasilenkov <indigo@yandex-team.ru>  Thu, 11 Jun 2015 13:28:07 +0300

mastermind (2.25.2) precise; urgency=low

  * Job processing tweaks

 -- Andrey Vasilenkov <indigo@yandex-team.ru>  Thu, 11 Jun 2015 12:40:16 +0300

mastermind (2.25.1) precise; urgency=low

  * Cached keys handler should be tolerant to cocaine connection errors
  * Do not take global jobs lock on moving all groups from host
  * Planner tasks should not take jobs lock unless they are actually creating jobs

 -- Andrey Vasilenkov <indigo@yandex-team.ru>  Wed, 10 Jun 2015 17:10:47 +0300

mastermind (2.24.45) precise; urgency=low

  * Config parameter name fixed

 -- Andrey Vasilenkov <indigo@yandex-team.ru>  Wed, 10 Jun 2015 13:52:06 +0300

mastermind (2.24.44) precise; urgency=low

  * Ids file for rsync tasks

 -- Andrey Vasilenkov <indigo@yandex-team.ru>  Tue, 09 Jun 2015 17:55:04 +0300

mastermind (2.24.43) precise; urgency=low

  * Add-units settings for namespace implemented

 -- Andrey Vasilenkov <indigo@yandex-team.ru>  Fri, 05 Jun 2015 17:23:11 +0300

mastermind (2.24.42) precise; urgency=low

  * get_cached_key handler proxied to mastermind2.26-cache (no retries for now)

 -- Andrey Vasilenkov <indigo@yandex-team.ru>  Thu, 04 Jun 2015 19:58:11 +0300

mastermind (2.24.41) precise; urgency=low

  * get_cached_keys handler updated
  * Namespace statistics fixed, is_full flag added
  * Ns settings updating fixed - __service key could have been omited on update

 -- Andrey Vasilenkov <indigo@yandex-team.ru>  Wed, 03 Jun 2015 19:58:59 +0300

mastermind (2.24.40) precise; urgency=low

  * Infrastructure: empty group set for tree nodes that has no groups in child
    nodes

 -- Andrey Vasilenkov <indigo@yandex-team.ru>  Tue, 02 Jun 2015 12:49:29 +0300

mastermind (2.24.39) precise; urgency=low

  * Added mastermind2.26-cache application to cocaine runlist

 -- Andrey Vasilenkov <indigo@yandex-team.ru>  Mon, 01 Jun 2015 16:21:11 +0300

mastermind (2.24.38) precise; urgency=low

  * Top update period is set via periodic timer
  * Lock on cache distribution task

 -- Andrey Vasilenkov <indigo@yandex-team.ru>  Mon, 01 Jun 2015 15:12:04 +0300

mastermind (2.24.37) precise; urgency=low

  * Fix for existing cache key update

 -- Andrey Vasilenkov <indigo@yandex-team.ru>  Fri, 29 May 2015 16:01:53 +0300

mastermind (2.24.36) precise; urgency=low

  * Cache worker: cache groups selection refactored

 -- Andrey Vasilenkov <indigo@yandex-team.ru>  Fri, 29 May 2015 15:16:56 +0300

mastermind (2.24.35) precise; urgency=low

  * Do not account service storage_cache namespace in namespace states

 -- Andrey Vasilenkov <indigo@yandex-team.ru>  Thu, 28 May 2015 14:10:12 +0300

mastermind (2.24.34) precise; urgency=low

  * Cache group defragmentation job creation

 -- Andrey Vasilenkov <indigo@yandex-team.ru>  Tue, 26 May 2015 23:45:25 +0300

mastermind (2.24.33) precise; urgency=low

  * Fix for app start without mongo set up

 -- Andrey Vasilenkov <indigo@yandex-team.ru>  Tue, 26 May 2015 12:15:55 +0300

mastermind (2.24.32) precise; urgency=low

  * Cache clean handler added

 -- Andrey Vasilenkov <indigo@yandex-team.ru>  Mon, 25 May 2015 19:56:32 +0300

mastermind (2.24.31) precise; urgency=low

  * Group type checking should be executed after backend state checking

 -- Andrey Vasilenkov <indigo@yandex-team.ru>  Mon, 25 May 2015 13:17:54 +0300

mastermind (2.24.30) precise; urgency=low

  * Misprint fixed

 -- Andrey Vasilenkov <indigo@yandex-team.ru>  Sun, 24 May 2015 20:33:13 +0300

mastermind (2.24.29) precise; urgency=low

  * Misprints fixed and more logging added

 -- Andrey Vasilenkov <indigo@yandex-team.ru>  Fri, 22 May 2015 23:00:10 +0300

mastermind (2.24.28) precise; urgency=low

  * Some logging added

 -- Andrey Vasilenkov <indigo@yandex-team.ru>  Fri, 22 May 2015 20:43:44 +0300

mastermind (2.24.27) precise; urgency=low

  * Misprint fixed

 -- Andrey Vasilenkov <indigo@yandex-team.ru>  Fri, 22 May 2015 17:57:55 +0300

mastermind (2.24.26) precise; urgency=low

  * Misprint fixed

 -- Andrey Vasilenkov <indigo@yandex-team.ru>  Fri, 22 May 2015 17:29:05 +0300

mastermind (2.24.25) precise; urgency=low

  * Misprints fixed

 -- Andrey Vasilenkov <indigo@yandex-team.ru>  Fri, 22 May 2015 17:13:30 +0300

mastermind (2.24.24) precise; urgency=low

  * Cache cleaner implemented
  * Added static/non-static flag to log record for broken namespaces

 -- Andrey Vasilenkov <indigo@yandex-team.ru>  Fri, 22 May 2015 16:49:00 +0300

mastermind (2.24.23) precise; urgency=low

  * Fix for key updated in mongodb: couple is used as a part of primary key
  * Minor refactoring

 -- Andrey Vasilenkov <indigo@yandex-team.ru>  Thu, 21 May 2015 12:59:49 +0300

mastermind (2.24.22) precise; urgency=low

  * Fixed new keys processing

 -- Andrey Vasilenkov <indigo@yandex-team.ru>  Thu, 21 May 2015 00:00:29 +0300

mastermind (2.24.21) precise; urgency=low

  * Do not remove unpopular keys on distribution stage

 -- Andrey Vasilenkov <indigo@yandex-team.ru>  Wed, 20 May 2015 23:34:15 +0300

mastermind (2.24.20) precise; urgency=low

  * Misprint fixed

 -- Andrey Vasilenkov <indigo@yandex-team.ru>  Wed, 20 May 2015 23:07:51 +0300

mastermind (2.24.19) precise; urgency=low

  * Top stats aggregation fix: cache groups statistics are accounted properly

 -- Andrey Vasilenkov <indigo@yandex-team.ru>  Wed, 20 May 2015 16:10:22 +0300

mastermind (2.24.18) precise; urgency=low

  * Aggregate keys by (key_id, couple) pair

 -- Andrey Vasilenkov <indigo@yandex-team.ru>  Tue, 19 May 2015 16:42:11 +0300

mastermind (2.24.17) precise; urgency=low

  * Do not use cache module in the main worker

 -- Andrey Vasilenkov <indigo@yandex-team.ru>  Mon, 18 May 2015 18:52:56 +0300

mastermind (2.24.16) precise; urgency=low

  * Couple defragmentation should start only when want_defrag > 1
  * Move job tweaks: -114 processing when node backend is being disabled, STALLED status for node backend stop task is considered ok
  * Removed unnecessary locks on task retry and skip
  * Couple defrag: if dnet_client returns -114 on defrag command, consider task successfully completed

 -- Andrey Vasilenkov <indigo@yandex-team.ru>  Mon, 18 May 2015 18:32:07 +0300

mastermind (2.24.15) precise; urgency=low

  * Refactored infrastructure data usage and correspondent cache workflow

 -- Andrey Vasilenkov <indigo@yandex-team.ru>  Sun, 17 May 2015 18:18:41 +0300

mastermind (2.24.14) precise; urgency=low

  * Uncoupled group checker changed

 -- Andrey Vasilenkov <indigo@yandex-team.ru>  Fri, 15 May 2015 17:31:44 +0300

mastermind (2.24.13) precise; urgency=low

  * Good uncoupled groups selector moved to infrastructure

 -- Andrey Vasilenkov <indigo@yandex-team.ru>  Fri, 15 May 2015 16:45:05 +0300

mastermind (2.24.12) precise; urgency=low

  * Cache worker initialization fixed

 -- Andrey Vasilenkov <indigo@yandex-team.ru>  Fri, 15 May 2015 15:35:13 +0300

mastermind (2.24.11) precise; urgency=low

  * Mark group as migrating right away when job is created
  * Job mark group minor workflow updates
  * Service statuses for couples with active jobs

 -- Andrey Vasilenkov <indigo@yandex-team.ru>  Wed, 13 May 2015 18:19:10 +0300

mastermind (2.24.10) precise; urgency=low

  * Fix for increasing cache key copies number

 -- Andrey Vasilenkov <indigo@yandex-team.ru>  Mon, 27 Apr 2015 20:24:00 +0300

mastermind (2.24.9) lucid; urgency=low

  * Fallback to default cocaine logging service if mm_cache_logging service is not set up in cocaine

 -- Andrey Vasilenkov <indigo@yandex-team.ru>  Mon, 27 Apr 2015 19:49:32 +0300

mastermind (2.24.8) lucid; urgency=low

  * Do not use not marked uncoupled groups located at cache groups paths as data uncoupled groups

 -- Andrey Vasilenkov <indigo@yandex-team.ru>  Mon, 27 Apr 2015 16:23:24 +0300

mastermind (2.24.7) lucid; urgency=low

  * Removed obsolete tornado version dependency

 -- Andrey Vasilenkov <indigo@yandex-team.ru>  Wed, 22 Apr 2015 23:01:00 +0300

mastermind (2.24.6) lucid; urgency=low

  * Misprint fixed

 -- Andrey Vasilenkov <indigo@yandex-team.ru>  Wed, 22 Apr 2015 18:50:12 +0300

mastermind (2.24.5) lucid; urgency=low

  * Removed obsolete cache manager usage

 -- Andrey Vasilenkov <indigo@yandex-team.ru>  Wed, 22 Apr 2015 18:45:04 +0300

mastermind (2.24.4) lucid; urgency=low

  * Fix for make_tree script

 -- Andrey Vasilenkov <indigo@yandex-team.ru>  Wed, 22 Apr 2015 18:01:23 +0300

mastermind (2.24.3) lucid; urgency=low

  * Misprint in postinst fixed

 -- Andrey Vasilenkov <indigo@yandex-team.ru>  Wed, 22 Apr 2015 17:47:11 +0300

mastermind (2.24.2) lucid; urgency=low

  * Misprint in postinst fixed

 -- Andrey Vasilenkov <indigo@yandex-team.ru>  Wed, 22 Apr 2015 17:28:27 +0300

mastermind (2.24.1) lucid; urgency=low

  * Distributed cache manager (for gatlinggun)

 -- Andrey Vasilenkov <indigo@yandex-team.ru>  Wed, 22 Apr 2015 17:04:56 +0300

mastermind (2.23.15) lucid; urgency=low

  * Added explicit couple text status to couple status change message
  * Returned back the lost check for groups move planner

 -- Andrey Vasilenkov <indigo@yandex-team.ru>  Thu, 07 May 2015 19:13:51 +0300

mastermind (2.23.14) lucid; urgency=low

  * Misprint fixed

 -- Andrey Vasilenkov <indigo@yandex-team.ru>  Thu, 07 May 2015 17:49:04 +0300

mastermind (2.23.13) lucid; urgency=low

  * Misprint fixed

 -- Andrey Vasilenkov <indigo@yandex-team.ru>  Thu, 07 May 2015 17:12:36 +0300

mastermind (2.23.12) lucid; urgency=low

  * Misprint fixed

 -- Andrey Vasilenkov <indigo@yandex-team.ru>  Thu, 07 May 2015 15:56:33 +0300

mastermind (2.23.11) lucid; urgency=low

  * Uncoupled group should be considered broken if it has more than one backend and DHT check is enabled
  * In-service check for uncoupled group fetching

 -- Andrey Vasilenkov <indigo@yandex-team.ru>  Thu, 07 May 2015 13:07:37 +0300

mastermind (2.23.10) lucid; urgency=low

  * Fix for restore group job creation when history record is unavailable

 -- Andrey Vasilenkov <indigo@yandex-team.ru>  Wed, 06 May 2015 20:14:19 +0300

mastermind (2.23.9) lucid; urgency=low

  * If no backends are found in history, planner restores group according to namespace distribution (same as for move group)

 -- Andrey Vasilenkov <indigo@yandex-team.ru>  Wed, 06 May 2015 19:39:27 +0300

mastermind (2.23.8) lucid; urgency=low

  * Move planner should use default uncoupled groups select function

 -- Andrey Vasilenkov <indigo@yandex-team.ru>  Wed, 29 Apr 2015 15:22:16 +0300

mastermind (2.23.7) lucid; urgency=low

  * Comparing source and destination DCs when planning move jobs

 -- Andrey Vasilenkov <indigo@yandex-team.ru>  Wed, 29 Apr 2015 09:29:29 +0300

mastermind (2.23.6) lucid; urgency=low

  * Misprints fixed

 -- Andrey Vasilenkov <indigo@yandex-team.ru>  Tue, 28 Apr 2015 18:17:11 +0300

mastermind (2.23.5) lucid; urgency=low

  * Busy hosts accounting fixed

 -- Andrey Vasilenkov <indigo@yandex-team.ru>  Tue, 28 Apr 2015 17:49:02 +0300

mastermind (2.23.4) lucid; urgency=low

  * Using groups merging on move jobs planning

 -- Andrey Vasilenkov <indigo@yandex-team.ru>  Tue, 28 Apr 2015 17:35:20 +0300

mastermind (2.23.3) lucid; urgency=low

  * Misprint fixed

 -- Andrey Vasilenkov <indigo@yandex-team.ru>  Mon, 20 Apr 2015 23:41:56 +0300

mastermind (2.23.2) lucid; urgency=low

  * Properly job slots checking in planner for couple defrag jobs

 -- Andrey Vasilenkov <indigo@yandex-team.ru>  Mon, 20 Apr 2015 23:25:43 +0300

mastermind (2.23.1) lucid; urgency=low

  * Config option for autoapproving defrag jobs

 -- Andrey Vasilenkov <indigo@yandex-team.ru>  Fri, 17 Apr 2015 17:39:54 +0300

mastermind (2.21.24) lucid; urgency=low

  * Misprint fixed

 -- Andrey Vasilenkov <indigo@yandex-team.ru>  Tue, 07 Apr 2015 17:05:41 +0300

mastermind (2.21.23) lucid; urgency=low

  * Planner will try to create job if there is less than max_executing_jobs running

 -- Andrey Vasilenkov <indigo@yandex-team.ru>  Mon, 06 Apr 2015 15:32:26 +0300

mastermind (2.21.22) lucid; urgency=low

  * Force update fixed

 -- Andrey Vasilenkov <indigo@yandex-team.ru>  Mon, 06 Apr 2015 14:32:10 +0300

mastermind (2.21.21) lucid; urgency=low

  * Fix for restore group job when executed on old node backend

 -- Andrey Vasilenkov <indigo@yandex-team.ru>  Mon, 30 Mar 2015 19:36:51 +0300

mastermind (2.21.20) lucid; urgency=low

  * Minor fixed

 -- Andrey Vasilenkov <indigo@yandex-team.ru>  Mon, 30 Mar 2015 19:13:53 +0300

mastermind (2.21.19) lucid; urgency=low

  * Success codes for minion are encoded as a sequence

 -- Andrey Vasilenkov <indigo@yandex-team.ru>  Mon, 30 Mar 2015 18:43:09 +0300

mastermind (2.21.18) lucid; urgency=low

  * Update metadb synchronously on executing minion cmd

 -- Andrey Vasilenkov <indigo@yandex-team.ru>  Fri, 27 Mar 2015 21:06:55 +0300

mastermind (2.21.17) lucid; urgency=low

  * Several minor fixes

 -- Andrey Vasilenkov <indigo@yandex-team.ru>  Fri, 27 Mar 2015 20:20:06 +0300

mastermind (2.21.16-1) lucid; urgency=low

  * Configurable autoapprove for recovery jobs

 -- Andrey Vasilenkov <indigo@yandex-team.ru>  Sat, 04 Apr 2015 12:33:17 +0300

mastermind (2.21.16) lucid; urgency=low

  * Do not crash if failed to resolve some infrastructure host
  * Do not crash when any of elliptics hostnames from config cannot be resolved

 -- Andrey Vasilenkov <indigo@yandex-team.ru>  Fri, 27 Mar 2015 18:01:57 +0300

mastermind (2.21.15) lucid; urgency=low

  * Fix for detaching node backend from group: based on group_id, not object of type storage.Group

 -- Andrey Vasilenkov <indigo@yandex-team.ru>  Tue, 24 Mar 2015 19:27:46 +0300

mastermind (2.21.14) lucid; urgency=low

  * Fix for detaching node backend from group: based on group_id, not object of type storage.Group

 -- Andrey Vasilenkov <indigo@yandex-team.ru>  Tue, 24 Mar 2015 19:00:33 +0300

mastermind (2.21.13) lucid; urgency=low

  * Do not fail job when elliptics request request for command status update was unsuccessful

 -- Andrey Vasilenkov <indigo@yandex-team.ru>  Tue, 24 Mar 2015 15:39:18 +0300

mastermind (2.21.12) lucid; urgency=low

  * Fix for busy uncoupled list groups fetching

 -- Andrey Vasilenkov <indigo@yandex-team.ru>  Tue, 24 Mar 2015 13:13:21 +0300

mastermind (2.21.11) lucid; urgency=low

  * Version bump for release-2.20 hotfix

 -- Andrey Vasilenkov <indigo@yandex-team.ru>  Mon, 23 Mar 2015 14:39:59 +0300

mastermind (2.21.10) lucid; urgency=low

  * Do not stop job execution when mark/unmark groups failed

 -- Andrey Vasilenkov <indigo@yandex-team.ru>  Fri, 20 Mar 2015 19:17:47 +0300

mastermind (2.21.9) lucid; urgency=low

  * Jobs processor uses periodic timer
  * Periodic timer implementation for timed queue

 -- Andrey Vasilenkov <indigo@yandex-team.ru>  Fri, 20 Mar 2015 16:52:58 +0300

mastermind (2.21.8) lucid; urgency=low

  * If job fails exception is saved to error messages list of job
  * Jobs index cleaning script
  * Removed jobs data from metadb's secondary indexes
  * Renamed mastermind util 'couple list-namespaces' handle to 'ns list'
  * Configurable minion request timeout

 -- Andrey Vasilenkov <indigo@yandex-team.ru>  Thu, 19 Mar 2015 16:42:05 +0300

mastermind (2.21.7) lucid; urgency=low

  * Resetting attempts counter on task manual retry

 -- Andrey Vasilenkov <indigo@yandex-team.ru>  Tue, 17 Mar 2015 17:11:18 +0300

mastermind (2.21.6) lucid; urgency=low

  * Misprint

 -- Andrey Vasilenkov <indigo@yandex-team.ru>  Tue, 17 Mar 2015 16:54:52 +0300

mastermind (2.21.5) lucid; urgency=low

  * Misprint

 -- Andrey Vasilenkov <indigo@yandex-team.ru>  Tue, 17 Mar 2015 16:45:53 +0300

mastermind (2.21.4) lucid; urgency=low

  * Fix for planner recovery job creation (a batch of applicable couple is empty)

 -- Andrey Vasilenkov <indigo@yandex-team.ru>  Tue, 17 Mar 2015 15:51:18 +0300

mastermind (2.21.3) lucid; urgency=low

  * tornado < 4.1 does not support raise_error option, fallback to async request with error checking

 -- Andrey Vasilenkov <indigo@yandex-team.ru>  Tue, 17 Mar 2015 15:07:02 +0300

mastermind (2.21.2) lucid; urgency=low

  * Fix for jobs rendering

 -- Andrey Vasilenkov <indigo@yandex-team.ru>  Mon, 16 Mar 2015 19:43:50 +0300

mastermind (2.21.1) lucid; urgency=low

  * Minion requests retry on http errors

 -- Andrey Vasilenkov <indigo@yandex-team.ru>  Mon, 16 Mar 2015 19:33:46 +0300

mastermind (2.20.6) lucid; urgency=low

  * Move job: fix for unmarking group that is down at the moment

 -- Andrey Vasilenkov <indigo@yandex-team.ru>  Mon, 23 Mar 2015 13:24:25 +0300

mastermind (2.20.5) lucid; urgency=low

  * Node backend statistics time is extracted from elliptics async result
  * Couple defragmentation by partitions

 -- Andrey Vasilenkov <indigo@yandex-team.ru>  Tue, 17 Mar 2015 20:01:35 +0300

mastermind (2.20.4) lucid; urgency=low

  * Jobs handler: move all groups from host
  * Moved src backend status check to move job start phase instead of creation phase

 -- Andrey Vasilenkov <indigo@yandex-team.ru>  Fri, 13 Mar 2015 20:41:18 +0300

mastermind (2.20.3) lucid; urgency=low

  * Fix for search-by-path using ipv6 ip addrs

 -- Andrey Vasilenkov <indigo@yandex-team.ru>  Wed, 11 Mar 2015 20:11:59 +0300

mastermind (2.20.2) lucid; urgency=low

  * Group history unified

 -- Andrey Vasilenkov <indigo@yandex-team.ru>  Wed, 11 Mar 2015 19:39:12 +0300

mastermind (2.20.1) lucid; urgency=low

  * Restore job: make src backend readonly if possible to prevent blob truncation

 -- Andrey Vasilenkov <indigo@yandex-team.ru>  Wed, 11 Mar 2015 17:06:15 +0300

mastermind (2.19.6) lucid; urgency=low

  * Fix for removing node backend from group

 -- Andrey Vasilenkov <indigo@yandex-team.ru>  Fri, 13 Mar 2015 12:35:54 +0300

mastermind (2.19.5) lucid; urgency=low

  * Manual locker commited

 -- Andrey Vasilenkov <indigo@yandex-team.ru>  Thu, 12 Mar 2015 15:49:31 +0300

mastermind (2.19.4) lucid; urgency=low

  * Fix for node history backend unlink

 -- Andrey Vasilenkov <indigo@yandex-team.ru>  Thu, 12 Mar 2015 14:55:52 +0300

mastermind (2.19.3) lucid; urgency=low

  * Recovery planner accounts locked couples

 -- Andrey Vasilenkov <indigo@yandex-team.ru>  Wed, 11 Mar 2015 15:30:51 +0300

mastermind (2.19.2) lucid; urgency=low

  * Planner does not operate without mongo db setup

 -- Andrey Vasilenkov <indigo@yandex-team.ru>  Thu, 05 Mar 2015 20:14:26 +0300

mastermind (2.19.1) lucid; urgency=low

  * Recover dc queue is replaced by dynamic weighting of couples using last recovery timestamp and keys difference
  * Couples can be indexed by unicode str
  * Workaround for hosts that cannot be resolved
  * Do not compare couple groups' metadata version numbers
  * Added namespace settings custom expiration time feature

 -- Andrey Vasilenkov <indigo@yandex-team.ru>  Thu, 05 Mar 2015 19:15:45 +0300

mastermind (2.18.15) lucid; urgency=low

  * Logging for move group planner improved
  * Refactored job accounting: now it should properly account destination hdds of existing jobs
  * Fix for lock release on error during groups' marking

 -- Andrey Vasilenkov <indigo@yandex-team.ru>  Wed, 11 Mar 2015 14:45:53 +0300

mastermind (2.18.14) lucid; urgency=low

  * Logging requests and test handler for ns_current_state logging

 -- Andrey Vasilenkov <indigo@yandex-team.ru>  Tue, 10 Mar 2015 12:53:16 +0300

mastermind (2.18.13) lucid; urgency=low

  * Effective space statistics fix

 -- Andrey Vasilenkov <indigo@yandex-team.ru>  Wed, 04 Mar 2015 14:49:07 +0300

mastermind (2.18.12) lucid; urgency=low

  * Fix for total effective_free_space count

 -- Andrey Vasilenkov <indigo@yandex-team.ru>  Tue, 03 Mar 2015 20:51:44 +0300

mastermind (2.18.11) lucid; urgency=low

  * Ensure path before checking locked hosts
  * Planner job creation fixed

 -- Andrey Vasilenkov <indigo@yandex-team.ru>  Tue, 03 Mar 2015 20:05:17 +0300

mastermind (2.18.10) lucid; urgency=low

  * Fix for group move handler --force option

 -- Andrey Vasilenkov <indigo@yandex-team.ru>  Mon, 02 Mar 2015 12:40:49 +0300

mastermind (2.18.9) lucid; urgency=low

  * Misprint fixed

 -- Andrey Vasilenkov <indigo@yandex-team.ru>  Fri, 27 Feb 2015 20:43:37 +0300

mastermind (2.18.8) lucid; urgency=low

  * Fix for mongo queries

 -- Andrey Vasilenkov <indigo@yandex-team.ru>  Fri, 27 Feb 2015 20:29:15 +0300

mastermind (2.18.7) lucid; urgency=low

  * Downtimes for both src_host and dst_host during rsync task execution
  * Use hostname in net downtimes
  * Rsync node task is now used for move job instead of common MinionCmdTask

 -- Andrey Vasilenkov <indigo@yandex-team.ru>  Fri, 27 Feb 2015 19:39:16 +0300

mastermind (2.18.6) lucid; urgency=low

  * IPv6 for tornado clients turned on

 -- Andrey Vasilenkov <indigo@yandex-team.ru>  Fri, 27 Feb 2015 16:18:09 +0300

mastermind (2.18.5) lucid; urgency=low

  * Implementation of net monitoring usage during rsync tasks executing

 -- Andrey Vasilenkov <indigo@yandex-team.ru>  Fri, 27 Feb 2015 15:05:11 +0300

mastermind (2.18.4) lucid; urgency=low

  * Fake sync manager get_children_locks implemented

 -- Andrey Vasilenkov <indigo@yandex-team.ru>  Wed, 25 Feb 2015 17:40:38 +0300

mastermind (2.18.3) lucid; urgency=low

  * Minor job processing refactoring fixes

 -- Andrey Vasilenkov <indigo@yandex-team.ru>  Tue, 24 Feb 2015 16:47:07 +0300

mastermind (2.18.2) lucid; urgency=low

  * Effective free space statistics calculation fixed
  * Minor job processor refactoring

 -- Andrey Vasilenkov <indigo@yandex-team.ru>  Fri, 20 Feb 2015 18:23:06 +0300

mastermind (2.18.1) lucid; urgency=low

  * Host lock implemented, prevents active operations on selected host

 -- Andrey Vasilenkov <indigo@yandex-team.ru>  Wed, 18 Feb 2015 17:28:31 +0300

mastermind (2.17.13) lucid; urgency=low

  * Logging

 -- Andrey Vasilenkov <indigo@yandex-team.ru>  Mon, 16 Feb 2015 18:39:50 +0300

mastermind (2.17.12) lucid; urgency=low

  * Fix for check-for-update settings checking

 -- Andrey Vasilenkov <indigo@yandex-team.ru>  Mon, 16 Feb 2015 17:37:23 +0300

mastermind (2.17.11) lucid; urgency=low

  * Logging

 -- Andrey Vasilenkov <indigo@yandex-team.ru>  Mon, 16 Feb 2015 17:23:52 +0300

mastermind (2.17.10) lucid; urgency=low

  * Mongo db is made optional (job processor and planner are disabled)

 -- Andrey Vasilenkov <indigo@yandex-team.ru>  Fri, 13 Feb 2015 18:59:33 +0300

mastermind (2.17.9) lucid; urgency=low

  * Return error code 1 if failed to create couple
  * Mongo db is made optional (job processor and planner are disabled)

 -- Andrey Vasilenkov <indigo@yandex-team.ru>  Fri, 13 Feb 2015 16:00:56 +0300

mastermind (2.17.8) lucid; urgency=low

  * Update groups status befire applying jobs

 -- Andrey Vasilenkov <indigo@yandex-team.ru>  Thu, 12 Feb 2015 18:23:58 +0300

mastermind (2.17.7) lucid; urgency=low

  * Fix for determing group space requirements on restore

 -- Andrey Vasilenkov <indigo@yandex-team.ru>  Tue, 10 Feb 2015 22:02:10 +0300

mastermind (2.17.6) lucid; urgency=low

  * Fix for determing group space requirements on restore

 -- Andrey Vasilenkov <indigo@yandex-team.ru>  Tue, 10 Feb 2015 21:50:42 +0300

mastermind (2.17.5) lucid; urgency=low

  * Fix for determing group space requirements on restore

 -- Andrey Vasilenkov <indigo@yandex-team.ru>  Tue, 10 Feb 2015 21:37:28 +0300

mastermind (2.17.4) lucid; urgency=low

  * Fix for restore candidates selection

 -- Andrey Vasilenkov <indigo@yandex-team.ru>  Tue, 10 Feb 2015 21:22:19 +0300

mastermind (2.17.3) lucid; urgency=low

  * Fix for couple status update on unlinking node backend from group

 -- Andrey Vasilenkov <indigo@yandex-team.ru>  Tue, 10 Feb 2015 18:46:56 +0300

mastermind (2.17.2) lucid; urgency=low

  * Fix for zookeeper lock release
  * Fix for updating couple status when all the groups did not respond during checking

 -- Andrey Vasilenkov <indigo@yandex-team.ru>  Mon, 09 Feb 2015 12:46:04 +0300

mastermind (2.17.1) lucid; urgency=low

  * Check-for-update option for namespace setup
  * Storage total keys diff handler
  * Reconnect timeout for mastermind-util is decreased to 3 sec
  * cocaine-runtime dependency added

 -- Andrey Vasilenkov <indigo@yandex-team.ru>  Fri, 06 Feb 2015 18:00:27 +0300

mastermind (2.16.10) lucid; urgency=low

  * Fix for rsync group node backend checking

 -- Andrey Vasilenkov <indigo@yandex-team.ru>  Fri, 06 Feb 2015 17:41:47 +0300

mastermind (2.16.9) lucid; urgency=low

  * Removed constraints on node backend status during restore group job

 -- Andrey Vasilenkov <indigo@yandex-team.ru>  Thu, 05 Feb 2015 20:17:43 +0300

mastermind (2.16.8) lucid; urgency=low

  * Restore group job can now accept source group as a parameter

 -- Andrey Vasilenkov <indigo@yandex-team.ru>  Thu, 05 Feb 2015 19:10:06 +0300

mastermind (2.16.7) lucid; urgency=low

  * Removed obsolete checking if tasks where successfully fetched from minions

 -- Andrey Vasilenkov <indigo@yandex-team.ru>  Thu, 05 Feb 2015 15:07:56 +0300

mastermind (2.16.6) lucid; urgency=low

  * Fix for job accounting of groups with broken namespace settings

 -- Andrey Vasilenkov <indigo@yandex-team.ru>  Thu, 05 Feb 2015 12:35:26 +0300

mastermind (2.16.5) lucid; urgency=low

  * Couples taking part in new and executing jobs are taken in account when creating new move job
  * Group move --lucky option to automatically select uncoupled group to move source group to

 -- Andrey Vasilenkov <indigo@yandex-team.ru>  Wed, 04 Feb 2015 16:09:30 +0300

mastermind (2.16.4) lucid; urgency=low

  * Detecting stat file error from monitor stats

 -- Andrey Vasilenkov <indigo@yandex-team.ru>  Mon, 02 Feb 2015 12:41:27 +0300

mastermind (2.16.3) lucid; urgency=low

  * Group move has 'force' parameter, which will try to cancel unimportant jobs

 -- Andrey Vasilenkov <indigo@yandex-team.ru>  Thu, 29 Jan 2015 18:13:03 +0300

mastermind (2.16.2) lucid; urgency=low

  * More informative error message when trying to restore uncoupled group
  * Script for moving jobs from elliptics to mongodb
  * Removed obsolete syslog-ng restart command from postinst
  * Fix for logging elliptics request nano-seconds

 -- Andrey Vasilenkov <indigo@yandex-team.ru>  Tue, 27 Jan 2015 19:33:03 +0300

mastermind (2.16.1) lucid; urgency=low

  * Optional unimportant jobs cancellation on creating restore job

 -- Andrey Vasilenkov <indigo@yandex-team.ru>  Mon, 26 Jan 2015 18:48:18 +0300

mastermind (2.15.34) lucid; urgency=low

  * Read preferences for mongo forced to PRIMARY_PREFFERED

 -- Andrey Vasilenkov <indigo@yandex-team.ru>  Mon, 26 Jan 2015 14:38:02 +0300

mastermind (2.15.33) lucid; urgency=low

  * Read preferences for mongo forced to PRIMARY_PREFFERED

 -- Andrey Vasilenkov <indigo@yandex-team.ru>  Mon, 26 Jan 2015 14:16:57 +0300

mastermind (2.15.32) lucid; urgency=low

  * Misprint fixed

 -- Andrey Vasilenkov <indigo@yandex-team.ru>  Fri, 23 Jan 2015 16:49:10 +0300

mastermind (2.15.31) lucid; urgency=low

  * Fix for marking jobs fetched from db as non-dirty

 -- Andrey Vasilenkov <indigo@yandex-team.ru>  Fri, 23 Jan 2015 13:34:35 +0300

mastermind (2.15.30) lucid; urgency=low

  * Fixed bug with jobs creation

 -- Andrey Vasilenkov <indigo@yandex-team.ru>  Fri, 23 Jan 2015 13:11:49 +0300

mastermind (2.15.29) lucid; urgency=low

  * Misprint fixed

 -- Andrey Vasilenkov <indigo@yandex-team.ru>  Thu, 22 Jan 2015 22:23:46 +0300

mastermind (2.15.28) lucid; urgency=low

  * Forced jobs ts convertion to int

 -- Andrey Vasilenkov <indigo@yandex-team.ru>  Thu, 22 Jan 2015 21:33:56 +0300

mastermind (2.15.27) lucid; urgency=low

  * Dependencies updated

 -- Andrey Vasilenkov <indigo@yandex-team.ru>  Thu, 22 Jan 2015 19:56:03 +0300

mastermind (2.15.26) lucid; urgency=low

  * Misprint fixed

 -- Andrey Vasilenkov <indigo@yandex-team.ru>  Thu, 22 Jan 2015 19:39:47 +0300

mastermind (2.15.25) lucid; urgency=low

  * Mongo working draft for testing

 -- Andrey Vasilenkov <indigo@yandex-team.ru>  Thu, 22 Jan 2015 17:09:56 +0300

mastermind (2.15.24) lucid; urgency=low

  * Fix for minions command execution

 -- Andrey Vasilenkov <indigo@yandex-team.ru>  Wed, 21 Jan 2015 16:53:22 +0300

mastermind (2.15.23) lucid; urgency=low

  * Misprint fixed

 -- Andrey Vasilenkov <indigo@yandex-team.ru>  Wed, 21 Jan 2015 13:37:07 +0300

mastermind (2.15.22) lucid; urgency=low

  * Fix for minion cmd command execution

 -- Andrey Vasilenkov <indigo@yandex-team.ru>  Wed, 21 Jan 2015 13:10:30 +0300

mastermind (2.15.21) lucid; urgency=low

  * General concurrent handler implemented, wraps all API handlers
  * Misprint fixes

 -- Andrey Vasilenkov <indigo@yandex-team.ru>  Mon, 19 Jan 2015 15:01:06 +0300

mastermind (2.15.20) lucid; urgency=low

  * Changed dependencies (cocaine-tools << 0.12, cocaine-framework-python << 0.12)

 -- Andrey Vasilenkov <indigo@yandex-team.ru>  Fri, 16 Jan 2015 14:17:35 +0300

mastermind (2.15.19) lucid; urgency=low

  * Changed dependencies (python-tornado << 4)

 -- Andrey Vasilenkov <indigo@yandex-team.ru>  Fri, 16 Jan 2015 14:04:29 +0300

mastermind (2.15.18) lucid; urgency=low

  * Fix for manual handlers for defrag and recover-dc jobs creation
  * Fix for cocaine worker timeouts on job creation
  * Refactored minion states update process

 -- Andrey Vasilenkov <indigo@yandex-team.ru>  Wed, 14 Jan 2015 16:44:18 +0300

mastermind (2.15.17) lucid; urgency=low

  * Increased cocaine worker pool-limit to 7

 -- Andrey Vasilenkov <indigo@yandex-team.ru>  Tue, 13 Jan 2015 20:43:40 +0300

mastermind (2.15.16) lucid; urgency=low

  * Increased worker heartbeat timeout to 240s

 -- Andrey Vasilenkov <indigo@yandex-team.ru>  Tue, 13 Jan 2015 18:27:19 +0300

mastermind (2.15.15) lucid; urgency=low

  * Temporary decreased jobs prefetch time span

 -- Andrey Vasilenkov <indigo@yandex-team.ru>  Tue, 13 Jan 2015 14:55:54 +0300

mastermind (2.15.14) lucid; urgency=low

  * Minor logging cleaning

 -- Andrey Vasilenkov <indigo@yandex-team.ru>  Tue, 13 Jan 2015 12:53:16 +0300

mastermind (2.15.13) lucid; urgency=low

  * Decreased cocaine pool-limit to 3

 -- Andrey Vasilenkov <indigo@yandex-team.ru>  Mon, 12 Jan 2015 20:34:19 +0300

mastermind (2.15.12) lucid; urgency=low

  * Job processing can be started as soon as minions states has been fetched from all hosts with executing minion tasks according to job processor data
  * Fix for invalid checking of minions history records

 -- Andrey Vasilenkov <indigo@yandex-team.ru>  Mon, 12 Jan 2015 20:07:54 +0300

mastermind (2.15.11) lucid; urgency=low

  * Start task threads after cocaine worker has been initialized

 -- Andrey Vasilenkov <indigo@yandex-team.ru>  Fri, 09 Jan 2015 19:18:53 +0300

mastermind (2.15.10) lucid; urgency=low

  * Infrastructure procedures logging improved

 -- Andrey Vasilenkov <indigo@yandex-team.ru>  Fri, 09 Jan 2015 18:26:10 +0300

mastermind (2.15.9) lucid; urgency=low

  * Startup timeout temporarily increased
  * Excessive logging removed

 -- Andrey Vasilenkov <indigo@yandex-team.ru>  Fri, 02 Jan 2015 02:44:08 +0300

mastermind (2.15.8) lucid; urgency=low

  * Added handler execution time to logs

 -- Andrey Vasilenkov <indigo@yandex-team.ru>  Wed, 24 Dec 2014 15:48:54 +0300

mastermind (2.15.7) lucid; urgency=low

  * Fix for recovery jobs queue fill

 -- Andrey Vasilenkov <indigo@yandex-team.ru>  Tue, 23 Dec 2014 16:05:36 +0300

mastermind (2.15.6) lucid; urgency=low

  * Fix for indexes batch reader

 -- Andrey Vasilenkov <indigo@yandex-team.ru>  Tue, 23 Dec 2014 14:28:14 +0300

mastermind (2.15.5) lucid; urgency=low

  * Misprint fixed

 -- Andrey Vasilenkov <indigo@yandex-team.ru>  Mon, 22 Dec 2014 18:49:02 +0300

mastermind (2.15.4) lucid; urgency=low

  * Misprint fixed

 -- Andrey Vasilenkov <indigo@yandex-team.ru>  Mon, 22 Dec 2014 18:47:00 +0300

mastermind (2.15.3) lucid; urgency=low

  * Fix for recovery jobs refactoring

 -- Andrey Vasilenkov <indigo@yandex-team.ru>  Mon, 22 Dec 2014 18:39:23 +0300

mastermind (2.15.2) lucid; urgency=low

  * Recover dc planner refactored a little bit
  * Do not take jobs global lock on job cancelling

 -- Andrey Vasilenkov <indigo@yandex-team.ru>  Mon, 22 Dec 2014 17:47:55 +0300

mastermind (2.15.1) lucid; urgency=low

  * Added optional flag for considering namespace broken when its' groups has unequal total space

 -- Andrey Vasilenkov <indigo@yandex-team.ru>  Fri, 19 Dec 2014 14:31:33 +0300

mastermind (2.14.17) lucid; urgency=low

  * Logging for tagged records

 -- Andrey Vasilenkov <indigo@yandex-team.ru>  Thu, 18 Dec 2014 19:47:14 +0300

mastermind (2.14.16) lucid; urgency=low

  * Job handler for getting jobs by job ids

 -- Andrey Vasilenkov <indigo@yandex-team.ru>  Thu, 18 Dec 2014 15:22:30 +0300

mastermind (2.14.15) lucid; urgency=low

  * Use max executing recover dc jobs limit in planner

 -- Andrey Vasilenkov <indigo@yandex-team.ru>  Mon, 15 Dec 2014 19:57:10 +0300

mastermind (2.14.14) lucid; urgency=low

  * Recover dc: limited job creation

 -- Andrey Vasilenkov <indigo@yandex-team.ru>  Mon, 15 Dec 2014 19:44:06 +0300

mastermind (2.14.13) lucid; urgency=low

  * No approving for recovery jobs

 -- Andrey Vasilenkov <indigo@yandex-team.ru>  Mon, 15 Dec 2014 19:22:40 +0300

mastermind (2.14.12) lucid; urgency=low

  * Do not take global jobs lock on jobs' approving

 -- Andrey Vasilenkov <indigo@yandex-team.ru>  Mon, 15 Dec 2014 18:45:43 +0300

mastermind (2.14.11) lucid; urgency=low

  * Minor misprint

 -- Andrey Vasilenkov <indigo@yandex-team.ru>  Sat, 13 Dec 2014 20:20:52 +0300

mastermind (2.14.10) lucid; urgency=low

  * Minor misprint

 -- Andrey Vasilenkov <indigo@yandex-team.ru>  Fri, 12 Dec 2014 19:22:17 +0300

mastermind (2.14.9) lucid; urgency=low

  * Checking move jobs for dc sharing prevention before starting

 -- Andrey Vasilenkov <indigo@yandex-team.ru>  Fri, 12 Dec 2014 19:09:16 +0300

mastermind (2.14.8) lucid; urgency=low

  * Misprint fixed

 -- Andrey Vasilenkov <indigo@yandex-team.ru>  Thu, 11 Dec 2014 18:42:25 +0300

mastermind (2.14.7) lucid; urgency=low

  * Misprint fixed

 -- Andrey Vasilenkov <indigo@yandex-team.ru>  Thu, 11 Dec 2014 18:33:41 +0300

mastermind (2.14.6) lucid; urgency=low

  * Cluster lock and couple data updating before deleting namespace

 -- Andrey Vasilenkov <indigo@yandex-team.ru>  Thu, 11 Dec 2014 18:29:02 +0300

mastermind (2.14.5) lucid; urgency=low

  * Namespace settings service flags and options implemented

 -- Andrey Vasilenkov <indigo@yandex-team.ru>  Thu, 11 Dec 2014 17:36:02 +0300

mastermind (2.14.4) lucid; urgency=low

  * Read-only backends support and new move job workflow with making source group read-only instead of disabling

 -- Andrey Vasilenkov <indigo@yandex-team.ru>  Thu, 11 Dec 2014 15:08:43 +0300

mastermind (2.14.3) lucid; urgency=low

  * Checking busy uncoupled groups before selecting uncouple group for group restoring

 -- Andrey Vasilenkov <indigo@yandex-team.ru>  Mon, 08 Dec 2014 19:46:01 +0300

mastermind (2.14.2) lucid; urgency=low

  * Optional parameter for search-by-path for search only within the last history record

 -- Andrey Vasilenkov <indigo@yandex-team.ru>  Mon, 08 Dec 2014 18:03:20 +0300

mastermind (2.14.1) lucid; urgency=low

  * Support for search-by-path * syntax

 -- Andrey Vasilenkov <indigo@yandex-team.ru>  Mon, 08 Dec 2014 16:56:51 +0300

mastermind (2.13.5) lucid; urgency=low

  * Recover job: do not perform defrag tasks before actual recovery starts
  * Added -M and -L options to recover dc task

 -- Andrey Vasilenkov <indigo@yandex-team.ru>  Wed, 10 Dec 2014 14:56:25 +0300

mastermind (2.13.4) lucid; urgency=low

  * Fix for statistics updating

 -- Andrey Vasilenkov <indigo@yandex-team.ru>  Tue, 09 Dec 2014 17:06:09 +0300

mastermind (2.13.3) lucid; urgency=low

  * Restore group job can now select appropriate uncouple group and merge several into one if necessary

 -- Andrey Vasilenkov <indigo@yandex-team.ru>  Fri, 05 Dec 2014 16:55:10 +0300

mastermind (2.13.2) lucid; urgency=low

  * Updating namespace settings when building couples
  * Convert couple meta script updated

 -- Andrey Vasilenkov <indigo@yandex-team.ru>  Tue, 02 Dec 2014 16:14:20 +0300

mastermind (2.13.1) lucid; urgency=low

  * Moved 'frozen' setting from couple meta key to group meta key

 -- Andrey Vasilenkov <indigo@yandex-team.ru>  Mon, 01 Dec 2014 19:49:32 +0300

mastermind (2.12.2) lucid; urgency=low

  * Fix for couple build handler timeout

 -- Andrey Vasilenkov <indigo@yandex-team.ru>  Fri, 28 Nov 2014 19:11:13 +0300

mastermind (2.12.1) lucid; urgency=low

  * Group restore job implemented
  * Cmd restore deprecated
  * Optimized statistics updating

 -- Andrey Vasilenkov <indigo@yandex-team.ru>  Fri, 28 Nov 2014 16:11:45 +0300

mastermind (2.11.4) lucid; urgency=low

  * Temporary increased mastermind startup time to 120 sec

 -- Andrey Vasilenkov <indigo@yandex-team.ru>  Thu, 27 Nov 2014 16:25:53 +0300

mastermind (2.11.3) lucid; urgency=low

  * Fix for couple build mastermind utils

 -- Andrey Vasilenkov <indigo@yandex-team.ru>  Fri, 21 Nov 2014 19:09:02 +0300

mastermind (2.11.2) lucid; urgency=low

  * Fix for default locking sync manager

 -- Andrey Vasilenkov <indigo@yandex-team.ru>  Fri, 21 Nov 2014 18:47:46 +0300

mastermind (2.11.1) lucid; urgency=low

  * New couple builder

 -- Andrey Vasilenkov <indigo@yandex-team.ru>  Fri, 21 Nov 2014 16:55:14 +0300

mastermind (2.10.2) lucid; urgency=low

  * Do not use integer size for weights dictionary for json-compatibility

 -- Andrey Vasilenkov <indigo@yandex-team.ru>  Thu, 13 Nov 2014 19:08:42 +0300

mastermind (2.10.1) lucid; urgency=low

  * Ns setup: removed signature port option
  * Additional verbose couple status
  * Config option for forbidding namespaces without settings - couples of such namespaces will be considered BROKEN
  * get_namespaces_states handle that combines all namespace state as one dict
  * Ns setup: removed storage-location option
  * Fix for uniform auth-keys format

 -- Andrey Vasilenkov <indigo@yandex-team.ru>  Mon, 10 Nov 2014 19:08:16 +0300

mastermind (2.9.92) lucid; urgency=low

  * Temporary removed additional node stale checking in balancer itself

 -- Andrey Vasilenkov <indigo@yandex-team.ru>  Thu, 13 Nov 2014 00:28:04 +0300

mastermind (2.9.91) lucid; urgency=low

  * Statistics stale status is checked only when statistics is updated
  * get_namespaces_states handle that combines all namespace state as one dict
  * Ns setup: removed storage-location option
  * Fix for uniform auth-keys format
  * Ns setup: storage-location is a boolean flag now

 -- Andrey Vasilenkov <indigo@yandex-team.ru>  Wed, 12 Nov 2014 20:04:23 +0300

mastermind (2.9.90) lucid; urgency=low

  * Job status handle

 -- Andrey Vasilenkov <indigo@yandex-team.ru>  Fri, 07 Nov 2014 18:36:41 +0300

mastermind (2.9.89) lucid; urgency=low

  * Distinct BROKEN status for couples and groups that have forbidden configuration
  * Config flags for forbidding dht and dc sharing among groups
  * Dependencies updated

 -- Andrey Vasilenkov <indigo@yandex-team.ru>  Thu, 06 Nov 2014 18:04:45 +0300

mastermind (2.9.88) lucid; urgency=low

  * Cmd restore: reconfiguring elliptics before starting node backend

 -- Andrey Vasilenkov <indigo@yandex-team.ru>  Wed, 05 Nov 2014 17:05:35 +0300

mastermind (2.9.87) lucid; urgency=low

  * Cluster global lock and update before changing its state (couple build and couple break)

 -- Andrey Vasilenkov <indigo@yandex-team.ru>  Tue, 04 Nov 2014 20:15:41 +0300

mastermind (2.9.86) lucid; urgency=low

  * Namespace settings using tagged indexes

 -- Andrey Vasilenkov <indigo@yandex-team.ru>  Sat, 01 Nov 2014 15:28:56 +0300

mastermind (2.9.85) lucid; urgency=low

  * Fixed broken couples status update in case of coupled groups having different namespaces
  * Configurable node backend stat stale timeout

 -- Andrey Vasilenkov <indigo@yandex-team.ru>  Fri, 31 Oct 2014 16:15:48 +0300

mastermind (2.9.84) lucid; urgency=low

  * Fix for free effective space info handle

 -- Andrey Vasilenkov <indigo@yandex-team.ru>  Wed, 29 Oct 2014 19:28:39 +0300

mastermind (2.9.83) lucid; urgency=low

  * Fix for namespace-aware handlers that can fail because of the broken couples
  * Cocaine framework dependencies

 -- Andrey Vasilenkov <indigo@yandex-team.ru>  Wed, 29 Oct 2014 18:51:52 +0300

mastermind (2.9.82) lucid; urgency=low

  * Mastermind util reconnects automatically on DisconnectionError of cocaine Service
  * Minions status fetching configurable timeout
  * Workaround for minions state update
  * Indexes uses batched read latest requests insted of a bulk read

 -- Andrey Vasilenkov <indigo@yandex-team.ru>  Wed, 29 Oct 2014 17:41:05 +0300

mastermind (2.9.81) lucid; urgency=low

  * Reserved space option for namespaces

 -- Andrey Vasilenkov <indigo@yandex-team.ru>  Tue, 28 Oct 2014 17:28:45 +0300

mastermind (2.9.80) lucid; urgency=low

  * Added alive and removed records counters

 -- Andrey Vasilenkov <indigo@yandex-team.ru>  Mon, 27 Oct 2014 18:03:18 +0300

mastermind (2.9.79) lucid; urgency=low

  * Rearranged locks acquiring

 -- Andrey Vasilenkov <indigo@yandex-team.ru>  Fri, 24 Oct 2014 16:33:44 +0400

mastermind (2.9.78) lucid; urgency=low

  * Do not share locks among different threads, this can cause unwanted sideeffects
  * Recover dc task: decreased number of threads by one to leave one group in couple available for data reads and writes

 -- Andrey Vasilenkov <indigo@yandex-team.ru>  Fri, 24 Oct 2014 15:44:26 +0400

mastermind (2.9.77) lucid; urgency=low

  * One more zero-weight couple fix

 -- Andrey Vasilenkov <indigo@yandex-team.ru>  Wed, 22 Oct 2014 15:10:53 +0400

mastermind (2.9.76) lucid; urgency=low

  * Ultimate fix for zero-weight couples

 -- Andrey Vasilenkov <indigo@yandex-team.ru>  Wed, 22 Oct 2014 14:07:49 +0400

mastermind (2.9.75) lucid; urgency=low

  * Fix for minions ready state

 -- Andrey Vasilenkov <indigo@yandex-team.ru>  Tue, 21 Oct 2014 19:02:16 +0400

mastermind (2.9.74) lucid; urgency=low

  * Misprints

 -- Andrey Vasilenkov <indigo@yandex-team.ru>  Tue, 21 Oct 2014 18:16:11 +0400

mastermind (2.9.73) lucid; urgency=low

  * Fix for blob max size stats

 -- Andrey Vasilenkov <indigo@yandex-team.ru>  Tue, 21 Oct 2014 16:12:16 +0400

mastermind (2.9.72) lucid; urgency=low

  * Do not create defrag jobs if not enough free space on any node backend
  * Max blob size as node backend statistics parameter
  * Couple defrag check timeout increased to 2 days
  * Using dstat error from elliptics monitor stat

 -- Andrey Vasilenkov <indigo@yandex-team.ru>  Tue, 21 Oct 2014 14:56:02 +0400

mastermind (2.9.71) lucid; urgency=low

  * Redirect namespace options
  * Json output for group search-by-path handle

 -- Andrey Vasilenkov <indigo@yandex-team.ru>  Mon, 20 Oct 2014 18:08:18 +0400

mastermind (2.9.70) lucid; urgency=low

  * Minions gzip turned on

 -- Andrey Vasilenkov <indigo@yandex-team.ru>  Mon, 20 Oct 2014 16:16:41 +0400

mastermind (2.9.69) lucid; urgency=low

  * Couple defrag planner uses records removed size to select couples to defrag

 -- Andrey Vasilenkov <indigo@yandex-team.ru>  Fri, 17 Oct 2014 18:51:02 +0400

mastermind (2.9.68) lucid; urgency=low

  * Couple defragmentation planner

 -- Andrey Vasilenkov <indigo@yandex-team.ru>  Fri, 17 Oct 2014 15:17:52 +0400

mastermind (2.9.67) lucid; urgency=low

   * Couple defragmentation job

 -- Andrey Vasilenkov <indigo@yandex-team.ru>  Thu, 16 Oct 2014 16:24:57 +0400

mastermind (2.9.66) lucid; urgency=low

  * Misprints

 -- Andrey Vasilenkov <indigo@yandex-team.ru>  Wed, 15 Oct 2014 19:37:55 +0400

mastermind (2.9.65) lucid; urgency=low

  * Jobs locks are performed on job creation
  * Fix for tree map generation for flowmastermind

 -- Andrey Vasilenkov <indigo@yandex-team.ru>  Wed, 15 Oct 2014 16:35:09 +0400

mastermind (2.9.64) lucid; urgency=low

  * Move jobs: check src couple status before stopping node backend
  * Fix for move jobs tasks order
  * Check for last error to prevent lock acquire errors duplication
  * Defrag tasks for recover dc jobs added

 -- Andrey Vasilenkov <indigo@yandex-team.ru>  Tue, 14 Oct 2014 16:22:36 +0400

mastermind (2.9.63) lucid; urgency=low

  * Added features to namespace settings with two options: multipart-content-length-threshold and select-couple-to-upload
  * Fix for zookeeper lock release when failed to process job

 -- Andrey Vasilenkov <indigo@yandex-team.ru>  Mon, 13 Oct 2014 18:37:41 +0400

mastermind (2.9.62) lucid; urgency=low

  * Fix for couple repair

 -- Andrey Vasilenkov <indigo@yandex-team.ru>  Sun, 12 Oct 2014 23:06:15 +0400

mastermind (2.9.61) lucid; urgency=low

  * Minions status fetch fixed

 -- Andrey Vasilenkov <indigo@yandex-team.ru>  Sun, 12 Oct 2014 14:48:02 +0400

mastermind (2.9.60) lucid; urgency=low

  * Removed minions ready percentage, 100% minion response is required

 -- Andrey Vasilenkov <indigo@yandex-team.ru>  Fri, 10 Oct 2014 13:33:18 +0400

mastermind (2.9.59) lucid; urgency=low

  * Profile name fix in mastermind deployment script
  * Fix for max group number inconsistency

 -- Andrey Vasilenkov <indigo@yandex-team.ru>  Thu, 09 Oct 2014 17:46:00 +0400

mastermind (2.9.58) lucid; urgency=low

  * Detaching node backend from uncoupled group on move job completion

 -- Andrey Vasilenkov <indigo@yandex-team.ru>  Thu, 09 Oct 2014 16:30:33 +0400

mastermind (2.9.57) lucid; urgency=low

  * Separate max executing jobs counters per job type
  * Json output fix for mastermind util

 -- Andrey Vasilenkov <indigo@yandex-team.ru>  Thu, 09 Oct 2014 15:06:32 +0400

mastermind (2.9.56) lucid; urgency=low

  * Fix for flowmastermind statistics

 -- Andrey Vasilenkov <indigo@yandex-team.ru>  Wed, 08 Oct 2014 21:01:03 +0400

mastermind (2.9.55) lucid; urgency=low

  * Fix for flowmastermind statistics

 -- Andrey Vasilenkov <indigo@yandex-team.ru>  Wed, 08 Oct 2014 20:44:54 +0400

mastermind (2.9.54) lucid; urgency=low

  * Additional checking for busy hosts

 -- Andrey Vasilenkov <indigo@yandex-team.ru>  Wed, 08 Oct 2014 19:18:04 +0400

mastermind (2.9.53) lucid; urgency=low

  * Misprint fixed

 -- Andrey Vasilenkov <indigo@yandex-team.ru>  Wed, 08 Oct 2014 18:39:51 +0400

mastermind (2.9.52) lucid; urgency=low

  * Misprint fixed

 -- Andrey Vasilenkov <indigo@yandex-team.ru>  Wed, 08 Oct 2014 18:29:59 +0400

mastermind (2.9.51) lucid; urgency=low

  * Fix for job move planning

 -- Andrey Vasilenkov <indigo@yandex-team.ru>  Wed, 08 Oct 2014 18:08:14 +0400

mastermind (2.9.50) lucid; urgency=low

  * Jobs tagging optimized

 -- Andrey Vasilenkov <indigo@yandex-team.ru>  Wed, 08 Oct 2014 17:47:41 +0400

mastermind (2.9.49) lucid; urgency=low

  * Usage of tag secondary indexes

 -- Andrey Vasilenkov <indigo@yandex-team.ru>  Tue, 07 Oct 2014 20:01:43 +0400

mastermind (2.9.48) lucid; urgency=low

  * Fix for zk lock acquirings

 -- Andrey Vasilenkov <indigo@yandex-team.ru>  Mon, 06 Oct 2014 18:54:14 +0400

mastermind (2.9.47) lucid; urgency=low

  * Fix for zk lock acquirings

 -- Andrey Vasilenkov <indigo@yandex-team.ru>  Mon, 06 Oct 2014 18:43:01 +0400

mastermind (2.9.46) lucid; urgency=low

  * Fix for zk lock acquirings

 -- Andrey Vasilenkov <indigo@yandex-team.ru>  Mon, 06 Oct 2014 18:32:22 +0400

mastermind (2.9.45) lucid; urgency=low

  * Fix for zk lock acquirings

 -- Andrey Vasilenkov <indigo@yandex-team.ru>  Mon, 06 Oct 2014 17:58:13 +0400

mastermind (2.9.44) lucid; urgency=low

  * Fix for zk lock acquirings

 -- Andrey Vasilenkov <indigo@yandex-team.ru>  Mon, 06 Oct 2014 17:44:54 +0400

mastermind (2.9.43) lucid; urgency=low

  * Minor bugs fixed

 -- Andrey Vasilenkov <indigo@yandex-team.ru>  Thu, 02 Oct 2014 08:59:09 +0400

mastermind (2.9.42) lucid; urgency=low

  * Remove path and migrate dst dir for move jobs

 -- Andrey Vasilenkov <indigo@yandex-team.ru>  Wed, 01 Oct 2014 19:04:04 +0400

mastermind (2.9.41) lucid; urgency=low

  * Fix for namespace statistics fetching

 -- Andrey Vasilenkov <indigo@yandex-team.ru>  Wed, 01 Oct 2014 17:29:12 +0400

mastermind (2.9.40) lucid; urgency=low

  * Wait timeout for dnet_client minion commands

 -- Andrey Vasilenkov <indigo@yandex-team.ru>  Tue, 30 Sep 2014 19:57:17 +0400

mastermind (2.9.39) lucid; urgency=low

  * Use timeout for zookeeper locks

 -- Andrey Vasilenkov <indigo@yandex-team.ru>  Tue, 30 Sep 2014 14:26:28 +0400

mastermind (2.9.38) lucid; urgency=low

  * Move jobs planner: take lost space instead of moved data size into consideration

 -- Andrey Vasilenkov <indigo@yandex-team.ru>  Mon, 29 Sep 2014 15:14:44 +0400

mastermind (2.9.37) lucid; urgency=low

  * Create maximum one move job per host
  * Do not process jobs till minions status is fetched

 -- Andrey Vasilenkov <indigo@yandex-team.ru>  Fri, 26 Sep 2014 13:04:21 +0400

mastermind (2.9.36) lucid; urgency=low

  * Minor fixes

 -- Andrey Vasilenkov <indigo@yandex-team.ru>  Thu, 25 Sep 2014 14:46:47 +0400

mastermind (2.9.35) lucid; urgency=low

  * Fix for selecting src and dst datacenters for move jobs

 -- Andrey Vasilenkov <indigo@yandex-team.ru>  Thu, 25 Sep 2014 14:06:45 +0400

mastermind (2.9.34) lucid; urgency=low

  * More logging

 -- Andrey Vasilenkov <indigo@yandex-team.ru>  Thu, 25 Sep 2014 12:49:21 +0400

mastermind (2.9.33) lucid; urgency=low

  * temporary proxy fix to prevent bad response caching

 -- Andrey Vasilenkov <indigo@yandex-team.ru>  Wed, 24 Sep 2014 18:54:46 +0400

mastermind (2.9.32) lucid; urgency=low

  * New algorithm for move jobs generation
  * Minor bug fixes

 -- Andrey Vasilenkov <indigo@yandex-team.ru>  Wed, 24 Sep 2014 17:51:09 +0400

mastermind (2.9.31) lucid; urgency=low

  * create_group_ids uses new service name

 -- Andrey Vasilenkov <indigo@yandex-team.ru>  Wed, 24 Sep 2014 14:28:17 +0400

mastermind (2.9.30) lucid; urgency=low

  * cmd restore should now work with old history records

 -- Andrey Vasilenkov <indigo@yandex-team.ru>  Wed, 24 Sep 2014 12:11:26 +0400

mastermind (2.9.29) lucid; urgency=low

  * Fix for zookeeper lock ensuring path

 -- Andrey Vasilenkov <indigo@yandex-team.ru>  Tue, 23 Sep 2014 13:53:35 +0400

mastermind (2.9.28) lucid; urgency=low

  * Failover in case of bad monitor_stat for node and/or node_backend

 -- Andrey Vasilenkov <indigo@yandex-team.ru>  Mon, 22 Sep 2014 15:28:25 +0400

mastermind (2.9.27) lucid; urgency=low

  * Less logs

 -- Andrey Vasilenkov <indigo@yandex-team.ru>  Thu, 18 Sep 2014 17:56:02 +0400

mastermind (2.9.26) lucid; urgency=low

  * More logs

 -- Andrey Vasilenkov <indigo@yandex-team.ru>  Thu, 18 Sep 2014 17:30:44 +0400

mastermind (2.9.25) lucid; urgency=low

  * Log fix

 -- Andrey Vasilenkov <indigo@yandex-team.ru>  Thu, 18 Sep 2014 17:18:15 +0400

mastermind (2.9.24) lucid; urgency=low

  * Logging invalid backend statistics

 -- Andrey Vasilenkov <indigo@yandex-team.ru>  Thu, 18 Sep 2014 17:05:59 +0400

mastermind (2.9.23) lucid; urgency=low

  * Search group by hostname and path

 -- Andrey Vasilenkov <indigo@yandex-team.ru>  Wed, 17 Sep 2014 21:16:14 +0400

mastermind (2.9.22) lucid; urgency=low

  * Namespace couple weights are considered valid only if there is more than min_units of writeable couples
  * Namespace settings for min-units number

 -- Andrey Vasilenkov <indigo@yandex-team.ru>  Tue, 16 Sep 2014 19:30:54 +0400

mastermind (2.9.21) lucid; urgency=low

  * Storage location option for namespace setup
  * Required parameters for couple build command: namespace and initial state

 -- Andrey Vasilenkov <indigo@yandex-team.ru>  Mon, 15 Sep 2014 15:31:32 +0400

mastermind (2.9.20) lucid; urgency=low

  * Groups key count for recovery jobs

 -- Andrey Vasilenkov <indigo@yandex-team.ru>  Fri, 12 Sep 2014 15:30:24 +0400

mastermind (2.9.19) lucid; urgency=low

  * Minor fix

 -- Andrey Vasilenkov <indigo@yandex-team.ru>  Fri, 12 Sep 2014 13:48:22 +0400

mastermind (2.9.18) lucid; urgency=low

  * Additional option of processes number for recovery job

 -- Andrey Vasilenkov <indigo@yandex-team.ru>  Fri, 12 Sep 2014 13:17:16 +0400

mastermind (2.9.17) lucid; urgency=low

  * Minor fix

 -- Andrey Vasilenkov <indigo@yandex-team.ru>  Thu, 11 Sep 2014 16:58:42 +0400

mastermind (2.9.16) lucid; urgency=low

  * Additional parameters for recovery dc

 -- Andrey Vasilenkov <indigo@yandex-team.ru>  Thu, 11 Sep 2014 16:51:51 +0400

mastermind (2.9.15) lucid; urgency=low

  * Fix for setting task start time

 -- Andrey Vasilenkov <indigo@yandex-team.ru>  Mon, 08 Sep 2014 14:50:13 +0400

mastermind (2.9.14) lucid; urgency=low

  * Use all remotes when creating recovery dc jobs

 -- Andrey Vasilenkov <indigo@yandex-team.ru>  Fri, 05 Sep 2014 18:13:46 +0400

mastermind (2.9.13) lucid; urgency=low

  * Minor fix

 -- Andrey Vasilenkov <indigo@yandex-team.ru>  Fri, 05 Sep 2014 15:43:36 +0400

mastermind (2.9.12) lucid; urgency=low

  * Implemented recover dc jobs

 -- Andrey Vasilenkov <indigo@yandex-team.ru>  Fri, 05 Sep 2014 15:31:40 +0400

mastermind (2.9.11) lucid; urgency=low

  * Compatible fetching eblob path from config

 -- Andrey Vasilenkov <indigo@yandex-team.ru>  Thu, 04 Sep 2014 12:42:34 +0400

mastermind (2.9.10) lucid; urgency=low

  * Fix for fetching the list of all namespaces when there are broken couples
  * Support of new elliptics 26 monitor stat format

 -- Andrey Vasilenkov <indigo@yandex-team.ru>  Wed, 03 Sep 2014 17:32:57 +0400

mastermind (2.9.9) lucid; urgency=low

  * Tasks fixes

 -- Andrey Vasilenkov <indigo@yandex-team.ru>  Thu, 28 Aug 2014 13:55:09 +0400

mastermind (2.9.8) lucid; urgency=low

  * Jobs fixes

 -- Andrey Vasilenkov <indigo@yandex-team.ru>  Thu, 28 Aug 2014 11:53:23 +0400

mastermind (2.9.7) lucid; urgency=low

  * Fix for jobs processor logs messages

 -- Andrey Vasilenkov <indigo@yandex-team.ru>  Tue, 26 Aug 2014 19:40:37 +0400

mastermind (2.9.6) lucid; urgency=low

  * Manual move job creation: checking uncoupled group dc
  * Fix for application name parameter for console util

 -- Andrey Vasilenkov <indigo@yandex-team.ru>  Tue, 26 Aug 2014 16:39:27 +0400

mastermind (2.9.5) lucid; urgency=low

  * Tasks parameters for minions updated to using node backends

 -- Andrey Vasilenkov <indigo@yandex-team.ru>  Mon, 25 Aug 2014 16:28:27 +0400

mastermind (2.9.4) lucid; urgency=low

  * Cache handlers turned back on
  * Using only necessary monitor stat categories

 -- Andrey Vasilenkov <indigo@yandex-team.ru>  Mon, 25 Aug 2014 11:01:18 +0400

mastermind (2.9.3) lucid; urgency=low

  * Fix for mixing old and new history records

 -- Andrey Vasilenkov <indigo@yandex-team.ru>  Fri, 22 Aug 2014 17:11:34 +0400

mastermind (2.9.2) lucid; urgency=low

  * Fix for deployment script

 -- Andrey Vasilenkov <indigo@yandex-team.ru>  Fri, 22 Aug 2014 13:43:32 +0400

mastermind (2.9.1) lucid; urgency=low

  * Optional mastermind app name for mastermind util

 -- Andrey Vasilenkov <indigo@yandex-team.ru>  Fri, 22 Aug 2014 12:37:16 +0400

mastermind (2.9.0) lucid; urgency=low

  * Support for elliptics26

 -- Andrey Vasilenkov <indigo@yandex-team.ru>  Thu, 21 Aug 2014 18:57:53 +0400

mastermind (2.8.49) lucid; urgency=low

  * Storage location option for namespace setup
  * Required parameters for couple build command: namespace and initial state

 -- Andrey Vasilenkov <indigo@yandex-team.ru>  Mon, 15 Sep 2014 15:28:50 +0400

mastermind (2.8.48) lucid; urgency=low

  * Group weights handler accepts namespace as optional parameter

 -- Andrey Vasilenkov <indigo@yandex-team.ru>  Fri, 12 Sep 2014 17:32:30 +0400

mastermind (2.8.47) lucid; urgency=low

  * Fix for minion nc http fetcher

 -- Andrey Vasilenkov <indigo@yandex-team.ru>  Wed, 10 Sep 2014 18:08:33 +0400

mastermind (2.8.46) lucid; urgency=low

  * Fix for empty couples namespace

 -- Andrey Vasilenkov <indigo@yandex-team.ru>  Tue, 09 Sep 2014 16:52:50 +0400

mastermind (2.8.45) lucid; urgency=low

  * Added optional move task for move jobs
  * Fix for applying smoother plan simultaneously from several workers
  * Handler for elliptics remote nodes list

 -- Andrey Vasilenkov <indigo@yandex-team.ru>  Wed, 20 Aug 2014 17:38:25 +0400

mastermind (2.8.44) lucid; urgency=low

  * Additional checkings for move jobs: number of keys of uncoupled group

 -- Andrey Vasilenkov <indigo@yandex-team.ru>  Thu, 14 Aug 2014 12:47:09 +0400

mastermind (2.8.43) lucid; urgency=low

  * Fix for couple build with all n groups are mandatory

 -- Andrey Vasilenkov <indigo@yandex-team.ru>  Wed, 13 Aug 2014 16:27:13 +0400

mastermind (2.8.42) lucid; urgency=low

  * Fix for couple info namespace key

 -- Andrey Vasilenkov <indigo@yandex-team.ru>  Tue, 12 Aug 2014 17:19:45 +0400

mastermind (2.8.41) lucid; urgency=low

  * Explicit family for elliptics nodes

 -- Andrey Vasilenkov <indigo@yandex-team.ru>  Tue, 12 Aug 2014 16:34:29 +0400

mastermind (2.8.40) lucid; urgency=low

  * Fix for couple broken namespace checking
  * Implemented broken jobs and dedicated node stop tasks for enhanced checking

 -- Andrey Vasilenkov <indigo@yandex-team.ru>  Tue, 12 Aug 2014 15:53:54 +0400
mastermind (2.8.39) lucid; urgency=low

  * Jobs logging changed
  * Syncing infrastructure state before updating

 -- Andrey Vasilenkov <indigo@yandex-team.ru>  Mon, 11 Aug 2014 16:25:39 +0400

mastermind (2.8.38) lucid; urgency=low

  * Creation of +N nonoverlapping couples if dcs are available

 -- Andrey Vasilenkov <indigo@yandex-team.ru>  Fri, 08 Aug 2014 19:43:38 +0400

mastermind (2.8.37) lucid; urgency=low

  * Update namespaces settings by default, overwrite is optional
  * Prefer using group with the most alive keys number for restoration
  * Creation of +N nonoverlapping couples if dcs are available
  * Independent timeout for elliptics nodes and elliptics meta nodes

 -- Andrey Vasilenkov <indigo@yandex-team.ru>  Thu, 07 Aug 2014 16:10:57 +0400

mastermind (2.8.36) lucid; urgency=low

  * Filtering groups by total space for building couples
  * All space counters of namespaces statistics as integers (bytes)
  * Additional parameter for move jobs: group file path for removal

 -- Andrey Vasilenkov <indigo@yandex-team.ru>  Tue, 05 Aug 2014 17:58:56 +0400

mastermind (2.8.35) lucid; urgency=low

  * Fix for minions commands status processing

 -- Andrey Vasilenkov <indigo@yandex-team.ru>  Mon, 04 Aug 2014 15:18:24 +0400

mastermind (2.8.34) lucid; urgency=low

  * Namespaces statistics handle
  * Creating groups move tasks is disabled by default
  * Minor fixes

 -- Andrey Vasilenkov <indigo@yandex-team.ru>  Fri, 01 Aug 2014 14:40:33 +0400

mastermind (2.8.33) lucid; urgency=low

  * Fix for cocaine app deployment

 -- Andrey Vasilenkov <indigo@yandex-team.ru>  Thu, 31 Jul 2014 12:57:17 +0400

mastermind (2.8.32) lucid; urgency=low

  * Jobs processing turned on
  * Treemap filtering
  * Outages statistics

 -- Andrey Vasilenkov <indigo@yandex-team.ru>  Wed, 30 Jul 2014 19:02:53 +0400

mastermind (2.8.31) lucid; urgency=low

  * Fix for namespace balancer couple weights

 -- Andrey Vasilenkov <indigo@yandex-team.ru>  Fri, 18 Jul 2014 14:49:14 +0400

mastermind (2.8.30) lucid; urgency=low

  * Fix for cmd restore status fetching, added retries
  * Content length threshold namespace settings
  * Fix for statistics of groups with no nodes

 -- Andrey Vasilenkov <indigo@yandex-team.ru>  Wed, 16 Jul 2014 15:55:46 +0400

mastermind (2.8.29) lucid; urgency=low

  * Group restore updated: checking for DHT rings and starting node up after restoration

 -- Andrey Vasilenkov <indigo@yandex-team.ru>  Thu, 10 Jul 2014 17:23:03 +0400

mastermind (2.8.28) lucid; urgency=low

  * Temporary disabled new modules

 -- Andrey Vasilenkov <indigo@yandex-team.ru>  Wed, 09 Jul 2014 19:34:45 +0400

mastermind (2.8.27) lucid; urgency=low

  * Fix for elliptics id transforming

 -- Andrey Vasilenkov <indigo@yandex-team.ru>  Wed, 09 Jul 2014 19:29:19 +0400

mastermind (2.8.26) lucid; urgency=low

  * Fix for metakey parallel read

 -- Andrey Vasilenkov <indigo@yandex-team.ru>  Wed, 09 Jul 2014 19:22:11 +0400

mastermind (2.8.25) lucid; urgency=low

  * Fix for ns settings fetching from elliptics indexes

 -- Andrey Vasilenkov <indigo@yandex-team.ru>  Wed, 09 Jul 2014 12:26:24 +0400

mastermind (2.8.24) lucid; urgency=low

  * Settings for elliptics client pools in mastermind config

 -- Andrey Vasilenkov <indigo@yandex-team.ru>  Thu, 03 Jul 2014 17:34:51 +0400

mastermind (2.8.23) lucid; urgency=low

  * Fix for cocaine crashlog content

 -- Andrey Vasilenkov <indigo@yandex-team.ru>  Tue, 24 Jun 2014 16:55:28 +0400

mastermind (2.8.22) lucid; urgency=low

  * Multipurpose authkey namespace settings

 -- Andrey Vasilenkov <indigo@yandex-team.ru>  Fri, 20 Jun 2014 19:22:04 +0400

mastermind (2.8.21) lucid; urgency=low

  * Fix for couple namespace processing

 -- Andrey Vasilenkov <indigo@yandex-team.ru>  Fri, 25 Apr 2014 19:36:56 +0400

mastermind (2.8.20) lucid; urgency=low

  * Keys statistics and fragmentation tree map

 -- Andrey Vasilenkov <indigo@yandex-team.ru>  Wed, 23 Apr 2014 18:46:24 +0400

mastermind (2.8.19) lucid; urgency=low

  * Minor change in couple statistics format

 -- Andrey Vasilenkov <indigo@yandex-team.ru>  Mon, 14 Apr 2014 14:50:00 +0400

mastermind (2.8.18) lucid; urgency=low

  * Fix for python 2.6.5 logging handlers

 -- Andrey Vasilenkov <indigo@yandex-team.ru>  Thu, 10 Apr 2014 17:02:44 +0400

mastermind (2.8.17) lucid; urgency=low

  * By-state formatter for couples list
  * Fix for couple breaking (couple metadata is also being removed)
  * Logging refactored

 -- Andrey Vasilenkov <indigo@yandex-team.ru>  Thu, 10 Apr 2014 16:34:44 +0400

mastermind (2.8.16) lucid; urgency=low

  * Used space stats for couples

 -- Andrey Vasilenkov <indigo@yandex-team.ru>  Thu, 03 Apr 2014 17:44:41 +0400

mastermind (2.8.15) lucid; urgency=low

  * Do not start if elliptics nodes and/or metanodes are unavailable

 -- Andrey Vasilenkov <indigo@yandex-team.ru>  Thu, 03 Apr 2014 17:08:35 +0400

mastermind (2.8.14) lucid; urgency=low

  * Network map for namespaces

 -- Andrey Vasilenkov <indigo@yandex-team.ru>  Thu, 03 Apr 2014 15:09:28 +0400

mastermind (2.8.13) lucid; urgency=low

  * Couple statistics for flowmastermind
  * Namespace signature settings added

 -- Andrey Vasilenkov <indigo@yandex-team.ru>  Tue, 01 Apr 2014 16:39:16 +0400

mastermind (2.8.12) lucid; urgency=low

  * Json output for couples list command

 -- Andrey Vasilenkov <indigo@yandex-team.ru>  Thu, 27 Mar 2014 14:46:04 +0400

mastermind (2.8.11) lucid; urgency=low

  * Fix for fetching closed couples info
  * Mastermind-utils handle for fetching metadata and any arbitrary key from group
  * Used space returned along with free space for group info
  * Bash completion for command options
  * Universal couple list handle unifying all list-xxx handles
  * Fix for minions tasks status fetching
  * Admin actions log

 -- Andrey Vasilenkov <indigo@yandex-team.ru>  Thu, 27 Mar 2014 13:16:45 +0400

mastermind (2.8.10) lucid; urgency=low

  * Fix: fix for detaching inexistent nodes

 -- Andrey Vasilenkov <indigo@yandex-team.ru>  Tue, 18 Mar 2014 18:55:06 +0400

mastermind (2.8.9) lucid; urgency=low

  * Fix: closed couples added to treemap

 -- Andrey Vasilenkov <indigo@yandex-team.ru>  Fri, 14 Mar 2014 19:03:39 +0400

mastermind (2.8.8) lucid; urgency=low

  * Fix: closed couples added to treemap

 -- Andrey Vasilenkov <indigo@yandex-team.ru>  Fri, 14 Mar 2014 18:49:30 +0400

mastermind (2.8.7) lucid; urgency=low

  * Fix: flowmastermind statistics fix

 -- Andrey Vasilenkov <indigo@yandex-team.ru>  Thu, 13 Mar 2014 18:38:51 +0400

mastermind (2.8.6) lucid; urgency=low

  * Feature: treemap groups statistics for flowmastermind

 -- Andrey Vasilenkov <indigo@yandex-team.ru>  Thu, 13 Mar 2014 13:38:12 +0400

mastermind (2.8.5) lucid; urgency=low

  * Fix: removing manifest for safe deploy to cocaine v11 cloud

 -- Andrey Vasilenkov <indigo@yandex-team.ru>  Mon, 24 Feb 2014 17:40:12 +0400

mastermind (2.8.4) lucid; urgency=low

  * Feature: handle for forcing nodes stats update
  * Feature: handles for namespace setup

 -- Andrey Vasilenkov <indigo@yandex-team.ru>  Mon, 24 Feb 2014 12:26:51 +0400

mastermind (2.8.3) lucid; urgency=low

  * Feature: added couple free size to get_group_weights handle

 -- Andrey Vasilenkov <indigo@yandex-team.ru>  Wed, 19 Feb 2014 15:21:58 +0400

mastermind (2.8.2) lucid; urgency=low

  * Fix: configurable minion port

 -- Andrey Vasilenkov <indigo@yandex-team.ru>  Wed, 19 Feb 2014 12:48:38 +0400

mastermind (2.8.1) lucid; urgency=low

  * Feature: using minion for remote command execution
  * Feature: minion commands history for flowmastermind

 -- Andrey Vasilenkov <indigo@yandex-team.ru>  Tue, 18 Feb 2014 16:34:34 +0400

mastermind (2.7.18) lucid; urgency=low

  * Feature: configurable wait_timeout for elliptics sessions
  * Fix: sleep on startup to wait for elliptics nodes to collect data

 -- Andrey Vasilenkov <indigo@yandex-team.ru>  Tue, 28 Jan 2014 17:17:24 +0400

mastermind (2.7.17) lucid; urgency=low

  * Feature: closed and bad couples statistics for flowmastermind
  * Feature: couple info handler added
  * Feature: command for detaching node from group
  * Fix: synchronous node info update on worker start

 -- Andrey Vasilenkov <indigo@yandex-team.ru>  Mon, 27 Jan 2014 15:31:00 +0400

mastermind (2.7.16) lucid; urgency=low

  * Fix: couple break handler

 -- Andrey Vasilenkov <indigo@yandex-team.ru>  Wed, 25 Dec 2013 19:53:28 +0400

mastermind (2.7.15) lucid; urgency=low

  * Feature: data memory availability feature for flowmastermind

 -- Andrey Vasilenkov <indigo@yandex-team.ru>  Wed, 25 Dec 2013 18:47:50 +0400

mastermind (2.7.14) lucid; urgency=low

  * Feature: added per namespace statistics for flowmastermind
  * Feature: closed couple marker for group info request
  * Fix: inventory queries logging

 -- Andrey Vasilenkov <indigo@yandex-team.ru>  Tue, 24 Dec 2013 20:30:13 +0400

mastermind (2.7.13) lucid; urgency=low

  * Fix: flowmastermind total counters fix

 -- Andrey Vasilenkov <indigo@yandex-team.ru>  Fri, 20 Dec 2013 17:10:37 +0400

mastermind (2.7.12) lucid; urgency=low

  * Fix: dc data cache in metastorage for inventory failovers
  * Feature: flowmastermind statistics export handler
  * Feature: configurable cocaine worker disown timeout

 -- Andrey Vasilenkov <indigo@yandex-team.ru>  Fri, 20 Dec 2013 14:45:47 +0400

mastermind (2.7.11) lucid; urgency=low

  * node info updater delayed

 -- Andrey Vasilenkov <indigo@yandex-team.ru>  Wed, 11 Dec 2013 02:18:07 +0400

mastermind (2.7.10) lucid; urgency=low

  * Disabled inventory (temp)

 -- Andrey Vasilenkov <indigo@yandex-team.ru>  Wed, 11 Dec 2013 02:05:53 +0400

mastermind (2.7.9) lucid; urgency=low

  * Removed node info updating on start

 -- Andrey Vasilenkov <indigo@yandex-team.ru>  Wed, 11 Dec 2013 01:57:03 +0400

mastermind (2.7.8) lucid; urgency=low

  * Feature: elliptics statistics compatibility (2.24.14.30)
  * Feature: bash completion

 -- Andrey Vasilenkov <indigo@yandex-team.ru>  Tue, 03 Dec 2013 17:45:47 +0400

mastermind (2.7.7) lucid; urgency=low

  * Feature: elliptics async api compatibility (2.24.14.29)

 -- Andrey Vasilenkov <indigo@yandex-team.ru>  Thu, 28 Nov 2013 19:07:56 +0400

mastermind (2.7.6) lucid; urgency=low

  * Fix: removed lower threshold of 100 IOPS for maximum node performance

 -- Andrey Vasilenkov <indigo@yandex-team.ru>  Tue, 26 Nov 2013 13:15:22 +0400

mastermind (2.7.5) lucid; urgency=low

  * Feature: removed cached state usage
  * Fix: balancer load average counter
  * Fix: do not unlink nodes from group automatically

 -- Andrey Vasilenkov <indigo@yandex-team.ru>  Mon, 25 Nov 2013 16:55:21 +0400

mastermind (2.7.4) lucid; urgency=low

  * Feature: async node statistics requests
  * Fix: do not create couples from bad groups

 -- Andrey Vasilenkov <indigo@yandex-team.ru>  Fri, 22 Nov 2013 16:32:28 +0400

mastermind (2.7.3) lucid; urgency=low

  * Feature: degradational requests frequency for nodes with constant timeout experiences

 -- Andrey Vasilenkov <indigo@yandex-team.ru>  Tue, 19 Nov 2013 20:27:20 +0400

mastermind (2.7.2) lucid; urgency=low

  * Fix: couple creation using groups with empty nodes list
  * Fix: unnecessary infrastructure state update removed

 -- Andrey Vasilenkov <indigo@yandex-team.ru>  Mon, 18 Nov 2013 19:15:12 +0400

mastermind (2.7.1) lucid; urgency=low

  * Feature: history of group nodes
  * Feature: group restoration command generation and execution

 -- Andrey Vasilenkov <indigo@yandex-team.ru>  Wed, 13 Nov 2013 19:18:41 +0400

mastermind (2.6.5) lucid; urgency=low

  * Feature: list of couple namespaces

 -- Andrey Vasilenkov <indigo@yandex-team.ru>  Fri, 08 Nov 2013 16:01:26 +0400

mastermind (2.6.4+2elliptics2.20) lucid; urgency=low

  * Fix: inventory import

 -- Andrey Vasilenkov <indigo@yandex-team.ru>  Wed, 13 Nov 2013 14:03:47 +0400

mastermind (2.6.4+1elliptics2.20) lucid; urgency=low

  * Feature: compatibility with elliptics 2.20

 -- Andrey Vasilenkov <indigo@yandex-team.ru>  Wed, 30 Oct 2013 13:24:30 +0400

mastermind (2.6.4) lucid; urgency=low

  * Feature: storage cached state via cocaine cache storage

 -- Andrey Vasilenkov <indigo@yandex-team.ru>  Wed, 30 Oct 2013 13:23:20 +0400

mastermind (2.6.3) lucid; urgency=low

  * List of balancer closed groups feature

 -- Andrey Vasilenkov <indigo@yandex-team.ru>  Thu, 24 Oct 2013 18:39:54 +0400

mastermind (2.6.2) lucid; urgency=low

  * Fix for zero bandwidth bug

 -- Andrey Vasilenkov <indigo@yandex-team.ru>  Wed, 16 Oct 2013 16:33:44 +0400

mastermind (2.6.1) lucid; urgency=low

  * Fix for couple weights with different couple sizes

 -- Andrey Vasilenkov <indigo@yandex-team.ru>  Mon, 14 Oct 2013 18:55:46 +0400

mastermind (2.6.0) lucid; urgency=low

  * Cache using gatlinggun

 -- Andrey Vasilenkov <indigo@yandex-team.ru>  Fri, 11 Oct 2013 19:58:40 +0400

mastermind (2.5) lucid; urgency=low

  * New feature: frozen couples

 -- Andrey Vasilenkov <indigo@yandex-team.ru>  Tue, 08 Oct 2013 18:10:01 +0400

mastermind (2.4) lucid; urgency=low

  * Compatibility with cocaine 0.10.6 

 -- Andrey Vasilenkov <indigo@yandex-team.ru>  Mon, 07 Oct 2013 13:19:17 +0400

mastermind (2.3) lucid; urgency=low

  * Namespaces implemented
  * mastermind util updated

 -- Andrey Vasilenkov <indigo@yandex-team.ru>  Tue, 10 Sep 2013 15:26:33 +0400

mastermind (2.2) lucid; urgency=low

  * Updated create_group_ids to work with new mastermind
  * Updated deploy scripts

 -- Anton Kortunov <toshik@yandex-team.ru>  Thu, 15 Aug 2013 17:41:25 +0400

mastermind (2.1) lucid; urgency=low

  * mastermind_deploy.sh updated to work with cocaine v10
  * Added debian/*.install files

 -- Anton Kortunov <toshik@yandex-team.ru>  Mon, 05 Aug 2013 20:50:00 +0400

mastermind (2.0) lucid; urgency=low

  * New storage model
  * Cocaine v10 support

 -- Anton Kortunov <toshik@yandex-team.ru>  Mon, 05 Aug 2013 20:15:08 +0400

mastermind (1.9) lucid; urgency=low

  * Fixed get-group-weight

 -- Anton Kortunov <toshik@yandex-team.ru>  Mon, 27 May 2013 21:13:42 +0400

mastermind (1.8) lucid; urgency=low

  * Show couples in bad groups

 -- Anton Kortunov <toshik@yandex-team.ru>  Mon, 27 May 2013 20:52:31 +0400

mastermind (1.7) lucid; urgency=low

  * Fixed damon flag in collection thread
  * Set pool-limit to 10 in manifest

 -- Anton Kortunov <toshik@yandex-team.ru>  Thu, 23 May 2013 14:50:21 +0400

mastermind (1.6) lucid; urgency=low

  * Set collecting thread as daemon for normal shutdown

 -- Anton Kortunov <toshik@yandex-team.ru>  Wed, 22 May 2013 21:26:02 +0400

mastermind (1.5) lucid; urgency=low

  * Fixed statistics expiration time

 -- Anton Kortunov <toshik@yandex-team.ru>  Thu, 04 Apr 2013 15:00:39 +0400

mastermind (1.4) lucid; urgency=low

  * Improved statistics collection

 -- Anton Kortunov <toshik@yandex-team.ru>  Thu, 21 Mar 2013 14:51:25 +0400

mastermind (1.3) lucid; urgency=low

  * ver++ 

 -- Andrey Godin <agodin@yandex-team.ru>  Wed, 26 Dec 2012 16:23:11 +0400

mastermind (1.2) lucid; urgency=low

  * change path to config mastermind; 

 -- Andrey Godin <agodin@yandex-team.ru>  Wed, 26 Dec 2012 16:11:58 +0400

mastermind (1.1) lucid; urgency=low

  * Fixed signature mismatch

 -- Anton Kortunov <toshik@yandex-team.ru>  Mon, 24 Dec 2012 16:44:32 +0400

mastermind (1.0) lucid; urgency=low

  * Use balancelogic

 -- Anton Kortunov <toshik@yandex-team.ru>  Fri, 21 Dec 2012 13:58:12 +0400

mastermind (0.11) lucid; urgency=low

  * Fixed lookup_addr function call

 -- Anton Kortunov <toshik@yandex-team.ru>  Fri, 21 Dec 2012 13:35:58 +0400

mastermind (0.10) lucid; urgency=low

  * fixed reading metabalancer key

 -- Anton Kortunov <toshik@yandex-team.ru>  Mon, 17 Dec 2012 15:03:22 +0400

mastermind (0.9) lucid; urgency=low

  * chow logging dir 

 -- Andrey Godin <agodin@yandex-team.ru>  Fri, 14 Dec 2012 14:26:15 +0400

mastermind (0.8) lucid; urgency=low

  * Removed unnecessary return in couple_groups

 -- toshik <toshik@elisto22f.dev.yandex.net>  Mon, 10 Dec 2012 13:06:43 +0400

mastermind (0.7) unstable; urgency=low

  * Raise correct exception
    

 -- Andrey Godin <agodin@yandex-team.ru>  Fri, 07 Dec 2012 19:31:07 +0400

mastermind (0.6) unstable; urgency=low

  * add support inventory; 
  * add create group by suggest;	

 -- Andrey Godin <agodin@yandex-team.ru>  Fri, 07 Dec 2012 16:21:05 +0400

mastermind (0.5) unstable; urgency=low

  * fix remove bad-groups
  * add dev version invetory.py 

 -- Andrey Godin <agodin@yandex-team.ru>  Thu, 06 Dec 2012 17:35:58 +0400

mastermind (0.4) unstable; urgency=low

  * Call collect() from timer event, not from aggregate() 

 -- Andrey Godin <agodin@yandex-team.ru>  Thu, 06 Dec 2012 13:09:34 +0400

mastermind (0.1) unstable; urgency=low

  * Initial Release.

 -- Andrey Godin <agodin@yandex-team.ru>  Tue, 13 Nov 2012 10:58:14 +0400<|MERGE_RESOLUTION|>--- conflicted
+++ resolved
@@ -1,14 +1,10 @@
-<<<<<<< HEAD
+mastermind (2.28.134) trusty; urgency=medium
+
+  * Fix excessive jobs sorting when updating groups' state
+
+ -- Andrey Vasilenkov <indigo@yandex-team.ru>  Sat, 07 Jan 2017 15:26:55 +0300
+
 mastermind (2.28.133) trusty; urgency=medium
-=======
-mastermind-cocainev11 (2.28.134) trusty; urgency=medium
-
-  * Fix excessive jobs sorting when updating groups' state
-
- -- Andrey Vasilenkov <indigo@yandex-team.ru>  Sat, 07 Jan 2017 15:26:55 +0300
-
-mastermind-cocainev11 (2.28.133) trusty; urgency=medium
->>>>>>> 5a7833ab
 
   * Fix excessive jobs sorting when searching for good uncoupled groups
 
