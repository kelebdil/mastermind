--- conflicted
+++ resolved
@@ -1,15 +1,11 @@
-<<<<<<< HEAD
-mastermind (2.28.138) trusty; urgency=medium
-=======
-mastermind-cocainev11 (2.28.139) trusty; urgency=medium
+mastermind (2.28.139) trusty; urgency=medium
 
   * Cache *effective_space counters
   * Use light copying for namespace states
 
  -- Andrey Vasilenkov <indigo@yandex-team.ru>  Wed, 11 Jan 2017 18:45:04 +0300
 
-mastermind-cocainev11 (2.28.138) trusty; urgency=medium
->>>>>>> 1419a48b
+mastermind (2.28.138) trusty; urgency=medium
 
   * Calculate storage statistics only once
   * Disable hash memoization temporarily
