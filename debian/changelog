<<<<<<< HEAD
mastermind (2.24.10) precise; urgency=low

  * Fix for increasing cache key copies number

 -- Andrey Vasilenkov <indigo@yandex-team.ru>  Mon, 27 Apr 2015 20:24:00 +0300

mastermind (2.24.9) lucid; urgency=low

  * Fallback to default cocaine logging service if mm_cache_logging service is not set up in cocaine

 -- Andrey Vasilenkov <indigo@yandex-team.ru>  Mon, 27 Apr 2015 19:49:32 +0300

mastermind (2.24.8) lucid; urgency=low

  * Do not use not marked uncoupled groups located at cache groups paths as data uncoupled groups

 -- Andrey Vasilenkov <indigo@yandex-team.ru>  Mon, 27 Apr 2015 16:23:24 +0300

mastermind (2.24.7) lucid; urgency=low

  * Removed obsolete tornado version dependency

 -- Andrey Vasilenkov <indigo@yandex-team.ru>  Wed, 22 Apr 2015 23:01:00 +0300

mastermind (2.24.6) lucid; urgency=low

  * Misprint fixed

 -- Andrey Vasilenkov <indigo@yandex-team.ru>  Wed, 22 Apr 2015 18:50:12 +0300

mastermind (2.24.5) lucid; urgency=low

  * Removed obsolete cache manager usage

 -- Andrey Vasilenkov <indigo@yandex-team.ru>  Wed, 22 Apr 2015 18:45:04 +0300

mastermind (2.24.4) lucid; urgency=low

  * Fix for make_tree script

 -- Andrey Vasilenkov <indigo@yandex-team.ru>  Wed, 22 Apr 2015 18:01:23 +0300

mastermind (2.24.3) lucid; urgency=low

  * Misprint in postinst fixed

 -- Andrey Vasilenkov <indigo@yandex-team.ru>  Wed, 22 Apr 2015 17:47:11 +0300

mastermind (2.24.2) lucid; urgency=low

  * Misprint in postinst fixed

 -- Andrey Vasilenkov <indigo@yandex-team.ru>  Wed, 22 Apr 2015 17:28:27 +0300

mastermind (2.24.1) lucid; urgency=low

  * Distributed cache manager (for gatlinggun)

 -- Andrey Vasilenkov <indigo@yandex-team.ru>  Wed, 22 Apr 2015 17:04:56 +0300
=======
mastermind (2.23.12) lucid; urgency=low

  * Misprint fixed

 -- Andrey Vasilenkov <indigo@yandex-team.ru>  Thu, 07 May 2015 15:56:33 +0300
>>>>>>> d0a82510

mastermind (2.23.11) lucid; urgency=low

  * Uncoupled group should be considered broken if it has more than one backend and DHT check is enabled
  * In-service check for uncoupled group fetching

 -- Andrey Vasilenkov <indigo@yandex-team.ru>  Thu, 07 May 2015 13:07:37 +0300

mastermind (2.23.10) lucid; urgency=low

  * Fix for restore group job creation when history record is unavailable

 -- Andrey Vasilenkov <indigo@yandex-team.ru>  Wed, 06 May 2015 20:14:19 +0300

mastermind (2.23.9) lucid; urgency=low

  * If no backends are found in history, planner restores group according to namespace distribution (same as for move group)

 -- Andrey Vasilenkov <indigo@yandex-team.ru>  Wed, 06 May 2015 19:39:27 +0300

mastermind (2.23.8) lucid; urgency=low

  * Move planner should use default uncoupled groups select function

 -- Andrey Vasilenkov <indigo@yandex-team.ru>  Wed, 29 Apr 2015 15:22:16 +0300

mastermind (2.23.7) lucid; urgency=low

  * Comparing source and destination DCs when planning move jobs

 -- Andrey Vasilenkov <indigo@yandex-team.ru>  Wed, 29 Apr 2015 09:29:29 +0300

mastermind (2.23.6) lucid; urgency=low

  * Misprints fixed

 -- Andrey Vasilenkov <indigo@yandex-team.ru>  Tue, 28 Apr 2015 18:17:11 +0300

mastermind (2.23.5) lucid; urgency=low

  * Busy hosts accounting fixed

 -- Andrey Vasilenkov <indigo@yandex-team.ru>  Tue, 28 Apr 2015 17:49:02 +0300

mastermind (2.23.4) lucid; urgency=low

  * Using groups merging on move jobs planning

 -- Andrey Vasilenkov <indigo@yandex-team.ru>  Tue, 28 Apr 2015 17:35:20 +0300

mastermind (2.23.3) lucid; urgency=low

  * Misprint fixed

 -- Andrey Vasilenkov <indigo@yandex-team.ru>  Mon, 20 Apr 2015 23:41:56 +0300

mastermind (2.23.2) lucid; urgency=low

  * Properly job slots checking in planner for couple defrag jobs

 -- Andrey Vasilenkov <indigo@yandex-team.ru>  Mon, 20 Apr 2015 23:25:43 +0300

mastermind (2.23.1) lucid; urgency=low

  * Config option for autoapproving defrag jobs

 -- Andrey Vasilenkov <indigo@yandex-team.ru>  Fri, 17 Apr 2015 17:39:54 +0300

mastermind (2.21.24) lucid; urgency=low

  * Misprint fixed

 -- Andrey Vasilenkov <indigo@yandex-team.ru>  Tue, 07 Apr 2015 17:05:41 +0300

mastermind (2.21.23) lucid; urgency=low

  * Planner will try to create job if there is less than max_executing_jobs running

 -- Andrey Vasilenkov <indigo@yandex-team.ru>  Mon, 06 Apr 2015 15:32:26 +0300

mastermind (2.21.22) lucid; urgency=low

  * Force update fixed

 -- Andrey Vasilenkov <indigo@yandex-team.ru>  Mon, 06 Apr 2015 14:32:10 +0300

mastermind (2.21.21) lucid; urgency=low

  * Fix for restore group job when executed on old node backend

 -- Andrey Vasilenkov <indigo@yandex-team.ru>  Mon, 30 Mar 2015 19:36:51 +0300

mastermind (2.21.20) lucid; urgency=low

  * Minor fixed

 -- Andrey Vasilenkov <indigo@yandex-team.ru>  Mon, 30 Mar 2015 19:13:53 +0300

mastermind (2.21.19) lucid; urgency=low

  * Success codes for minion are encoded as a sequence

 -- Andrey Vasilenkov <indigo@yandex-team.ru>  Mon, 30 Mar 2015 18:43:09 +0300

mastermind (2.21.18) lucid; urgency=low

  * Update metadb synchronously on executing minion cmd

 -- Andrey Vasilenkov <indigo@yandex-team.ru>  Fri, 27 Mar 2015 21:06:55 +0300

mastermind (2.21.17) lucid; urgency=low

  * Several minor fixes

 -- Andrey Vasilenkov <indigo@yandex-team.ru>  Fri, 27 Mar 2015 20:20:06 +0300

mastermind (2.21.16-1) lucid; urgency=low

  * Configurable autoapprove for recovery jobs

 -- Andrey Vasilenkov <indigo@yandex-team.ru>  Sat, 04 Apr 2015 12:33:17 +0300

mastermind (2.21.16) lucid; urgency=low

  * Do not crash if failed to resolve some infrastructure host
  * Do not crash when any of elliptics hostnames from config cannot be resolved

 -- Andrey Vasilenkov <indigo@yandex-team.ru>  Fri, 27 Mar 2015 18:01:57 +0300

mastermind (2.21.15) lucid; urgency=low

  * Fix for detaching node backend from group: based on group_id, not object of type storage.Group

 -- Andrey Vasilenkov <indigo@yandex-team.ru>  Tue, 24 Mar 2015 19:27:46 +0300

mastermind (2.21.14) lucid; urgency=low

  * Fix for detaching node backend from group: based on group_id, not object of type storage.Group

 -- Andrey Vasilenkov <indigo@yandex-team.ru>  Tue, 24 Mar 2015 19:00:33 +0300

mastermind (2.21.13) lucid; urgency=low

  * Do not fail job when elliptics request request for command status update was unsuccessful

 -- Andrey Vasilenkov <indigo@yandex-team.ru>  Tue, 24 Mar 2015 15:39:18 +0300

mastermind (2.21.12) lucid; urgency=low

  * Fix for busy uncoupled list groups fetching

 -- Andrey Vasilenkov <indigo@yandex-team.ru>  Tue, 24 Mar 2015 13:13:21 +0300

mastermind (2.21.11) lucid; urgency=low

  * Version bump for release-2.20 hotfix

 -- Andrey Vasilenkov <indigo@yandex-team.ru>  Mon, 23 Mar 2015 14:39:59 +0300

mastermind (2.21.10) lucid; urgency=low

  * Do not stop job execution when mark/unmark groups failed

 -- Andrey Vasilenkov <indigo@yandex-team.ru>  Fri, 20 Mar 2015 19:17:47 +0300

mastermind (2.21.9) lucid; urgency=low

  * Jobs processor uses periodic timer
  * Periodic timer implementation for timed queue

 -- Andrey Vasilenkov <indigo@yandex-team.ru>  Fri, 20 Mar 2015 16:52:58 +0300

mastermind (2.21.8) lucid; urgency=low

  * If job fails exception is saved to error messages list of job
  * Jobs index cleaning script
  * Removed jobs data from metadb's secondary indexes
  * Renamed mastermind util 'couple list-namespaces' handle to 'ns list'
  * Configurable minion request timeout

 -- Andrey Vasilenkov <indigo@yandex-team.ru>  Thu, 19 Mar 2015 16:42:05 +0300

mastermind (2.21.7) lucid; urgency=low

  * Resetting attempts counter on task manual retry

 -- Andrey Vasilenkov <indigo@yandex-team.ru>  Tue, 17 Mar 2015 17:11:18 +0300

mastermind (2.21.6) lucid; urgency=low

  * Misprint

 -- Andrey Vasilenkov <indigo@yandex-team.ru>  Tue, 17 Mar 2015 16:54:52 +0300

mastermind (2.21.5) lucid; urgency=low

  * Misprint

 -- Andrey Vasilenkov <indigo@yandex-team.ru>  Tue, 17 Mar 2015 16:45:53 +0300

mastermind (2.21.4) lucid; urgency=low

  * Fix for planner recovery job creation (a batch of applicable couple is empty)

 -- Andrey Vasilenkov <indigo@yandex-team.ru>  Tue, 17 Mar 2015 15:51:18 +0300

mastermind (2.21.3) lucid; urgency=low

  * tornado < 4.1 does not support raise_error option, fallback to async request with error checking

 -- Andrey Vasilenkov <indigo@yandex-team.ru>  Tue, 17 Mar 2015 15:07:02 +0300

mastermind (2.21.2) lucid; urgency=low

  * Fix for jobs rendering

 -- Andrey Vasilenkov <indigo@yandex-team.ru>  Mon, 16 Mar 2015 19:43:50 +0300

mastermind (2.21.1) lucid; urgency=low

  * Minion requests retry on http errors

 -- Andrey Vasilenkov <indigo@yandex-team.ru>  Mon, 16 Mar 2015 19:33:46 +0300

mastermind (2.20.6) lucid; urgency=low

  * Move job: fix for unmarking group that is down at the moment

 -- Andrey Vasilenkov <indigo@yandex-team.ru>  Mon, 23 Mar 2015 13:24:25 +0300

mastermind (2.20.5) lucid; urgency=low

  * Node backend statistics time is extracted from elliptics async result
  * Couple defragmentation by partitions

 -- Andrey Vasilenkov <indigo@yandex-team.ru>  Tue, 17 Mar 2015 20:01:35 +0300

mastermind (2.20.4) lucid; urgency=low

  * Jobs handler: move all groups from host
  * Moved src backend status check to move job start phase instead of creation phase

 -- Andrey Vasilenkov <indigo@yandex-team.ru>  Fri, 13 Mar 2015 20:41:18 +0300

mastermind (2.20.3) lucid; urgency=low

  * Fix for search-by-path using ipv6 ip addrs

 -- Andrey Vasilenkov <indigo@yandex-team.ru>  Wed, 11 Mar 2015 20:11:59 +0300

mastermind (2.20.2) lucid; urgency=low

  * Group history unified

 -- Andrey Vasilenkov <indigo@yandex-team.ru>  Wed, 11 Mar 2015 19:39:12 +0300

mastermind (2.20.1) lucid; urgency=low

  * Restore job: make src backend readonly if possible to prevent blob truncation

 -- Andrey Vasilenkov <indigo@yandex-team.ru>  Wed, 11 Mar 2015 17:06:15 +0300

mastermind (2.19.6) lucid; urgency=low

  * Fix for removing node backend from group

 -- Andrey Vasilenkov <indigo@yandex-team.ru>  Fri, 13 Mar 2015 12:35:54 +0300

mastermind (2.19.5) lucid; urgency=low

  * Manual locker commited

 -- Andrey Vasilenkov <indigo@yandex-team.ru>  Thu, 12 Mar 2015 15:49:31 +0300

mastermind (2.19.4) lucid; urgency=low

  * Fix for node history backend unlink

 -- Andrey Vasilenkov <indigo@yandex-team.ru>  Thu, 12 Mar 2015 14:55:52 +0300

mastermind (2.19.3) lucid; urgency=low

  * Recovery planner accounts locked couples

 -- Andrey Vasilenkov <indigo@yandex-team.ru>  Wed, 11 Mar 2015 15:30:51 +0300

mastermind (2.19.2) lucid; urgency=low

  * Planner does not operate without mongo db setup

 -- Andrey Vasilenkov <indigo@yandex-team.ru>  Thu, 05 Mar 2015 20:14:26 +0300

mastermind (2.19.1) lucid; urgency=low

  * Recover dc queue is replaced by dynamic weighting of couples using last recovery timestamp and keys difference
  * Couples can be indexed by unicode str
  * Workaround for hosts that cannot be resolved
  * Do not compare couple groups' metadata version numbers
  * Added namespace settings custom expiration time feature

 -- Andrey Vasilenkov <indigo@yandex-team.ru>  Thu, 05 Mar 2015 19:15:45 +0300

mastermind (2.18.15) lucid; urgency=low

  * Logging for move group planner improved
  * Refactored job accounting: now it should properly account destination hdds of existing jobs
  * Fix for lock release on error during groups' marking

 -- Andrey Vasilenkov <indigo@yandex-team.ru>  Wed, 11 Mar 2015 14:45:53 +0300

mastermind (2.18.14) lucid; urgency=low

  * Logging requests and test handler for ns_current_state logging

 -- Andrey Vasilenkov <indigo@yandex-team.ru>  Tue, 10 Mar 2015 12:53:16 +0300

mastermind (2.18.13) lucid; urgency=low

  * Effective space statistics fix

 -- Andrey Vasilenkov <indigo@yandex-team.ru>  Wed, 04 Mar 2015 14:49:07 +0300

mastermind (2.18.12) lucid; urgency=low

  * Fix for total effective_free_space count

 -- Andrey Vasilenkov <indigo@yandex-team.ru>  Tue, 03 Mar 2015 20:51:44 +0300

mastermind (2.18.11) lucid; urgency=low

  * Ensure path before checking locked hosts
  * Planner job creation fixed

 -- Andrey Vasilenkov <indigo@yandex-team.ru>  Tue, 03 Mar 2015 20:05:17 +0300

mastermind (2.18.10) lucid; urgency=low

  * Fix for group move handler --force option

 -- Andrey Vasilenkov <indigo@yandex-team.ru>  Mon, 02 Mar 2015 12:40:49 +0300

mastermind (2.18.9) lucid; urgency=low

  * Misprint fixed

 -- Andrey Vasilenkov <indigo@yandex-team.ru>  Fri, 27 Feb 2015 20:43:37 +0300

mastermind (2.18.8) lucid; urgency=low

  * Fix for mongo queries

 -- Andrey Vasilenkov <indigo@yandex-team.ru>  Fri, 27 Feb 2015 20:29:15 +0300

mastermind (2.18.7) lucid; urgency=low

  * Downtimes for both src_host and dst_host during rsync task execution
  * Use hostname in net downtimes
  * Rsync node task is now used for move job instead of common MinionCmdTask

 -- Andrey Vasilenkov <indigo@yandex-team.ru>  Fri, 27 Feb 2015 19:39:16 +0300

mastermind (2.18.6) lucid; urgency=low

  * IPv6 for tornado clients turned on

 -- Andrey Vasilenkov <indigo@yandex-team.ru>  Fri, 27 Feb 2015 16:18:09 +0300

mastermind (2.18.5) lucid; urgency=low

  * Implementation of net monitoring usage during rsync tasks executing

 -- Andrey Vasilenkov <indigo@yandex-team.ru>  Fri, 27 Feb 2015 15:05:11 +0300

mastermind (2.18.4) lucid; urgency=low

  * Fake sync manager get_children_locks implemented

 -- Andrey Vasilenkov <indigo@yandex-team.ru>  Wed, 25 Feb 2015 17:40:38 +0300

mastermind (2.18.3) lucid; urgency=low

  * Minor job processing refactoring fixes

 -- Andrey Vasilenkov <indigo@yandex-team.ru>  Tue, 24 Feb 2015 16:47:07 +0300

mastermind (2.18.2) lucid; urgency=low

  * Effective free space statistics calculation fixed
  * Minor job processor refactoring

 -- Andrey Vasilenkov <indigo@yandex-team.ru>  Fri, 20 Feb 2015 18:23:06 +0300

mastermind (2.18.1) lucid; urgency=low

  * Host lock implemented, prevents active operations on selected host

 -- Andrey Vasilenkov <indigo@yandex-team.ru>  Wed, 18 Feb 2015 17:28:31 +0300

mastermind (2.17.13) lucid; urgency=low

  * Logging

 -- Andrey Vasilenkov <indigo@yandex-team.ru>  Mon, 16 Feb 2015 18:39:50 +0300

mastermind (2.17.12) lucid; urgency=low

  * Fix for check-for-update settings checking

 -- Andrey Vasilenkov <indigo@yandex-team.ru>  Mon, 16 Feb 2015 17:37:23 +0300

mastermind (2.17.11) lucid; urgency=low

  * Logging

 -- Andrey Vasilenkov <indigo@yandex-team.ru>  Mon, 16 Feb 2015 17:23:52 +0300

mastermind (2.17.10) lucid; urgency=low

  * Mongo db is made optional (job processor and planner are disabled)

 -- Andrey Vasilenkov <indigo@yandex-team.ru>  Fri, 13 Feb 2015 18:59:33 +0300

mastermind (2.17.9) lucid; urgency=low

  * Return error code 1 if failed to create couple
  * Mongo db is made optional (job processor and planner are disabled)

 -- Andrey Vasilenkov <indigo@yandex-team.ru>  Fri, 13 Feb 2015 16:00:56 +0300

mastermind (2.17.8) lucid; urgency=low

  * Update groups status befire applying jobs

 -- Andrey Vasilenkov <indigo@yandex-team.ru>  Thu, 12 Feb 2015 18:23:58 +0300

mastermind (2.17.7) lucid; urgency=low

  * Fix for determing group space requirements on restore

 -- Andrey Vasilenkov <indigo@yandex-team.ru>  Tue, 10 Feb 2015 22:02:10 +0300

mastermind (2.17.6) lucid; urgency=low

  * Fix for determing group space requirements on restore

 -- Andrey Vasilenkov <indigo@yandex-team.ru>  Tue, 10 Feb 2015 21:50:42 +0300

mastermind (2.17.5) lucid; urgency=low

  * Fix for determing group space requirements on restore

 -- Andrey Vasilenkov <indigo@yandex-team.ru>  Tue, 10 Feb 2015 21:37:28 +0300

mastermind (2.17.4) lucid; urgency=low

  * Fix for restore candidates selection

 -- Andrey Vasilenkov <indigo@yandex-team.ru>  Tue, 10 Feb 2015 21:22:19 +0300

mastermind (2.17.3) lucid; urgency=low

  * Fix for couple status update on unlinking node backend from group

 -- Andrey Vasilenkov <indigo@yandex-team.ru>  Tue, 10 Feb 2015 18:46:56 +0300

mastermind (2.17.2) lucid; urgency=low

  * Fix for zookeeper lock release
  * Fix for updating couple status when all the groups did not respond during checking

 -- Andrey Vasilenkov <indigo@yandex-team.ru>  Mon, 09 Feb 2015 12:46:04 +0300

mastermind (2.17.1) lucid; urgency=low

  * Check-for-update option for namespace setup
  * Storage total keys diff handler
  * Reconnect timeout for mastermind-util is decreased to 3 sec
  * cocaine-runtime dependency added

 -- Andrey Vasilenkov <indigo@yandex-team.ru>  Fri, 06 Feb 2015 18:00:27 +0300

mastermind (2.16.10) lucid; urgency=low

  * Fix for rsync group node backend checking

 -- Andrey Vasilenkov <indigo@yandex-team.ru>  Fri, 06 Feb 2015 17:41:47 +0300

mastermind (2.16.9) lucid; urgency=low

  * Removed constraints on node backend status during restore group job

 -- Andrey Vasilenkov <indigo@yandex-team.ru>  Thu, 05 Feb 2015 20:17:43 +0300

mastermind (2.16.8) lucid; urgency=low

  * Restore group job can now accept source group as a parameter

 -- Andrey Vasilenkov <indigo@yandex-team.ru>  Thu, 05 Feb 2015 19:10:06 +0300

mastermind (2.16.7) lucid; urgency=low

  * Removed obsolete checking if tasks where successfully fetched from minions

 -- Andrey Vasilenkov <indigo@yandex-team.ru>  Thu, 05 Feb 2015 15:07:56 +0300

mastermind (2.16.6) lucid; urgency=low

  * Fix for job accounting of groups with broken namespace settings

 -- Andrey Vasilenkov <indigo@yandex-team.ru>  Thu, 05 Feb 2015 12:35:26 +0300

mastermind (2.16.5) lucid; urgency=low

  * Couples taking part in new and executing jobs are taken in account when creating new move job
  * Group move --lucky option to automatically select uncoupled group to move source group to

 -- Andrey Vasilenkov <indigo@yandex-team.ru>  Wed, 04 Feb 2015 16:09:30 +0300

mastermind (2.16.4) lucid; urgency=low

  * Detecting stat file error from monitor stats

 -- Andrey Vasilenkov <indigo@yandex-team.ru>  Mon, 02 Feb 2015 12:41:27 +0300

mastermind (2.16.3) lucid; urgency=low

  * Group move has 'force' parameter, which will try to cancel unimportant jobs

 -- Andrey Vasilenkov <indigo@yandex-team.ru>  Thu, 29 Jan 2015 18:13:03 +0300

mastermind (2.16.2) lucid; urgency=low

  * More informative error message when trying to restore uncoupled group
  * Script for moving jobs from elliptics to mongodb
  * Removed obsolete syslog-ng restart command from postinst
  * Fix for logging elliptics request nano-seconds

 -- Andrey Vasilenkov <indigo@yandex-team.ru>  Tue, 27 Jan 2015 19:33:03 +0300

mastermind (2.16.1) lucid; urgency=low

  * Optional unimportant jobs cancellation on creating restore job

 -- Andrey Vasilenkov <indigo@yandex-team.ru>  Mon, 26 Jan 2015 18:48:18 +0300

mastermind (2.15.34) lucid; urgency=low

  * Read preferences for mongo forced to PRIMARY_PREFFERED

 -- Andrey Vasilenkov <indigo@yandex-team.ru>  Mon, 26 Jan 2015 14:38:02 +0300

mastermind (2.15.33) lucid; urgency=low

  * Read preferences for mongo forced to PRIMARY_PREFFERED

 -- Andrey Vasilenkov <indigo@yandex-team.ru>  Mon, 26 Jan 2015 14:16:57 +0300

mastermind (2.15.32) lucid; urgency=low

  * Misprint fixed

 -- Andrey Vasilenkov <indigo@yandex-team.ru>  Fri, 23 Jan 2015 16:49:10 +0300

mastermind (2.15.31) lucid; urgency=low

  * Fix for marking jobs fetched from db as non-dirty

 -- Andrey Vasilenkov <indigo@yandex-team.ru>  Fri, 23 Jan 2015 13:34:35 +0300

mastermind (2.15.30) lucid; urgency=low

  * Fixed bug with jobs creation

 -- Andrey Vasilenkov <indigo@yandex-team.ru>  Fri, 23 Jan 2015 13:11:49 +0300

mastermind (2.15.29) lucid; urgency=low

  * Misprint fixed

 -- Andrey Vasilenkov <indigo@yandex-team.ru>  Thu, 22 Jan 2015 22:23:46 +0300

mastermind (2.15.28) lucid; urgency=low

  * Forced jobs ts convertion to int

 -- Andrey Vasilenkov <indigo@yandex-team.ru>  Thu, 22 Jan 2015 21:33:56 +0300

mastermind (2.15.27) lucid; urgency=low

  * Dependencies updated

 -- Andrey Vasilenkov <indigo@yandex-team.ru>  Thu, 22 Jan 2015 19:56:03 +0300

mastermind (2.15.26) lucid; urgency=low

  * Misprint fixed

 -- Andrey Vasilenkov <indigo@yandex-team.ru>  Thu, 22 Jan 2015 19:39:47 +0300

mastermind (2.15.25) lucid; urgency=low

  * Mongo working draft for testing

 -- Andrey Vasilenkov <indigo@yandex-team.ru>  Thu, 22 Jan 2015 17:09:56 +0300

mastermind (2.15.24) lucid; urgency=low

  * Fix for minions command execution

 -- Andrey Vasilenkov <indigo@yandex-team.ru>  Wed, 21 Jan 2015 16:53:22 +0300

mastermind (2.15.23) lucid; urgency=low

  * Misprint fixed

 -- Andrey Vasilenkov <indigo@yandex-team.ru>  Wed, 21 Jan 2015 13:37:07 +0300

mastermind (2.15.22) lucid; urgency=low

  * Fix for minion cmd command execution

 -- Andrey Vasilenkov <indigo@yandex-team.ru>  Wed, 21 Jan 2015 13:10:30 +0300

mastermind (2.15.21) lucid; urgency=low

  * General concurrent handler implemented, wraps all API handlers
  * Misprint fixes

 -- Andrey Vasilenkov <indigo@yandex-team.ru>  Mon, 19 Jan 2015 15:01:06 +0300

mastermind (2.15.20) lucid; urgency=low

  * Changed dependencies (cocaine-tools << 0.12, cocaine-framework-python << 0.12)

 -- Andrey Vasilenkov <indigo@yandex-team.ru>  Fri, 16 Jan 2015 14:17:35 +0300

mastermind (2.15.19) lucid; urgency=low

  * Changed dependencies (python-tornado << 4)

 -- Andrey Vasilenkov <indigo@yandex-team.ru>  Fri, 16 Jan 2015 14:04:29 +0300

mastermind (2.15.18) lucid; urgency=low

  * Fix for manual handlers for defrag and recover-dc jobs creation
  * Fix for cocaine worker timeouts on job creation
  * Refactored minion states update process

 -- Andrey Vasilenkov <indigo@yandex-team.ru>  Wed, 14 Jan 2015 16:44:18 +0300

mastermind (2.15.17) lucid; urgency=low

  * Increased cocaine worker pool-limit to 7

 -- Andrey Vasilenkov <indigo@yandex-team.ru>  Tue, 13 Jan 2015 20:43:40 +0300

mastermind (2.15.16) lucid; urgency=low

  * Increased worker heartbeat timeout to 240s

 -- Andrey Vasilenkov <indigo@yandex-team.ru>  Tue, 13 Jan 2015 18:27:19 +0300

mastermind (2.15.15) lucid; urgency=low

  * Temporary decreased jobs prefetch time span

 -- Andrey Vasilenkov <indigo@yandex-team.ru>  Tue, 13 Jan 2015 14:55:54 +0300

mastermind (2.15.14) lucid; urgency=low

  * Minor logging cleaning

 -- Andrey Vasilenkov <indigo@yandex-team.ru>  Tue, 13 Jan 2015 12:53:16 +0300

mastermind (2.15.13) lucid; urgency=low

  * Decreased cocaine pool-limit to 3

 -- Andrey Vasilenkov <indigo@yandex-team.ru>  Mon, 12 Jan 2015 20:34:19 +0300

mastermind (2.15.12) lucid; urgency=low

  * Job processing can be started as soon as minions states has been fetched from all hosts with executing minion tasks according to job processor data
  * Fix for invalid checking of minions history records

 -- Andrey Vasilenkov <indigo@yandex-team.ru>  Mon, 12 Jan 2015 20:07:54 +0300

mastermind (2.15.11) lucid; urgency=low

  * Start task threads after cocaine worker has been initialized

 -- Andrey Vasilenkov <indigo@yandex-team.ru>  Fri, 09 Jan 2015 19:18:53 +0300

mastermind (2.15.10) lucid; urgency=low

  * Infrastructure procedures logging improved

 -- Andrey Vasilenkov <indigo@yandex-team.ru>  Fri, 09 Jan 2015 18:26:10 +0300

mastermind (2.15.9) lucid; urgency=low

  * Startup timeout temporarily increased
  * Excessive logging removed

 -- Andrey Vasilenkov <indigo@yandex-team.ru>  Fri, 02 Jan 2015 02:44:08 +0300

mastermind (2.15.8) lucid; urgency=low

  * Added handler execution time to logs

 -- Andrey Vasilenkov <indigo@yandex-team.ru>  Wed, 24 Dec 2014 15:48:54 +0300

mastermind (2.15.7) lucid; urgency=low

  * Fix for recovery jobs queue fill

 -- Andrey Vasilenkov <indigo@yandex-team.ru>  Tue, 23 Dec 2014 16:05:36 +0300

mastermind (2.15.6) lucid; urgency=low

  * Fix for indexes batch reader

 -- Andrey Vasilenkov <indigo@yandex-team.ru>  Tue, 23 Dec 2014 14:28:14 +0300

mastermind (2.15.5) lucid; urgency=low

  * Misprint fixed

 -- Andrey Vasilenkov <indigo@yandex-team.ru>  Mon, 22 Dec 2014 18:49:02 +0300

mastermind (2.15.4) lucid; urgency=low

  * Misprint fixed

 -- Andrey Vasilenkov <indigo@yandex-team.ru>  Mon, 22 Dec 2014 18:47:00 +0300

mastermind (2.15.3) lucid; urgency=low

  * Fix for recovery jobs refactoring

 -- Andrey Vasilenkov <indigo@yandex-team.ru>  Mon, 22 Dec 2014 18:39:23 +0300

mastermind (2.15.2) lucid; urgency=low

  * Recover dc planner refactored a little bit
  * Do not take jobs global lock on job cancelling

 -- Andrey Vasilenkov <indigo@yandex-team.ru>  Mon, 22 Dec 2014 17:47:55 +0300

mastermind (2.15.1) lucid; urgency=low

  * Added optional flag for considering namespace broken when its' groups has unequal total space

 -- Andrey Vasilenkov <indigo@yandex-team.ru>  Fri, 19 Dec 2014 14:31:33 +0300

mastermind (2.14.17) lucid; urgency=low

  * Logging for tagged records

 -- Andrey Vasilenkov <indigo@yandex-team.ru>  Thu, 18 Dec 2014 19:47:14 +0300

mastermind (2.14.16) lucid; urgency=low

  * Job handler for getting jobs by job ids

 -- Andrey Vasilenkov <indigo@yandex-team.ru>  Thu, 18 Dec 2014 15:22:30 +0300

mastermind (2.14.15) lucid; urgency=low

  * Use max executing recover dc jobs limit in planner

 -- Andrey Vasilenkov <indigo@yandex-team.ru>  Mon, 15 Dec 2014 19:57:10 +0300

mastermind (2.14.14) lucid; urgency=low

  * Recover dc: limited job creation

 -- Andrey Vasilenkov <indigo@yandex-team.ru>  Mon, 15 Dec 2014 19:44:06 +0300

mastermind (2.14.13) lucid; urgency=low

  * No approving for recovery jobs

 -- Andrey Vasilenkov <indigo@yandex-team.ru>  Mon, 15 Dec 2014 19:22:40 +0300

mastermind (2.14.12) lucid; urgency=low

  * Do not take global jobs lock on jobs' approving

 -- Andrey Vasilenkov <indigo@yandex-team.ru>  Mon, 15 Dec 2014 18:45:43 +0300

mastermind (2.14.11) lucid; urgency=low

  * Minor misprint

 -- Andrey Vasilenkov <indigo@yandex-team.ru>  Sat, 13 Dec 2014 20:20:52 +0300

mastermind (2.14.10) lucid; urgency=low

  * Minor misprint

 -- Andrey Vasilenkov <indigo@yandex-team.ru>  Fri, 12 Dec 2014 19:22:17 +0300

mastermind (2.14.9) lucid; urgency=low

  * Checking move jobs for dc sharing prevention before starting

 -- Andrey Vasilenkov <indigo@yandex-team.ru>  Fri, 12 Dec 2014 19:09:16 +0300

mastermind (2.14.8) lucid; urgency=low

  * Misprint fixed

 -- Andrey Vasilenkov <indigo@yandex-team.ru>  Thu, 11 Dec 2014 18:42:25 +0300

mastermind (2.14.7) lucid; urgency=low

  * Misprint fixed

 -- Andrey Vasilenkov <indigo@yandex-team.ru>  Thu, 11 Dec 2014 18:33:41 +0300

mastermind (2.14.6) lucid; urgency=low

  * Cluster lock and couple data updating before deleting namespace

 -- Andrey Vasilenkov <indigo@yandex-team.ru>  Thu, 11 Dec 2014 18:29:02 +0300

mastermind (2.14.5) lucid; urgency=low

  * Namespace settings service flags and options implemented

 -- Andrey Vasilenkov <indigo@yandex-team.ru>  Thu, 11 Dec 2014 17:36:02 +0300

mastermind (2.14.4) lucid; urgency=low

  * Read-only backends support and new move job workflow with making source group read-only instead of disabling

 -- Andrey Vasilenkov <indigo@yandex-team.ru>  Thu, 11 Dec 2014 15:08:43 +0300

mastermind (2.14.3) lucid; urgency=low

  * Checking busy uncoupled groups before selecting uncouple group for group restoring

 -- Andrey Vasilenkov <indigo@yandex-team.ru>  Mon, 08 Dec 2014 19:46:01 +0300

mastermind (2.14.2) lucid; urgency=low

  * Optional parameter for search-by-path for search only within the last history record

 -- Andrey Vasilenkov <indigo@yandex-team.ru>  Mon, 08 Dec 2014 18:03:20 +0300

mastermind (2.14.1) lucid; urgency=low

  * Support for search-by-path * syntax

 -- Andrey Vasilenkov <indigo@yandex-team.ru>  Mon, 08 Dec 2014 16:56:51 +0300

mastermind (2.13.5) lucid; urgency=low

  * Recover job: do not perform defrag tasks before actual recovery starts
  * Added -M and -L options to recover dc task

 -- Andrey Vasilenkov <indigo@yandex-team.ru>  Wed, 10 Dec 2014 14:56:25 +0300

mastermind (2.13.4) lucid; urgency=low

  * Fix for statistics updating

 -- Andrey Vasilenkov <indigo@yandex-team.ru>  Tue, 09 Dec 2014 17:06:09 +0300

mastermind (2.13.3) lucid; urgency=low

  * Restore group job can now select appropriate uncouple group and merge several into one if necessary

 -- Andrey Vasilenkov <indigo@yandex-team.ru>  Fri, 05 Dec 2014 16:55:10 +0300

mastermind (2.13.2) lucid; urgency=low

  * Updating namespace settings when building couples
  * Convert couple meta script updated

 -- Andrey Vasilenkov <indigo@yandex-team.ru>  Tue, 02 Dec 2014 16:14:20 +0300

mastermind (2.13.1) lucid; urgency=low

  * Moved 'frozen' setting from couple meta key to group meta key

 -- Andrey Vasilenkov <indigo@yandex-team.ru>  Mon, 01 Dec 2014 19:49:32 +0300

mastermind (2.12.2) lucid; urgency=low

  * Fix for couple build handler timeout

 -- Andrey Vasilenkov <indigo@yandex-team.ru>  Fri, 28 Nov 2014 19:11:13 +0300

mastermind (2.12.1) lucid; urgency=low

  * Group restore job implemented
  * Cmd restore deprecated
  * Optimized statistics updating

 -- Andrey Vasilenkov <indigo@yandex-team.ru>  Fri, 28 Nov 2014 16:11:45 +0300

mastermind (2.11.4) lucid; urgency=low

  * Temporary increased mastermind startup time to 120 sec

 -- Andrey Vasilenkov <indigo@yandex-team.ru>  Thu, 27 Nov 2014 16:25:53 +0300

mastermind (2.11.3) lucid; urgency=low

  * Fix for couple build mastermind utils

 -- Andrey Vasilenkov <indigo@yandex-team.ru>  Fri, 21 Nov 2014 19:09:02 +0300

mastermind (2.11.2) lucid; urgency=low

  * Fix for default locking sync manager

 -- Andrey Vasilenkov <indigo@yandex-team.ru>  Fri, 21 Nov 2014 18:47:46 +0300

mastermind (2.11.1) lucid; urgency=low

  * New couple builder

 -- Andrey Vasilenkov <indigo@yandex-team.ru>  Fri, 21 Nov 2014 16:55:14 +0300

mastermind (2.10.2) lucid; urgency=low

  * Do not use integer size for weights dictionary for json-compatibility

 -- Andrey Vasilenkov <indigo@yandex-team.ru>  Thu, 13 Nov 2014 19:08:42 +0300

mastermind (2.10.1) lucid; urgency=low

  * Ns setup: removed signature port option
  * Additional verbose couple status
  * Config option for forbidding namespaces without settings - couples of such namespaces will be considered BROKEN
  * get_namespaces_states handle that combines all namespace state as one dict
  * Ns setup: removed storage-location option
  * Fix for uniform auth-keys format

 -- Andrey Vasilenkov <indigo@yandex-team.ru>  Mon, 10 Nov 2014 19:08:16 +0300

mastermind (2.9.92) lucid; urgency=low

  * Temporary removed additional node stale checking in balancer itself

 -- Andrey Vasilenkov <indigo@yandex-team.ru>  Thu, 13 Nov 2014 00:28:04 +0300

mastermind (2.9.91) lucid; urgency=low

  * Statistics stale status is checked only when statistics is updated
  * get_namespaces_states handle that combines all namespace state as one dict
  * Ns setup: removed storage-location option
  * Fix for uniform auth-keys format
  * Ns setup: storage-location is a boolean flag now

 -- Andrey Vasilenkov <indigo@yandex-team.ru>  Wed, 12 Nov 2014 20:04:23 +0300

mastermind (2.9.90) lucid; urgency=low

  * Job status handle

 -- Andrey Vasilenkov <indigo@yandex-team.ru>  Fri, 07 Nov 2014 18:36:41 +0300

mastermind (2.9.89) lucid; urgency=low

  * Distinct BROKEN status for couples and groups that have forbidden configuration
  * Config flags for forbidding dht and dc sharing among groups
  * Dependencies updated

 -- Andrey Vasilenkov <indigo@yandex-team.ru>  Thu, 06 Nov 2014 18:04:45 +0300

mastermind (2.9.88) lucid; urgency=low

  * Cmd restore: reconfiguring elliptics before starting node backend

 -- Andrey Vasilenkov <indigo@yandex-team.ru>  Wed, 05 Nov 2014 17:05:35 +0300

mastermind (2.9.87) lucid; urgency=low

  * Cluster global lock and update before changing its state (couple build and couple break)

 -- Andrey Vasilenkov <indigo@yandex-team.ru>  Tue, 04 Nov 2014 20:15:41 +0300

mastermind (2.9.86) lucid; urgency=low

  * Namespace settings using tagged indexes

 -- Andrey Vasilenkov <indigo@yandex-team.ru>  Sat, 01 Nov 2014 15:28:56 +0300

mastermind (2.9.85) lucid; urgency=low

  * Fixed broken couples status update in case of coupled groups having different namespaces
  * Configurable node backend stat stale timeout

 -- Andrey Vasilenkov <indigo@yandex-team.ru>  Fri, 31 Oct 2014 16:15:48 +0300

mastermind (2.9.84) lucid; urgency=low

  * Fix for free effective space info handle

 -- Andrey Vasilenkov <indigo@yandex-team.ru>  Wed, 29 Oct 2014 19:28:39 +0300

mastermind (2.9.83) lucid; urgency=low

  * Fix for namespace-aware handlers that can fail because of the broken couples
  * Cocaine framework dependencies

 -- Andrey Vasilenkov <indigo@yandex-team.ru>  Wed, 29 Oct 2014 18:51:52 +0300

mastermind (2.9.82) lucid; urgency=low

  * Mastermind util reconnects automatically on DisconnectionError of cocaine Service
  * Minions status fetching configurable timeout
  * Workaround for minions state update
  * Indexes uses batched read latest requests insted of a bulk read

 -- Andrey Vasilenkov <indigo@yandex-team.ru>  Wed, 29 Oct 2014 17:41:05 +0300

mastermind (2.9.81) lucid; urgency=low

  * Reserved space option for namespaces

 -- Andrey Vasilenkov <indigo@yandex-team.ru>  Tue, 28 Oct 2014 17:28:45 +0300

mastermind (2.9.80) lucid; urgency=low

  * Added alive and removed records counters

 -- Andrey Vasilenkov <indigo@yandex-team.ru>  Mon, 27 Oct 2014 18:03:18 +0300

mastermind (2.9.79) lucid; urgency=low

  * Rearranged locks acquiring

 -- Andrey Vasilenkov <indigo@yandex-team.ru>  Fri, 24 Oct 2014 16:33:44 +0400

mastermind (2.9.78) lucid; urgency=low

  * Do not share locks among different threads, this can cause unwanted sideeffects
  * Recover dc task: decreased number of threads by one to leave one group in couple available for data reads and writes

 -- Andrey Vasilenkov <indigo@yandex-team.ru>  Fri, 24 Oct 2014 15:44:26 +0400

mastermind (2.9.77) lucid; urgency=low

  * One more zero-weight couple fix

 -- Andrey Vasilenkov <indigo@yandex-team.ru>  Wed, 22 Oct 2014 15:10:53 +0400

mastermind (2.9.76) lucid; urgency=low

  * Ultimate fix for zero-weight couples

 -- Andrey Vasilenkov <indigo@yandex-team.ru>  Wed, 22 Oct 2014 14:07:49 +0400

mastermind (2.9.75) lucid; urgency=low

  * Fix for minions ready state

 -- Andrey Vasilenkov <indigo@yandex-team.ru>  Tue, 21 Oct 2014 19:02:16 +0400

mastermind (2.9.74) lucid; urgency=low

  * Misprints

 -- Andrey Vasilenkov <indigo@yandex-team.ru>  Tue, 21 Oct 2014 18:16:11 +0400

mastermind (2.9.73) lucid; urgency=low

  * Fix for blob max size stats

 -- Andrey Vasilenkov <indigo@yandex-team.ru>  Tue, 21 Oct 2014 16:12:16 +0400

mastermind (2.9.72) lucid; urgency=low

  * Do not create defrag jobs if not enough free space on any node backend
  * Max blob size as node backend statistics parameter
  * Couple defrag check timeout increased to 2 days
  * Using dstat error from elliptics monitor stat

 -- Andrey Vasilenkov <indigo@yandex-team.ru>  Tue, 21 Oct 2014 14:56:02 +0400

mastermind (2.9.71) lucid; urgency=low

  * Redirect namespace options
  * Json output for group search-by-path handle

 -- Andrey Vasilenkov <indigo@yandex-team.ru>  Mon, 20 Oct 2014 18:08:18 +0400

mastermind (2.9.70) lucid; urgency=low

  * Minions gzip turned on

 -- Andrey Vasilenkov <indigo@yandex-team.ru>  Mon, 20 Oct 2014 16:16:41 +0400

mastermind (2.9.69) lucid; urgency=low

  * Couple defrag planner uses records removed size to select couples to defrag

 -- Andrey Vasilenkov <indigo@yandex-team.ru>  Fri, 17 Oct 2014 18:51:02 +0400

mastermind (2.9.68) lucid; urgency=low

  * Couple defragmentation planner

 -- Andrey Vasilenkov <indigo@yandex-team.ru>  Fri, 17 Oct 2014 15:17:52 +0400

mastermind (2.9.67) lucid; urgency=low

   * Couple defragmentation job

 -- Andrey Vasilenkov <indigo@yandex-team.ru>  Thu, 16 Oct 2014 16:24:57 +0400

mastermind (2.9.66) lucid; urgency=low

  * Misprints

 -- Andrey Vasilenkov <indigo@yandex-team.ru>  Wed, 15 Oct 2014 19:37:55 +0400

mastermind (2.9.65) lucid; urgency=low

  * Jobs locks are performed on job creation
  * Fix for tree map generation for flowmastermind

 -- Andrey Vasilenkov <indigo@yandex-team.ru>  Wed, 15 Oct 2014 16:35:09 +0400

mastermind (2.9.64) lucid; urgency=low

  * Move jobs: check src couple status before stopping node backend
  * Fix for move jobs tasks order
  * Check for last error to prevent lock acquire errors duplication
  * Defrag tasks for recover dc jobs added

 -- Andrey Vasilenkov <indigo@yandex-team.ru>  Tue, 14 Oct 2014 16:22:36 +0400

mastermind (2.9.63) lucid; urgency=low

  * Added features to namespace settings with two options: multipart-content-length-threshold and select-couple-to-upload
  * Fix for zookeeper lock release when failed to process job

 -- Andrey Vasilenkov <indigo@yandex-team.ru>  Mon, 13 Oct 2014 18:37:41 +0400

mastermind (2.9.62) lucid; urgency=low

  * Fix for couple repair

 -- Andrey Vasilenkov <indigo@yandex-team.ru>  Sun, 12 Oct 2014 23:06:15 +0400

mastermind (2.9.61) lucid; urgency=low

  * Minions status fetch fixed

 -- Andrey Vasilenkov <indigo@yandex-team.ru>  Sun, 12 Oct 2014 14:48:02 +0400

mastermind (2.9.60) lucid; urgency=low

  * Removed minions ready percentage, 100% minion response is required

 -- Andrey Vasilenkov <indigo@yandex-team.ru>  Fri, 10 Oct 2014 13:33:18 +0400

mastermind (2.9.59) lucid; urgency=low

  * Profile name fix in mastermind deployment script
  * Fix for max group number inconsistency

 -- Andrey Vasilenkov <indigo@yandex-team.ru>  Thu, 09 Oct 2014 17:46:00 +0400

mastermind (2.9.58) lucid; urgency=low

  * Detaching node backend from uncoupled group on move job completion

 -- Andrey Vasilenkov <indigo@yandex-team.ru>  Thu, 09 Oct 2014 16:30:33 +0400

mastermind (2.9.57) lucid; urgency=low

  * Separate max executing jobs counters per job type
  * Json output fix for mastermind util

 -- Andrey Vasilenkov <indigo@yandex-team.ru>  Thu, 09 Oct 2014 15:06:32 +0400

mastermind (2.9.56) lucid; urgency=low

  * Fix for flowmastermind statistics

 -- Andrey Vasilenkov <indigo@yandex-team.ru>  Wed, 08 Oct 2014 21:01:03 +0400

mastermind (2.9.55) lucid; urgency=low

  * Fix for flowmastermind statistics

 -- Andrey Vasilenkov <indigo@yandex-team.ru>  Wed, 08 Oct 2014 20:44:54 +0400

mastermind (2.9.54) lucid; urgency=low

  * Additional checking for busy hosts

 -- Andrey Vasilenkov <indigo@yandex-team.ru>  Wed, 08 Oct 2014 19:18:04 +0400

mastermind (2.9.53) lucid; urgency=low

  * Misprint fixed

 -- Andrey Vasilenkov <indigo@yandex-team.ru>  Wed, 08 Oct 2014 18:39:51 +0400

mastermind (2.9.52) lucid; urgency=low

  * Misprint fixed

 -- Andrey Vasilenkov <indigo@yandex-team.ru>  Wed, 08 Oct 2014 18:29:59 +0400

mastermind (2.9.51) lucid; urgency=low

  * Fix for job move planning

 -- Andrey Vasilenkov <indigo@yandex-team.ru>  Wed, 08 Oct 2014 18:08:14 +0400

mastermind (2.9.50) lucid; urgency=low

  * Jobs tagging optimized

 -- Andrey Vasilenkov <indigo@yandex-team.ru>  Wed, 08 Oct 2014 17:47:41 +0400

mastermind (2.9.49) lucid; urgency=low

  * Usage of tag secondary indexes

 -- Andrey Vasilenkov <indigo@yandex-team.ru>  Tue, 07 Oct 2014 20:01:43 +0400

mastermind (2.9.48) lucid; urgency=low

  * Fix for zk lock acquirings

 -- Andrey Vasilenkov <indigo@yandex-team.ru>  Mon, 06 Oct 2014 18:54:14 +0400

mastermind (2.9.47) lucid; urgency=low

  * Fix for zk lock acquirings

 -- Andrey Vasilenkov <indigo@yandex-team.ru>  Mon, 06 Oct 2014 18:43:01 +0400

mastermind (2.9.46) lucid; urgency=low

  * Fix for zk lock acquirings

 -- Andrey Vasilenkov <indigo@yandex-team.ru>  Mon, 06 Oct 2014 18:32:22 +0400

mastermind (2.9.45) lucid; urgency=low

  * Fix for zk lock acquirings

 -- Andrey Vasilenkov <indigo@yandex-team.ru>  Mon, 06 Oct 2014 17:58:13 +0400

mastermind (2.9.44) lucid; urgency=low

  * Fix for zk lock acquirings

 -- Andrey Vasilenkov <indigo@yandex-team.ru>  Mon, 06 Oct 2014 17:44:54 +0400

mastermind (2.9.43) lucid; urgency=low

  * Minor bugs fixed

 -- Andrey Vasilenkov <indigo@yandex-team.ru>  Thu, 02 Oct 2014 08:59:09 +0400

mastermind (2.9.42) lucid; urgency=low

  * Remove path and migrate dst dir for move jobs

 -- Andrey Vasilenkov <indigo@yandex-team.ru>  Wed, 01 Oct 2014 19:04:04 +0400

mastermind (2.9.41) lucid; urgency=low

  * Fix for namespace statistics fetching

 -- Andrey Vasilenkov <indigo@yandex-team.ru>  Wed, 01 Oct 2014 17:29:12 +0400

mastermind (2.9.40) lucid; urgency=low

  * Wait timeout for dnet_client minion commands

 -- Andrey Vasilenkov <indigo@yandex-team.ru>  Tue, 30 Sep 2014 19:57:17 +0400

mastermind (2.9.39) lucid; urgency=low

  * Use timeout for zookeeper locks

 -- Andrey Vasilenkov <indigo@yandex-team.ru>  Tue, 30 Sep 2014 14:26:28 +0400

mastermind (2.9.38) lucid; urgency=low

  * Move jobs planner: take lost space instead of moved data size into consideration

 -- Andrey Vasilenkov <indigo@yandex-team.ru>  Mon, 29 Sep 2014 15:14:44 +0400

mastermind (2.9.37) lucid; urgency=low

  * Create maximum one move job per host
  * Do not process jobs till minions status is fetched

 -- Andrey Vasilenkov <indigo@yandex-team.ru>  Fri, 26 Sep 2014 13:04:21 +0400

mastermind (2.9.36) lucid; urgency=low

  * Minor fixes

 -- Andrey Vasilenkov <indigo@yandex-team.ru>  Thu, 25 Sep 2014 14:46:47 +0400

mastermind (2.9.35) lucid; urgency=low

  * Fix for selecting src and dst datacenters for move jobs

 -- Andrey Vasilenkov <indigo@yandex-team.ru>  Thu, 25 Sep 2014 14:06:45 +0400

mastermind (2.9.34) lucid; urgency=low

  * More logging

 -- Andrey Vasilenkov <indigo@yandex-team.ru>  Thu, 25 Sep 2014 12:49:21 +0400

mastermind (2.9.33) lucid; urgency=low

  * temporary proxy fix to prevent bad response caching

 -- Andrey Vasilenkov <indigo@yandex-team.ru>  Wed, 24 Sep 2014 18:54:46 +0400

mastermind (2.9.32) lucid; urgency=low

  * New algorithm for move jobs generation
  * Minor bug fixes

 -- Andrey Vasilenkov <indigo@yandex-team.ru>  Wed, 24 Sep 2014 17:51:09 +0400

mastermind (2.9.31) lucid; urgency=low

  * create_group_ids uses new service name

 -- Andrey Vasilenkov <indigo@yandex-team.ru>  Wed, 24 Sep 2014 14:28:17 +0400

mastermind (2.9.30) lucid; urgency=low

  * cmd restore should now work with old history records

 -- Andrey Vasilenkov <indigo@yandex-team.ru>  Wed, 24 Sep 2014 12:11:26 +0400

mastermind (2.9.29) lucid; urgency=low

  * Fix for zookeeper lock ensuring path

 -- Andrey Vasilenkov <indigo@yandex-team.ru>  Tue, 23 Sep 2014 13:53:35 +0400

mastermind (2.9.28) lucid; urgency=low

  * Failover in case of bad monitor_stat for node and/or node_backend

 -- Andrey Vasilenkov <indigo@yandex-team.ru>  Mon, 22 Sep 2014 15:28:25 +0400

mastermind (2.9.27) lucid; urgency=low

  * Less logs

 -- Andrey Vasilenkov <indigo@yandex-team.ru>  Thu, 18 Sep 2014 17:56:02 +0400

mastermind (2.9.26) lucid; urgency=low

  * More logs

 -- Andrey Vasilenkov <indigo@yandex-team.ru>  Thu, 18 Sep 2014 17:30:44 +0400

mastermind (2.9.25) lucid; urgency=low

  * Log fix

 -- Andrey Vasilenkov <indigo@yandex-team.ru>  Thu, 18 Sep 2014 17:18:15 +0400

mastermind (2.9.24) lucid; urgency=low

  * Logging invalid backend statistics

 -- Andrey Vasilenkov <indigo@yandex-team.ru>  Thu, 18 Sep 2014 17:05:59 +0400

mastermind (2.9.23) lucid; urgency=low

  * Search group by hostname and path

 -- Andrey Vasilenkov <indigo@yandex-team.ru>  Wed, 17 Sep 2014 21:16:14 +0400

mastermind (2.9.22) lucid; urgency=low

  * Namespace couple weights are considered valid only if there is more than min_units of writeable couples
  * Namespace settings for min-units number

 -- Andrey Vasilenkov <indigo@yandex-team.ru>  Tue, 16 Sep 2014 19:30:54 +0400

mastermind (2.9.21) lucid; urgency=low

  * Storage location option for namespace setup
  * Required parameters for couple build command: namespace and initial state

 -- Andrey Vasilenkov <indigo@yandex-team.ru>  Mon, 15 Sep 2014 15:31:32 +0400

mastermind (2.9.20) lucid; urgency=low

  * Groups key count for recovery jobs

 -- Andrey Vasilenkov <indigo@yandex-team.ru>  Fri, 12 Sep 2014 15:30:24 +0400

mastermind (2.9.19) lucid; urgency=low

  * Minor fix

 -- Andrey Vasilenkov <indigo@yandex-team.ru>  Fri, 12 Sep 2014 13:48:22 +0400

mastermind (2.9.18) lucid; urgency=low

  * Additional option of processes number for recovery job

 -- Andrey Vasilenkov <indigo@yandex-team.ru>  Fri, 12 Sep 2014 13:17:16 +0400

mastermind (2.9.17) lucid; urgency=low

  * Minor fix

 -- Andrey Vasilenkov <indigo@yandex-team.ru>  Thu, 11 Sep 2014 16:58:42 +0400

mastermind (2.9.16) lucid; urgency=low

  * Additional parameters for recovery dc

 -- Andrey Vasilenkov <indigo@yandex-team.ru>  Thu, 11 Sep 2014 16:51:51 +0400

mastermind (2.9.15) lucid; urgency=low

  * Fix for setting task start time

 -- Andrey Vasilenkov <indigo@yandex-team.ru>  Mon, 08 Sep 2014 14:50:13 +0400

mastermind (2.9.14) lucid; urgency=low

  * Use all remotes when creating recovery dc jobs

 -- Andrey Vasilenkov <indigo@yandex-team.ru>  Fri, 05 Sep 2014 18:13:46 +0400

mastermind (2.9.13) lucid; urgency=low

  * Minor fix

 -- Andrey Vasilenkov <indigo@yandex-team.ru>  Fri, 05 Sep 2014 15:43:36 +0400

mastermind (2.9.12) lucid; urgency=low

  * Implemented recover dc jobs

 -- Andrey Vasilenkov <indigo@yandex-team.ru>  Fri, 05 Sep 2014 15:31:40 +0400

mastermind (2.9.11) lucid; urgency=low

  * Compatible fetching eblob path from config

 -- Andrey Vasilenkov <indigo@yandex-team.ru>  Thu, 04 Sep 2014 12:42:34 +0400

mastermind (2.9.10) lucid; urgency=low

  * Fix for fetching the list of all namespaces when there are broken couples
  * Support of new elliptics 26 monitor stat format

 -- Andrey Vasilenkov <indigo@yandex-team.ru>  Wed, 03 Sep 2014 17:32:57 +0400

mastermind (2.9.9) lucid; urgency=low

  * Tasks fixes

 -- Andrey Vasilenkov <indigo@yandex-team.ru>  Thu, 28 Aug 2014 13:55:09 +0400

mastermind (2.9.8) lucid; urgency=low

  * Jobs fixes

 -- Andrey Vasilenkov <indigo@yandex-team.ru>  Thu, 28 Aug 2014 11:53:23 +0400

mastermind (2.9.7) lucid; urgency=low

  * Fix for jobs processor logs messages

 -- Andrey Vasilenkov <indigo@yandex-team.ru>  Tue, 26 Aug 2014 19:40:37 +0400

mastermind (2.9.6) lucid; urgency=low

  * Manual move job creation: checking uncoupled group dc
  * Fix for application name parameter for console util

 -- Andrey Vasilenkov <indigo@yandex-team.ru>  Tue, 26 Aug 2014 16:39:27 +0400

mastermind (2.9.5) lucid; urgency=low

  * Tasks parameters for minions updated to using node backends

 -- Andrey Vasilenkov <indigo@yandex-team.ru>  Mon, 25 Aug 2014 16:28:27 +0400

mastermind (2.9.4) lucid; urgency=low

  * Cache handlers turned back on
  * Using only necessary monitor stat categories

 -- Andrey Vasilenkov <indigo@yandex-team.ru>  Mon, 25 Aug 2014 11:01:18 +0400

mastermind (2.9.3) lucid; urgency=low

  * Fix for mixing old and new history records

 -- Andrey Vasilenkov <indigo@yandex-team.ru>  Fri, 22 Aug 2014 17:11:34 +0400

mastermind (2.9.2) lucid; urgency=low

  * Fix for deployment script

 -- Andrey Vasilenkov <indigo@yandex-team.ru>  Fri, 22 Aug 2014 13:43:32 +0400

mastermind (2.9.1) lucid; urgency=low

  * Optional mastermind app name for mastermind util

 -- Andrey Vasilenkov <indigo@yandex-team.ru>  Fri, 22 Aug 2014 12:37:16 +0400

mastermind (2.9.0) lucid; urgency=low

  * Support for elliptics26

 -- Andrey Vasilenkov <indigo@yandex-team.ru>  Thu, 21 Aug 2014 18:57:53 +0400

mastermind (2.8.49) lucid; urgency=low

  * Storage location option for namespace setup
  * Required parameters for couple build command: namespace and initial state

 -- Andrey Vasilenkov <indigo@yandex-team.ru>  Mon, 15 Sep 2014 15:28:50 +0400

mastermind (2.8.48) lucid; urgency=low

  * Group weights handler accepts namespace as optional parameter

 -- Andrey Vasilenkov <indigo@yandex-team.ru>  Fri, 12 Sep 2014 17:32:30 +0400

mastermind (2.8.47) lucid; urgency=low

  * Fix for minion nc http fetcher

 -- Andrey Vasilenkov <indigo@yandex-team.ru>  Wed, 10 Sep 2014 18:08:33 +0400

mastermind (2.8.46) lucid; urgency=low

  * Fix for empty couples namespace

 -- Andrey Vasilenkov <indigo@yandex-team.ru>  Tue, 09 Sep 2014 16:52:50 +0400

mastermind (2.8.45) lucid; urgency=low

  * Added optional move task for move jobs
  * Fix for applying smoother plan simultaneously from several workers
  * Handler for elliptics remote nodes list

 -- Andrey Vasilenkov <indigo@yandex-team.ru>  Wed, 20 Aug 2014 17:38:25 +0400

mastermind (2.8.44) lucid; urgency=low

  * Additional checkings for move jobs: number of keys of uncoupled group

 -- Andrey Vasilenkov <indigo@yandex-team.ru>  Thu, 14 Aug 2014 12:47:09 +0400

mastermind (2.8.43) lucid; urgency=low

  * Fix for couple build with all n groups are mandatory

 -- Andrey Vasilenkov <indigo@yandex-team.ru>  Wed, 13 Aug 2014 16:27:13 +0400

mastermind (2.8.42) lucid; urgency=low

  * Fix for couple info namespace key

 -- Andrey Vasilenkov <indigo@yandex-team.ru>  Tue, 12 Aug 2014 17:19:45 +0400

mastermind (2.8.41) lucid; urgency=low

  * Explicit family for elliptics nodes

 -- Andrey Vasilenkov <indigo@yandex-team.ru>  Tue, 12 Aug 2014 16:34:29 +0400

mastermind (2.8.40) lucid; urgency=low

  * Fix for couple broken namespace checking
  * Implemented broken jobs and dedicated node stop tasks for enhanced checking

 -- Andrey Vasilenkov <indigo@yandex-team.ru>  Tue, 12 Aug 2014 15:53:54 +0400
mastermind (2.8.39) lucid; urgency=low

  * Jobs logging changed
  * Syncing infrastructure state before updating

 -- Andrey Vasilenkov <indigo@yandex-team.ru>  Mon, 11 Aug 2014 16:25:39 +0400

mastermind (2.8.38) lucid; urgency=low

  * Creation of +N nonoverlapping couples if dcs are available

 -- Andrey Vasilenkov <indigo@yandex-team.ru>  Fri, 08 Aug 2014 19:43:38 +0400

mastermind (2.8.37) lucid; urgency=low

  * Update namespaces settings by default, overwrite is optional
  * Prefer using group with the most alive keys number for restoration
  * Creation of +N nonoverlapping couples if dcs are available
  * Independent timeout for elliptics nodes and elliptics meta nodes

 -- Andrey Vasilenkov <indigo@yandex-team.ru>  Thu, 07 Aug 2014 16:10:57 +0400

mastermind (2.8.36) lucid; urgency=low

  * Filtering groups by total space for building couples
  * All space counters of namespaces statistics as integers (bytes)
  * Additional parameter for move jobs: group file path for removal

 -- Andrey Vasilenkov <indigo@yandex-team.ru>  Tue, 05 Aug 2014 17:58:56 +0400

mastermind (2.8.35) lucid; urgency=low

  * Fix for minions commands status processing

 -- Andrey Vasilenkov <indigo@yandex-team.ru>  Mon, 04 Aug 2014 15:18:24 +0400

mastermind (2.8.34) lucid; urgency=low

  * Namespaces statistics handle
  * Creating groups move tasks is disabled by default
  * Minor fixes

 -- Andrey Vasilenkov <indigo@yandex-team.ru>  Fri, 01 Aug 2014 14:40:33 +0400

mastermind (2.8.33) lucid; urgency=low

  * Fix for cocaine app deployment

 -- Andrey Vasilenkov <indigo@yandex-team.ru>  Thu, 31 Jul 2014 12:57:17 +0400

mastermind (2.8.32) lucid; urgency=low

  * Jobs processing turned on
  * Treemap filtering
  * Outages statistics

 -- Andrey Vasilenkov <indigo@yandex-team.ru>  Wed, 30 Jul 2014 19:02:53 +0400

mastermind (2.8.31) lucid; urgency=low

  * Fix for namespace balancer couple weights

 -- Andrey Vasilenkov <indigo@yandex-team.ru>  Fri, 18 Jul 2014 14:49:14 +0400

mastermind (2.8.30) lucid; urgency=low

  * Fix for cmd restore status fetching, added retries
  * Content length threshold namespace settings
  * Fix for statistics of groups with no nodes

 -- Andrey Vasilenkov <indigo@yandex-team.ru>  Wed, 16 Jul 2014 15:55:46 +0400

mastermind (2.8.29) lucid; urgency=low

  * Group restore updated: checking for DHT rings and starting node up after restoration

 -- Andrey Vasilenkov <indigo@yandex-team.ru>  Thu, 10 Jul 2014 17:23:03 +0400

mastermind (2.8.28) lucid; urgency=low

  * Temporary disabled new modules

 -- Andrey Vasilenkov <indigo@yandex-team.ru>  Wed, 09 Jul 2014 19:34:45 +0400

mastermind (2.8.27) lucid; urgency=low

  * Fix for elliptics id transforming

 -- Andrey Vasilenkov <indigo@yandex-team.ru>  Wed, 09 Jul 2014 19:29:19 +0400

mastermind (2.8.26) lucid; urgency=low

  * Fix for metakey parallel read

 -- Andrey Vasilenkov <indigo@yandex-team.ru>  Wed, 09 Jul 2014 19:22:11 +0400

mastermind (2.8.25) lucid; urgency=low

  * Fix for ns settings fetching from elliptics indexes

 -- Andrey Vasilenkov <indigo@yandex-team.ru>  Wed, 09 Jul 2014 12:26:24 +0400

mastermind (2.8.24) lucid; urgency=low

  * Settings for elliptics client pools in mastermind config

 -- Andrey Vasilenkov <indigo@yandex-team.ru>  Thu, 03 Jul 2014 17:34:51 +0400

mastermind (2.8.23) lucid; urgency=low

  * Fix for cocaine crashlog content

 -- Andrey Vasilenkov <indigo@yandex-team.ru>  Tue, 24 Jun 2014 16:55:28 +0400

mastermind (2.8.22) lucid; urgency=low

  * Multipurpose authkey namespace settings

 -- Andrey Vasilenkov <indigo@yandex-team.ru>  Fri, 20 Jun 2014 19:22:04 +0400

mastermind (2.8.21) lucid; urgency=low

  * Fix for couple namespace processing

 -- Andrey Vasilenkov <indigo@yandex-team.ru>  Fri, 25 Apr 2014 19:36:56 +0400

mastermind (2.8.20) lucid; urgency=low

  * Keys statistics and fragmentation tree map

 -- Andrey Vasilenkov <indigo@yandex-team.ru>  Wed, 23 Apr 2014 18:46:24 +0400

mastermind (2.8.19) lucid; urgency=low

  * Minor change in couple statistics format

 -- Andrey Vasilenkov <indigo@yandex-team.ru>  Mon, 14 Apr 2014 14:50:00 +0400

mastermind (2.8.18) lucid; urgency=low

  * Fix for python 2.6.5 logging handlers

 -- Andrey Vasilenkov <indigo@yandex-team.ru>  Thu, 10 Apr 2014 17:02:44 +0400

mastermind (2.8.17) lucid; urgency=low

  * By-state formatter for couples list
  * Fix for couple breaking (couple metadata is also being removed)
  * Logging refactored

 -- Andrey Vasilenkov <indigo@yandex-team.ru>  Thu, 10 Apr 2014 16:34:44 +0400

mastermind (2.8.16) lucid; urgency=low

  * Used space stats for couples

 -- Andrey Vasilenkov <indigo@yandex-team.ru>  Thu, 03 Apr 2014 17:44:41 +0400

mastermind (2.8.15) lucid; urgency=low

  * Do not start if elliptics nodes and/or metanodes are unavailable

 -- Andrey Vasilenkov <indigo@yandex-team.ru>  Thu, 03 Apr 2014 17:08:35 +0400

mastermind (2.8.14) lucid; urgency=low

  * Network map for namespaces

 -- Andrey Vasilenkov <indigo@yandex-team.ru>  Thu, 03 Apr 2014 15:09:28 +0400

mastermind (2.8.13) lucid; urgency=low

  * Couple statistics for flowmastermind
  * Namespace signature settings added

 -- Andrey Vasilenkov <indigo@yandex-team.ru>  Tue, 01 Apr 2014 16:39:16 +0400

mastermind (2.8.12) lucid; urgency=low

  * Json output for couples list command

 -- Andrey Vasilenkov <indigo@yandex-team.ru>  Thu, 27 Mar 2014 14:46:04 +0400

mastermind (2.8.11) lucid; urgency=low

  * Fix for fetching closed couples info
  * Mastermind-utils handle for fetching metadata and any arbitrary key from group
  * Used space returned along with free space for group info
  * Bash completion for command options
  * Universal couple list handle unifying all list-xxx handles
  * Fix for minions tasks status fetching
  * Admin actions log

 -- Andrey Vasilenkov <indigo@yandex-team.ru>  Thu, 27 Mar 2014 13:16:45 +0400

mastermind (2.8.10) lucid; urgency=low

  * Fix: fix for detaching inexistent nodes

 -- Andrey Vasilenkov <indigo@yandex-team.ru>  Tue, 18 Mar 2014 18:55:06 +0400

mastermind (2.8.9) lucid; urgency=low

  * Fix: closed couples added to treemap

 -- Andrey Vasilenkov <indigo@yandex-team.ru>  Fri, 14 Mar 2014 19:03:39 +0400

mastermind (2.8.8) lucid; urgency=low

  * Fix: closed couples added to treemap

 -- Andrey Vasilenkov <indigo@yandex-team.ru>  Fri, 14 Mar 2014 18:49:30 +0400

mastermind (2.8.7) lucid; urgency=low

  * Fix: flowmastermind statistics fix

 -- Andrey Vasilenkov <indigo@yandex-team.ru>  Thu, 13 Mar 2014 18:38:51 +0400

mastermind (2.8.6) lucid; urgency=low

  * Feature: treemap groups statistics for flowmastermind

 -- Andrey Vasilenkov <indigo@yandex-team.ru>  Thu, 13 Mar 2014 13:38:12 +0400

mastermind (2.8.5) lucid; urgency=low

  * Fix: removing manifest for safe deploy to cocaine v11 cloud

 -- Andrey Vasilenkov <indigo@yandex-team.ru>  Mon, 24 Feb 2014 17:40:12 +0400

mastermind (2.8.4) lucid; urgency=low

  * Feature: handle for forcing nodes stats update
  * Feature: handles for namespace setup

 -- Andrey Vasilenkov <indigo@yandex-team.ru>  Mon, 24 Feb 2014 12:26:51 +0400

mastermind (2.8.3) lucid; urgency=low

  * Feature: added couple free size to get_group_weights handle

 -- Andrey Vasilenkov <indigo@yandex-team.ru>  Wed, 19 Feb 2014 15:21:58 +0400

mastermind (2.8.2) lucid; urgency=low

  * Fix: configurable minion port

 -- Andrey Vasilenkov <indigo@yandex-team.ru>  Wed, 19 Feb 2014 12:48:38 +0400

mastermind (2.8.1) lucid; urgency=low

  * Feature: using minion for remote command execution
  * Feature: minion commands history for flowmastermind

 -- Andrey Vasilenkov <indigo@yandex-team.ru>  Tue, 18 Feb 2014 16:34:34 +0400

mastermind (2.7.18) lucid; urgency=low

  * Feature: configurable wait_timeout for elliptics sessions
  * Fix: sleep on startup to wait for elliptics nodes to collect data

 -- Andrey Vasilenkov <indigo@yandex-team.ru>  Tue, 28 Jan 2014 17:17:24 +0400

mastermind (2.7.17) lucid; urgency=low

  * Feature: closed and bad couples statistics for flowmastermind
  * Feature: couple info handler added
  * Feature: command for detaching node from group
  * Fix: synchronous node info update on worker start

 -- Andrey Vasilenkov <indigo@yandex-team.ru>  Mon, 27 Jan 2014 15:31:00 +0400

mastermind (2.7.16) lucid; urgency=low

  * Fix: couple break handler

 -- Andrey Vasilenkov <indigo@yandex-team.ru>  Wed, 25 Dec 2013 19:53:28 +0400

mastermind (2.7.15) lucid; urgency=low

  * Feature: data memory availability feature for flowmastermind

 -- Andrey Vasilenkov <indigo@yandex-team.ru>  Wed, 25 Dec 2013 18:47:50 +0400

mastermind (2.7.14) lucid; urgency=low

  * Feature: added per namespace statistics for flowmastermind
  * Feature: closed couple marker for group info request
  * Fix: inventory queries logging

 -- Andrey Vasilenkov <indigo@yandex-team.ru>  Tue, 24 Dec 2013 20:30:13 +0400

mastermind (2.7.13) lucid; urgency=low

  * Fix: flowmastermind total counters fix

 -- Andrey Vasilenkov <indigo@yandex-team.ru>  Fri, 20 Dec 2013 17:10:37 +0400

mastermind (2.7.12) lucid; urgency=low

  * Fix: dc data cache in metastorage for inventory failovers
  * Feature: flowmastermind statistics export handler
  * Feature: configurable cocaine worker disown timeout

 -- Andrey Vasilenkov <indigo@yandex-team.ru>  Fri, 20 Dec 2013 14:45:47 +0400

mastermind (2.7.11) lucid; urgency=low

  * node info updater delayed

 -- Andrey Vasilenkov <indigo@yandex-team.ru>  Wed, 11 Dec 2013 02:18:07 +0400

mastermind (2.7.10) lucid; urgency=low

  * Disabled inventory (temp)

 -- Andrey Vasilenkov <indigo@yandex-team.ru>  Wed, 11 Dec 2013 02:05:53 +0400

mastermind (2.7.9) lucid; urgency=low

  * Removed node info updating on start

 -- Andrey Vasilenkov <indigo@yandex-team.ru>  Wed, 11 Dec 2013 01:57:03 +0400

mastermind (2.7.8) lucid; urgency=low

  * Feature: elliptics statistics compatibility (2.24.14.30)
  * Feature: bash completion

 -- Andrey Vasilenkov <indigo@yandex-team.ru>  Tue, 03 Dec 2013 17:45:47 +0400

mastermind (2.7.7) lucid; urgency=low

  * Feature: elliptics async api compatibility (2.24.14.29)

 -- Andrey Vasilenkov <indigo@yandex-team.ru>  Thu, 28 Nov 2013 19:07:56 +0400

mastermind (2.7.6) lucid; urgency=low

  * Fix: removed lower threshold of 100 IOPS for maximum node performance

 -- Andrey Vasilenkov <indigo@yandex-team.ru>  Tue, 26 Nov 2013 13:15:22 +0400

mastermind (2.7.5) lucid; urgency=low

  * Feature: removed cached state usage
  * Fix: balancer load average counter
  * Fix: do not unlink nodes from group automatically

 -- Andrey Vasilenkov <indigo@yandex-team.ru>  Mon, 25 Nov 2013 16:55:21 +0400

mastermind (2.7.4) lucid; urgency=low

  * Feature: async node statistics requests
  * Fix: do not create couples from bad groups

 -- Andrey Vasilenkov <indigo@yandex-team.ru>  Fri, 22 Nov 2013 16:32:28 +0400

mastermind (2.7.3) lucid; urgency=low

  * Feature: degradational requests frequency for nodes with constant timeout experiences

 -- Andrey Vasilenkov <indigo@yandex-team.ru>  Tue, 19 Nov 2013 20:27:20 +0400

mastermind (2.7.2) lucid; urgency=low

  * Fix: couple creation using groups with empty nodes list
  * Fix: unnecessary infrastructure state update removed

 -- Andrey Vasilenkov <indigo@yandex-team.ru>  Mon, 18 Nov 2013 19:15:12 +0400

mastermind (2.7.1) lucid; urgency=low

  * Feature: history of group nodes
  * Feature: group restoration command generation and execution

 -- Andrey Vasilenkov <indigo@yandex-team.ru>  Wed, 13 Nov 2013 19:18:41 +0400

mastermind (2.6.5) lucid; urgency=low

  * Feature: list of couple namespaces

 -- Andrey Vasilenkov <indigo@yandex-team.ru>  Fri, 08 Nov 2013 16:01:26 +0400

mastermind (2.6.4+2elliptics2.20) lucid; urgency=low

  * Fix: inventory import

 -- Andrey Vasilenkov <indigo@yandex-team.ru>  Wed, 13 Nov 2013 14:03:47 +0400

mastermind (2.6.4+1elliptics2.20) lucid; urgency=low

  * Feature: compatibility with elliptics 2.20

 -- Andrey Vasilenkov <indigo@yandex-team.ru>  Wed, 30 Oct 2013 13:24:30 +0400

mastermind (2.6.4) lucid; urgency=low

  * Feature: storage cached state via cocaine cache storage

 -- Andrey Vasilenkov <indigo@yandex-team.ru>  Wed, 30 Oct 2013 13:23:20 +0400

mastermind (2.6.3) lucid; urgency=low

  * List of balancer closed groups feature

 -- Andrey Vasilenkov <indigo@yandex-team.ru>  Thu, 24 Oct 2013 18:39:54 +0400

mastermind (2.6.2) lucid; urgency=low

  * Fix for zero bandwidth bug

 -- Andrey Vasilenkov <indigo@yandex-team.ru>  Wed, 16 Oct 2013 16:33:44 +0400

mastermind (2.6.1) lucid; urgency=low

  * Fix for couple weights with different couple sizes

 -- Andrey Vasilenkov <indigo@yandex-team.ru>  Mon, 14 Oct 2013 18:55:46 +0400

mastermind (2.6.0) lucid; urgency=low

  * Cache using gatlinggun

 -- Andrey Vasilenkov <indigo@yandex-team.ru>  Fri, 11 Oct 2013 19:58:40 +0400

mastermind (2.5) lucid; urgency=low

  * New feature: frozen couples

 -- Andrey Vasilenkov <indigo@yandex-team.ru>  Tue, 08 Oct 2013 18:10:01 +0400

mastermind (2.4) lucid; urgency=low

  * Compatibility with cocaine 0.10.6 

 -- Andrey Vasilenkov <indigo@yandex-team.ru>  Mon, 07 Oct 2013 13:19:17 +0400

mastermind (2.3) lucid; urgency=low

  * Namespaces implemented
  * mastermind util updated

 -- Andrey Vasilenkov <indigo@yandex-team.ru>  Tue, 10 Sep 2013 15:26:33 +0400

mastermind (2.2) lucid; urgency=low

  * Updated create_group_ids to work with new mastermind
  * Updated deploy scripts

 -- Anton Kortunov <toshik@yandex-team.ru>  Thu, 15 Aug 2013 17:41:25 +0400

mastermind (2.1) lucid; urgency=low

  * mastermind_deploy.sh updated to work with cocaine v10
  * Added debian/*.install files

 -- Anton Kortunov <toshik@yandex-team.ru>  Mon, 05 Aug 2013 20:50:00 +0400

mastermind (2.0) lucid; urgency=low

  * New storage model
  * Cocaine v10 support

 -- Anton Kortunov <toshik@yandex-team.ru>  Mon, 05 Aug 2013 20:15:08 +0400

mastermind (1.9) lucid; urgency=low

  * Fixed get-group-weight

 -- Anton Kortunov <toshik@yandex-team.ru>  Mon, 27 May 2013 21:13:42 +0400

mastermind (1.8) lucid; urgency=low

  * Show couples in bad groups

 -- Anton Kortunov <toshik@yandex-team.ru>  Mon, 27 May 2013 20:52:31 +0400

mastermind (1.7) lucid; urgency=low

  * Fixed damon flag in collection thread
  * Set pool-limit to 10 in manifest

 -- Anton Kortunov <toshik@yandex-team.ru>  Thu, 23 May 2013 14:50:21 +0400

mastermind (1.6) lucid; urgency=low

  * Set collecting thread as daemon for normal shutdown

 -- Anton Kortunov <toshik@yandex-team.ru>  Wed, 22 May 2013 21:26:02 +0400

mastermind (1.5) lucid; urgency=low

  * Fixed statistics expiration time

 -- Anton Kortunov <toshik@yandex-team.ru>  Thu, 04 Apr 2013 15:00:39 +0400

mastermind (1.4) lucid; urgency=low

  * Improved statistics collection

 -- Anton Kortunov <toshik@yandex-team.ru>  Thu, 21 Mar 2013 14:51:25 +0400

mastermind (1.3) lucid; urgency=low

  * ver++ 

 -- Andrey Godin <agodin@yandex-team.ru>  Wed, 26 Dec 2012 16:23:11 +0400

mastermind (1.2) lucid; urgency=low

  * change path to config mastermind; 

 -- Andrey Godin <agodin@yandex-team.ru>  Wed, 26 Dec 2012 16:11:58 +0400

mastermind (1.1) lucid; urgency=low

  * Fixed signature mismatch

 -- Anton Kortunov <toshik@yandex-team.ru>  Mon, 24 Dec 2012 16:44:32 +0400

mastermind (1.0) lucid; urgency=low

  * Use balancelogic

 -- Anton Kortunov <toshik@yandex-team.ru>  Fri, 21 Dec 2012 13:58:12 +0400

mastermind (0.11) lucid; urgency=low

  * Fixed lookup_addr function call

 -- Anton Kortunov <toshik@yandex-team.ru>  Fri, 21 Dec 2012 13:35:58 +0400

mastermind (0.10) lucid; urgency=low

  * fixed reading metabalancer key

 -- Anton Kortunov <toshik@yandex-team.ru>  Mon, 17 Dec 2012 15:03:22 +0400

mastermind (0.9) lucid; urgency=low

  * chow logging dir 

 -- Andrey Godin <agodin@yandex-team.ru>  Fri, 14 Dec 2012 14:26:15 +0400

mastermind (0.8) lucid; urgency=low

  * Removed unnecessary return in couple_groups

 -- toshik <toshik@elisto22f.dev.yandex.net>  Mon, 10 Dec 2012 13:06:43 +0400

mastermind (0.7) unstable; urgency=low

  * Raise correct exception
    

 -- Andrey Godin <agodin@yandex-team.ru>  Fri, 07 Dec 2012 19:31:07 +0400

mastermind (0.6) unstable; urgency=low

  * add support inventory; 
  * add create group by suggest;	

 -- Andrey Godin <agodin@yandex-team.ru>  Fri, 07 Dec 2012 16:21:05 +0400

mastermind (0.5) unstable; urgency=low

  * fix remove bad-groups
  * add dev version invetory.py 

 -- Andrey Godin <agodin@yandex-team.ru>  Thu, 06 Dec 2012 17:35:58 +0400

mastermind (0.4) unstable; urgency=low

  * Call collect() from timer event, not from aggregate() 

 -- Andrey Godin <agodin@yandex-team.ru>  Thu, 06 Dec 2012 13:09:34 +0400

mastermind (0.1) unstable; urgency=low

  * Initial Release.

 -- Andrey Godin <agodin@yandex-team.ru>  Tue, 13 Nov 2012 10:58:14 +0400<|MERGE_RESOLUTION|>--- conflicted
+++ resolved
@@ -1,4 +1,3 @@
-<<<<<<< HEAD
 mastermind (2.24.10) precise; urgency=low
 
   * Fix for increasing cache key copies number
@@ -58,13 +57,12 @@
   * Distributed cache manager (for gatlinggun)
 
  -- Andrey Vasilenkov <indigo@yandex-team.ru>  Wed, 22 Apr 2015 17:04:56 +0300
-=======
+
 mastermind (2.23.12) lucid; urgency=low
 
   * Misprint fixed
 
  -- Andrey Vasilenkov <indigo@yandex-team.ru>  Thu, 07 May 2015 15:56:33 +0300
->>>>>>> d0a82510
 
 mastermind (2.23.11) lucid; urgency=low
 
