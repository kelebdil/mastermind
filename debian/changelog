<<<<<<< HEAD
mastermind (2.28.159) trusty; urgency=medium
=======
mastermind-cocainev11 (2.28.160) trusty; urgency=medium

  * Add backend to history record only when its statistics is fresh

 -- Andrey Vasilenkov <indigo@yandex-team.ru>  Tue, 07 Feb 2017 18:42:10 +0300

mastermind-cocainev11 (2.28.159) trusty; urgency=medium
>>>>>>> 7b38e70a

  * Skip acquiring global 'jobs' lock when stopping jobs
  * Check lrc groupset status before creating restore job

 -- Andrey Vasilenkov <indigo@yandex-team.ru>  Tue, 07 Feb 2017 14:19:48 +0300

mastermind (2.28.158) trusty; urgency=medium

  * Stop trying to use uncoupled group for reserve groups planning if job
    creation failed

 -- Andrey Vasilenkov <indigo@yandex-team.ru>  Mon, 06 Feb 2017 19:45:46 +0300

mastermind (2.28.157) trusty; urgency=medium

  * Remove check for group existence when executing create group task
  * Add NodeBackend helper method to create NodeBackend object from backend history record
  * Add lrc group restore cli command
  * Implement LrcReserveGroupSelector that selects appropriate lrc reserve groups and creates lrc restore jobs
  * Add helper for fetching last known host for group by its id
  * Add reserved groups list to cli commands
  * Implement lrc reserve planner
  * Implement make lrc reserved group job
  * Add groupset view for uncoupled lrc groups list cli command
  * Add lrc recover job

 -- Andrey Vasilenkov <indigo@yandex-team.ru>  Mon, 06 Feb 2017 18:27:54 +0300

mastermind (2.28.156) trusty; urgency=medium

  * Use minion task

 -- Andrey Vasilenkov <indigo@yandex-team.ru>  Fri, 03 Feb 2017 16:31:25 +0300

mastermind (2.28.155) trusty; urgency=medium

  * Remove excessive logs
  * Cache external storage mapping along with namespaces states
  * Add debug log for namespace state
  * Fix info_data usage for lrc groupsets

 -- Andrey Vasilenkov <indigo@yandex-team.ru>  Tue, 31 Jan 2017 16:49:12 +0300

mastermind (2.28.154) trusty; urgency=medium

  * Increase startup timeout

 -- Andrey Vasilenkov <indigo@yandex-team.ru>  Thu, 26 Jan 2017 14:20:02 +0300

mastermind (2.28.153) trusty; urgency=medium

  * Fix restore path workflow

 -- Andrey Vasilenkov <indigo@yandex-team.ru>  Thu, 26 Jan 2017 13:51:42 +0300

mastermind (2.28.152) trusty; urgency=medium

  * Fix restore job

 -- Andrey Vasilenkov <indigo@yandex-team.ru>  Tue, 24 Jan 2017 17:26:08 +0300

mastermind (2.28.151) trusty; urgency=medium

  * Restore-path: fix group type

 -- Andrey Vasilenkov <indigo@yandex-team.ru>  Tue, 24 Jan 2017 14:32:12 +0300

mastermind (2.28.150) trusty; urgency=medium

  * Alter debug logs for _cached property

 -- Andrey Vasilenkov <indigo@yandex-team.ru>  Mon, 23 Jan 2017 19:43:47 +0300

mastermind (2.28.149) trusty; urgency=medium

  * Add elliptics-client dependency

 -- Andrey Vasilenkov <indigo@yandex-team.ru>  Mon, 23 Jan 2017 18:32:58 +0300

mastermind (2.28.148) trusty; urgency=medium

  * Fix backend manager and cleanup job locks
  * Fix caching info data for couples with only a single lrc groupset

 -- Andrey Vasilenkov <indigo@yandex-team.ru>  Mon, 23 Jan 2017 17:05:59 +0300

mastermind (2.28.147) trusty; urgency=medium

  * Fix caching info data for couples with only a single lrc groupset

 -- Andrey Vasilenkov <indigo@yandex-team.ru>  Mon, 23 Jan 2017 15:18:06 +0300

mastermind (2.28.146) trusty; urgency=medium

  * Store couple explicitly in backend manager job's data
  * Store couple explicitly in backend cleanup job's data
  * Skip not approved jobs when selecting ready jobs
  * Restore-path: use group history

 -- Andrey Vasilenkov <indigo@yandex-team.ru>  Sun, 22 Jan 2017 17:41:31 +0300

mastermind (2.28.145) trusty; urgency=medium

  * Add couple info data invalidation on settings change
  * Cache the latest namespaces states update result

 -- Andrey Vasilenkov <indigo@yandex-team.ru>  Fri, 20 Jan 2017 18:14:46 +0300

mastermind (2.28.144) trusty; urgency=medium

  * Remove yql dependency
  * Fix misprint

 -- Andrey Vasilenkov <indigo@yandex-team.ru>  Fri, 20 Jan 2017 15:32:35 +0300

mastermind (2.28.143) trusty; urgency=medium

  * Fix possible old mongo sorting limit problem

 -- Andrey Vasilenkov <indigo@yandex-team.ru>  Fri, 20 Jan 2017 14:17:52 +0300

mastermind (2.28.142) trusty; urgency=medium

  * Add temporary debug log

 -- Andrey Vasilenkov <indigo@yandex-team.ru>  Sun, 15 Jan 2017 00:28:08 +0300

mastermind (2.28.141) trusty; urgency=medium

  * Fix concurrent object serialization bug

 -- Andrey Vasilenkov <indigo@yandex-team.ru>  Thu, 12 Jan 2017 17:38:41 +0300

mastermind (2.28.140) trusty; urgency=medium

  * Add 'ids' filter option to job list handler

 -- Andrey Vasilenkov <indigo@yandex-team.ru>  Thu, 12 Jan 2017 00:09:34 +0300

mastermind (2.28.139) trusty; urgency=medium

  * Cache *effective_space counters
  * Use light copying for namespace states

 -- Andrey Vasilenkov <indigo@yandex-team.ru>  Wed, 11 Jan 2017 18:45:04 +0300

mastermind (2.28.138) trusty; urgency=medium

  * Calculate storage statistics only once
  * Disable hash memoization temporarily

 -- Andrey Vasilenkov <indigo@yandex-team.ru>  Tue, 10 Jan 2017 17:24:07 +0300

mastermind (2.28.137) trusty; urgency=medium

  * Add hash memoization for all storage objects

 -- Andrey Vasilenkov <indigo@yandex-team.ru>  Mon, 09 Jan 2017 23:48:09 +0300

mastermind (2.28.136) trusty; urgency=medium

  * Disable weight manager's intensive debug logging

 -- Andrey Vasilenkov <indigo@yandex-team.ru>  Mon, 09 Jan 2017 13:39:41 +0300

mastermind (2.28.135) trusty; urgency=medium

  * Disable job sort where it is not required

 -- Andrey Vasilenkov <indigo@yandex-team.ru>  Sat, 07 Jan 2017 17:54:48 +0300

mastermind (2.28.134) trusty; urgency=medium

  * Fix excessive jobs sorting when updating groups' state

 -- Andrey Vasilenkov <indigo@yandex-team.ru>  Sat, 07 Jan 2017 15:26:55 +0300

mastermind (2.28.133) trusty; urgency=medium

  * Fix excessive jobs sorting when searching for good uncoupled groups

 -- Andrey Vasilenkov <indigo@yandex-team.ru>  Wed, 04 Jan 2017 00:25:01 +0300

mastermind (2.28.132) trusty; urgency=medium

  * Change task status when failed check if it's finished

 -- Andrey Vasilenkov <indigo@yandex-team.ru>  Sun, 01 Jan 2017 11:40:00 +0300

mastermind (2.28.131) trusty; urgency=medium

  * Check alive keys when selecting lrc groups for converting
  * Add tskv_log name as a parameter of ttl_cleanup job

 -- Andrey Vasilenkov <indigo@yandex-team.ru>  Sat, 31 Dec 2016 18:24:16 +0300

mastermind (2.28.130) trusty; urgency=medium

  * Adding permanent options to mastermind cli

 -- Andrey Vasilenkov <indigo@yandex-team.ru>  Tue, 27 Dec 2016 18:09:47 +0300

mastermind (2.28.129) trusty; urgency=medium

  * Increase worker startup timeout

 -- Andrey Vasilenkov <indigo@yandex-team.ru>  Mon, 26 Dec 2016 19:43:20 +0300

mastermind (2.28.128) trusty; urgency=medium

  * Process artifact's meta null value as empty dict

 -- Andrey Vasilenkov <indigo@yandex-team.ru>  Mon, 26 Dec 2016 18:22:37 +0300

mastermind (2.28.127) trusty; urgency=medium

  * Do not update minion host's finish ts if any command failed to update

 -- Andrey Vasilenkov <indigo@yandex-team.ru>  Mon, 26 Dec 2016 17:31:01 +0300

mastermind (2.28.126) trusty; urgency=medium

  * Skip command states if failed to update
  * Modify commands for compatibility with mongo

 -- Andrey Vasilenkov <indigo@yandex-team.ru>  Sun, 25 Dec 2016 16:49:05 +0300

mastermind (2.28.125) trusty; urgency=medium

  * Continue to check convert queue items if dcs filter is exhausted
  * Fix chunk size misprint
  * Skip checking group when removing it

 -- Andrey Vasilenkov <indigo@yandex-team.ru>  Sat, 24 Dec 2016 16:13:14 +0300

mastermind (2.28.124) trusty; urgency=medium

  * Add backward compatibility with tasks without run history

 -- Andrey Vasilenkov <indigo@yandex-team.ru>  Fri, 23 Dec 2016 20:15:59 +0300

mastermind (2.28.123) trusty; urgency=medium

  * Add default init value for task's run history delayed_till_ts

 -- Andrey Vasilenkov <indigo@yandex-team.ru>  Fri, 23 Dec 2016 17:56:27 +0300

mastermind (2.28.122) trusty; urgency=medium

  * Implement retry jobs workflow
  * Add inventory extension for determining if the task is ready for retry
  * Add task interface to determine next retry if possible
  * Add inventory extension for determining retry timestamp for external storage operations
  * Update and fixes for inventory module

 -- Andrey Vasilenkov <indigo@yandex-team.ru>  Fri, 23 Dec 2016 16:05:19 +0300

mastermind (2.28.121) trusty; urgency=medium

  * Skip uncoupled groups if failed to determine dc

 -- Andrey Vasilenkov <indigo@yandex-team.ru>  Thu, 22 Dec 2016 14:33:36 +0300

mastermind (2.28.120) trusty; urgency=medium

  * Fix job start_ts setting

 -- Andrey Vasilenkov <indigo@yandex-team.ru>  Tue, 20 Dec 2016 14:06:04 +0300

mastermind (2.28.119) trusty; urgency=medium

  * Set dc to 'unknown' value when strict detection is not required

 -- Andrey Vasilenkov <indigo@yandex-team.ru>  Tue, 20 Dec 2016 12:08:07 +0300

mastermind (2.28.118) trusty; urgency=medium

  * Fix groups' state update

 -- Andrey Vasilenkov <indigo@yandex-team.ru>  Sun, 18 Dec 2016 21:53:54 +0300

mastermind (2.28.117) trusty; urgency=medium

  * Update eblob want_defrag value interpretation

 -- Andrey Vasilenkov <indigo@yandex-team.ru>  Sat, 17 Dec 2016 22:40:17 +0300

mastermind (2.28.116) trusty; urgency=medium

  * Restore job: make RO group.backend
  * Refactor job processing

 -- Andrey Vasilenkov <indigo@yandex-team.ru>  Fri, 16 Dec 2016 15:39:32 +0300

mastermind (2.28.115) trusty; urgency=medium

  * Add mimetype namespace settings

 -- Andrey Vasilenkov <indigo@yandex-team.ru>  Tue, 13 Dec 2016 14:38:59 +0300

mastermind (2.28.114) trusty; urgency=medium

  * Restore: remove backend

 -- Andrey Vasilenkov <indigo@yandex-team.ru>  Mon, 12 Dec 2016 17:05:09 +0300

mastermind (2.28.113) trusty; urgency=medium

  * Restore-path: fix

 -- Andrey Vasilenkov <indigo@yandex-team.ru>  Fri, 09 Dec 2016 17:52:44 +0300

mastermind (2.28.112) trusty; urgency=medium

  * Fix wait backend state

 -- Andrey Vasilenkov <indigo@yandex-team.ru>  Fri, 09 Dec 2016 14:17:31 +0300

mastermind (2.28.111) trusty; urgency=medium

  * Add task for wait backends's detection and acquiring statu

 -- Andrey Vasilenkov <indigo@yandex-team.ru>  Thu, 08 Dec 2016 22:42:48 +0300

mastermind (2.28.110) trusty; urgency=medium

  * Add sleep period for lrc convert jobs

 -- Andrey Vasilenkov <indigo@yandex-team.ru>  Thu, 08 Dec 2016 19:15:00 +0300

mastermind (2.28.109) trusty; urgency=medium

  * Restore job: RO task

 -- Andrey Vasilenkov <indigo@yandex-team.ru>  Thu, 08 Dec 2016 13:42:09 +0300

mastermind (2.28.108) trusty; urgency=medium

  * Do not exhaust host list while searching for appropriate converting
    storages
  * Fix uncoupling groups without history record

 -- Andrey Vasilenkov <indigo@yandex-team.ru>  Thu, 08 Dec 2016 02:03:44 +0300

mastermind (2.28.107) trusty; urgency=medium

  * Minor fix

 -- Andrey Vasilenkov <indigo@yandex-team.ru>  Wed, 07 Dec 2016 14:36:02 +0300

mastermind (2.28.106) trusty; urgency=medium

  * Allow setting required groups' total space for new couples

 -- Andrey Vasilenkov <indigo@yandex-team.ru>  Wed, 07 Dec 2016 01:41:05 +0300

mastermind (2.28.105) trusty; urgency=medium

  * Add workaround for creating jobs with empty involved groups list

 -- Andrey Vasilenkov <indigo@yandex-team.ru>  Tue, 06 Dec 2016 18:35:51 +0300

mastermind (2.28.104) trusty; urgency=medium

  * Extend is_external_storage_ready function

 -- Andrey Vasilenkov <indigo@yandex-team.ru>  Tue, 06 Dec 2016 01:04:16 +0300

mastermind (2.28.103) trusty; urgency=medium

  * Fix unknown couple settings update
  * Add configurable profiles for mastermind cocaine applications

 -- Andrey Vasilenkov <indigo@yandex-team.ru>  Mon, 05 Dec 2016 17:13:45 +0300

mastermind (2.28.102) trusty; urgency=medium

  * Minor fix

 -- Andrey Vasilenkov <indigo@yandex-team.ru>  Fri, 02 Dec 2016 23:12:19 +0300

mastermind (2.28.101) trusty; urgency=medium

  * Change mongo find request construction to provide complete logging

 -- Andrey Vasilenkov <indigo@yandex-team.ru>  Fri, 02 Dec 2016 18:05:27 +0300

mastermind (2.28.100) trusty; urgency=medium

  * Improve `couple break`: update group histories
  * Remove READ* commands accounting for weight calculation
  * Restore-path: fail lrc groups

 -- Andrey Vasilenkov <indigo@yandex-team.ru>  Fri, 02 Dec 2016 00:13:53 +0300

mastermind (2.28.99) trusty; urgency=medium

  * Fix lrc converting for external storage with empty data
  * Restore-path: create backend lock file

 -- Andrey Vasilenkov <indigo@yandex-team.ru>  Thu, 24 Nov 2016 18:29:27 +0300

mastermind (2.28.98) trusty; urgency=medium

  * Fix inventory function usage

 -- Andrey Vasilenkov <indigo@yandex-team.ru>  Thu, 24 Nov 2016 14:57:37 +0300

mastermind (2.28.97) trusty; urgency=medium

  * Add optional inventory function to check if external storage is ready to
    be converted
  * Use convert items priority when constructing convert jobs

 -- Andrey Vasilenkov <indigo@yandex-team.ru>  Wed, 23 Nov 2016 19:29:53 +0300

mastermind (2.28.96) trusty; urgency=medium

  * Version bump

 -- Andrey Vasilenkov <indigo@yandex-team.ru>  Mon, 21 Nov 2016 17:46:21 +0300

mastermind (2.28.95) trusty; urgency=medium

  * Update workers to run on cocaine v12

 -- Andrey Vasilenkov <indigo@yandex-team.ru>  Mon, 21 Nov 2016 16:33:29 +0300

mastermind (2.28.91) trusty; urgency=medium

  * Add support of determine_data_size convert queue parameter

 -- Andrey Vasilenkov <indigo@yandex-team.ru>  Sun, 20 Nov 2016 17:25:56 +0300

mastermind (2.28.90) trusty; urgency=medium

  * Implement external storage converting planner
  * Remove unsupported symlink parameter value description

 -- Andrey Vasilenkov <indigo@yandex-team.ru>  Thu, 17 Nov 2016 19:03:49 +0300

mastermind (2.28.89) trusty; urgency=medium

  * Add symlink namespace setting

 -- Andrey Vasilenkov <indigo@yandex-team.ru>  Mon, 14 Nov 2016 11:47:32 +0300

mastermind (2.28.88) trusty; urgency=medium

  * Update group type properly if metakey was removed

 -- Andrey Vasilenkov <indigo@yandex-team.ru>  Fri, 11 Nov 2016 20:55:32 +0300

mastermind (2.28.87) trusty; urgency=medium

  * Minor fix

 -- Andrey Vasilenkov <indigo@yandex-team.ru>  Wed, 09 Nov 2016 18:42:30 +0300

mastermind (2.28.86) trusty; urgency=medium

  * Add job processor enable config flag

 -- Andrey Vasilenkov <indigo@yandex-team.ru>  Wed, 09 Nov 2016 14:57:13 +0300

mastermind (2.28.85) trusty; urgency=medium

  * Claim net resources on weight calcaltion for a namespace

 -- Andrey Vasilenkov <indigo@yandex-team.ru>  Tue, 08 Nov 2016 18:41:28 +0300

mastermind (2.28.84) trusty; urgency=medium

  * Claim net resources during single namespace weights calculation

 -- Andrey Vasilenkov <indigo@yandex-team.ru>  Tue, 08 Nov 2016 16:49:34 +0300

mastermind (2.28.83) trusty; urgency=medium

  * Tweak resource accounting for running move jobs

 -- Andrey Vasilenkov <indigo@yandex-team.ru>  Thu, 03 Nov 2016 00:44:15 +0300

mastermind (2.28.82) trusty; urgency=medium

  * Fix for total space accounting in move planner

 -- Andrey Vasilenkov <indigo@yandex-team.ru>  Wed, 02 Nov 2016 14:17:21 +0300

mastermind (2.28.81) trusty; urgency=medium

  * Fix uncoupled space min limit accounting in move planner

 -- Andrey Vasilenkov <indigo@yandex-team.ru>  Tue, 01 Nov 2016 22:40:28 +0300

mastermind (2.28.80) trusty; urgency=medium

  * Fix resource accounting in move planner

 -- Andrey Vasilenkov <indigo@yandex-team.ru>  Tue, 01 Nov 2016 20:16:06 +0300

mastermind (2.28.79) trusty; urgency=medium

  * Refactor move planner
  * Allow cooperative running of low priority jobs

 -- Andrey Vasilenkov <indigo@yandex-team.ru>  Tue, 01 Nov 2016 15:54:27 +0300

mastermind (2.28.78) trusty; urgency=medium

  * Add separate minion API request to fetch command output

 -- Andrey Vasilenkov <indigo@yandex-team.ru>  Mon, 24 Oct 2016 17:22:59 +0300

mastermind (2.28.77) trusty; urgency=medium

  * * Add separate minion API request to fetch command output

 -- Andrey Vasilenkov <indigo@yandex-team.ru>  Mon, 24 Oct 2016 16:53:11 +0300

mastermind (2.28.76) trusty; urgency=medium

  * Skip static couple validation when skip_validation option is applied

 -- Andrey Vasilenkov <indigo@yandex-team.ru>  Mon, 24 Oct 2016 13:03:13 +0300

mastermind (2.28.75) trusty; urgency=medium

  * Skip claiming net resources when calculating couple weights

 -- Andrey Vasilenkov <indigo@yandex-team.ru>  Mon, 24 Oct 2016 12:23:45 +0300

mastermind (2.28.74) trusty; urgency=medium

  * Minor fixes

 -- Andrey Vasilenkov <indigo@yandex-team.ru>  Fri, 21 Oct 2016 14:51:42 +0300

mastermind (2.28.73) trusty; urgency=medium

  * Misprint fix

 -- Andrey Vasilenkov <indigo@yandex-team.ru>  Thu, 20 Oct 2016 19:04:20 +0300

mastermind (2.28.72) trusty; urgency=medium

  * Fix return of storage_keys_diff

 -- Andrey Vasilenkov <indigo@yandex-team.ru>  Thu, 20 Oct 2016 18:48:26 +0300

mastermind (2.28.71) trusty; urgency=medium

  * Fix minions monitor's request execution

 -- Andrey Vasilenkov <indigo@yandex-team.ru>  Thu, 20 Oct 2016 18:39:12 +0300

mastermind (2.28.70) trusty; urgency=medium

  * Get rid of elliptics meta database
  * Implement max group manager to store storage max group id in mongo

 -- Andrey Vasilenkov <indigo@yandex-team.ru>  Thu, 20 Oct 2016 15:37:30 +0300

mastermind (2.28.69) trusty; urgency=medium

  * Remove obsolete elliptics indexes wrappers
  * Store inventory cache on a file system instead of metaelliptics

 -- Andrey Vasilenkov <indigo@yandex-team.ru>  Fri, 14 Oct 2016 18:32:28 +0300

mastermind (2.28.68) trusty; urgency=medium

  * Force updating minion command when command is completed

 -- Andrey Vasilenkov <indigo@yandex-team.ru>  Fri, 14 Oct 2016 16:55:26 +0300

mastermind (2.28.67) trusty; urgency=medium

  * Fix cache worker namespaces usage

 -- Andrey Vasilenkov <indigo@yandex-team.ru>  Fri, 14 Oct 2016 13:59:41 +0300

mastermind (2.28.66) trusty; urgency=medium

  * Fix for job list options passing

 -- Andrey Vasilenkov <indigo@yandex-team.ru>  Thu, 13 Oct 2016 23:39:27 +0300

mastermind (2.28.65) trusty; urgency=medium

  * Initialize http client after making thread ioloop

 -- Andrey Vasilenkov <indigo@yandex-team.ru>  Thu, 13 Oct 2016 18:32:10 +0300

mastermind (2.28.64) trusty; urgency=medium

  * Remove run_sync timeout from ioloop
  * Added jobs list in cli

 -- Andrey Vasilenkov <indigo@yandex-team.ru>  Thu, 13 Oct 2016 17:37:50 +0300

mastermind (2.28.63) trusty; urgency=medium

  * Store and use minion commands from mongo

 -- Andrey Vasilenkov <indigo@yandex-team.ru>  Wed, 12 Oct 2016 13:57:55 +0300

mastermind (2.28.62) trusty; urgency=medium

  * Fix move group planner misprint

 -- Andrey Vasilenkov <indigo@yandex-team.ru>  Tue, 11 Oct 2016 17:57:57 +0300

mastermind (2.28.61) trusty; urgency=medium

  * Fix namespace setup parameter types

 -- Andrey Vasilenkov <indigo@yandex-team.ru>  Tue, 11 Oct 2016 12:23:40 +0300

mastermind (2.28.60) trusty; urgency=medium

  * Fix cache worker

 -- Andrey Vasilenkov <indigo@yandex-team.ru>  Thu, 06 Oct 2016 17:56:24 +0300

mastermind (2.28.59) trusty; urgency=medium

  * Fix cache worker

 -- Andrey Vasilenkov <indigo@yandex-team.ru>  Thu, 06 Oct 2016 17:02:27 +0300

mastermind (2.28.58) trusty; urgency=medium

  * Skip hosts without known dc for dc host view
  * Restore-path: ask for help if restore pending

 -- Andrey Vasilenkov <indigo@yandex-team.ru>  Thu, 06 Oct 2016 16:47:37 +0300

mastermind (2.28.57) trusty; urgency=medium

  * Change min finish time when fetching states from minions

 -- Andrey Vasilenkov <indigo@yandex-team.ru>  Thu, 06 Oct 2016 15:17:47 +0300

mastermind (2.28.56) trusty; urgency=medium

  * Fix delete service key name

 -- Andrey Vasilenkov <indigo@yandex-team.ru>  Wed, 05 Oct 2016 13:50:49 +0300

mastermind (2.28.55) trusty; urgency=medium

  * Implement uncoupled group selector for group selection problems
    investigating

 -- Andrey Vasilenkov <indigo@yandex-team.ru>  Wed, 05 Oct 2016 11:50:57 +0300

mastermind (2.28.54) trusty; urgency=medium

  * Fix reserved space percentage setting

 -- Andrey Vasilenkov <indigo@yandex-team.ru>  Tue, 04 Oct 2016 18:04:27 +0300

mastermind (2.28.53) trusty; urgency=medium

  * Change priority for BACKEND_MANAGER_JOB

 -- Andrey Vasilenkov <indigo@yandex-team.ru>  Tue, 04 Oct 2016 14:28:45 +0300

mastermind (2.28.52) trusty; urgency=medium

  * Support internal storage_cache namespace

 -- Andrey Vasilenkov <indigo@yandex-team.ru>  Tue, 04 Oct 2016 12:07:17 +0300

mastermind (2.28.51) trusty; urgency=medium

  * Move to using namespaces settings from mongo

 -- Andrey Vasilenkov <indigo@yandex-team.ru>  Mon, 03 Oct 2016 12:32:16 +0300

mastermind (2.28.50) trusty; urgency=medium

  * Tolerate unknown command errors when failed to fetch from metadb

 -- Andrey Vasilenkov <indigo@yandex-team.ru>  Wed, 28 Sep 2016 13:38:01 +0300

mastermind (2.28.49) trusty; urgency=medium

  * Tolerate unknown command errors when failed to fetch from metadb

 -- Andrey Vasilenkov <indigo@yandex-team.ru>  Wed, 28 Sep 2016 11:56:42 +0300

mastermind (2.28.48) trusty; urgency=medium

  * Improve finding jobs for path restoring

 -- Andrey Vasilenkov <indigo@yandex-team.ru>  Tue, 27 Sep 2016 16:38:42 +0300

mastermind (2.28.47) trusty; urgency=medium

  * Sample move source groups by neighbouring dcs along with total space
  * Skip -2 and -77 statuses when parsing recover dc command results

 -- Andrey Vasilenkov <indigo@yandex-team.ru>  Tue, 27 Sep 2016 15:21:40 +0300

mastermind (2.28.46) trusty; urgency=medium

  * Replace 'group_ids' with empty list when replicas groupset is not
    available

 -- Andrey Vasilenkov <indigo@yandex-team.ru>  Wed, 21 Sep 2016 18:26:14 +0300

mastermind (2.28.45) trusty; urgency=medium

  * Add couple settings viewer command
  * Do not provide a list of fake groups if replicas groupset is not used

 -- Andrey Vasilenkov <indigo@yandex-team.ru>  Wed, 21 Sep 2016 15:13:09 +0300

mastermind (2.28.44) trusty; urgency=medium

  * Ignore checks for uncoupled groups in node stop task

 -- Andrey Vasilenkov <indigo@yandex-team.ru>  Tue, 20 Sep 2016 18:18:18 +0300

mastermind (2.28.43) trusty; urgency=medium

  * Fix backend cleanup tasks creating

 -- Andrey Vasilenkov <indigo@yandex-team.ru>  Mon, 19 Sep 2016 20:29:37 +0300

mastermind (2.28.42) trusty; urgency=medium

  * Fix jobs status filtering on jobs scheduling

 -- Andrey Vasilenkov <indigo@yandex-team.ru>  Mon, 19 Sep 2016 20:18:07 +0300

mastermind (2.28.41) trusty; urgency=medium

  * Use backend cleanup and backend manager jobs when restoring path

 -- Andrey Vasilenkov <indigo@yandex-team.ru>  Mon, 19 Sep 2016 18:17:13 +0300

mastermind (2.28.40) trusty; urgency=medium

  * Add tskv option support for mds_cleanup
  * Skip uncoupled groups with alive keys
  * Add couple and namespace to ttl cleanup job attributes

 -- Andrey Vasilenkov <indigo@yandex-team.ru>  Fri, 16 Sep 2016 18:14:42 +0300

mastermind (2.28.39) trusty; urgency=medium

  * Separate replicas and lrc groupset primary/secondary hosts

 -- Andrey Vasilenkov <indigo@yandex-team.ru>  Thu, 15 Sep 2016 14:10:45 +0300

mastermind (2.28.38) trusty; urgency=medium

  * Set primary and secondary hosts when lrc groupset is used

 -- Andrey Vasilenkov <indigo@yandex-team.ru>  Wed, 14 Sep 2016 17:52:59 +0300

mastermind (2.28.37) trusty; urgency=medium

  * Add new job to remove records with expired ttl

 -- Andrey Vasilenkov <indigo@yandex-team.ru>  Mon, 12 Sep 2016 19:17:54 +0300

mastermind (2.28.36) trusty; urgency=medium

  * Fix mastermind2.26-cache worker start

 -- Andrey Vasilenkov <indigo@yandex-team.ru>  Thu, 08 Sep 2016 13:49:20 +0300

mastermind (2.28.35) trusty; urgency=medium

  * Restore-path: fix cancel_job

 -- Andrey Vasilenkov <indigo@yandex-team.ru>  Mon, 05 Sep 2016 14:07:27 +0300

mastermind (2.28.34) trusty; urgency=medium

  * Restore-path: cancel jobs

 -- Andrey Vasilenkov <indigo@yandex-team.ru>  Fri, 02 Sep 2016 17:59:25 +0300

mastermind (2.28.33) trusty; urgency=medium

  * Optimize history record search mongo queries

 -- Andrey Vasilenkov <indigo@yandex-team.ru>  Thu, 01 Sep 2016 23:04:06 +0300

mastermind (2.28.32) trusty; urgency=medium

  * Limit couple defrag jobs number per host

 -- Andrey Vasilenkov <indigo@yandex-team.ru>  Thu, 01 Sep 2016 20:56:39 +0300

mastermind (2.28.31) trusty; urgency=medium

  * Convert to lrc groupset minor fix

 -- Andrey Vasilenkov <indigo@yandex-team.ru>  Wed, 31 Aug 2016 14:06:12 +0300

mastermind (2.28.30) trusty; urgency=medium

  * Restore path: option to automatically approve jobs

 -- Andrey Vasilenkov <indigo@yandex-team.ru>  Wed, 31 Aug 2016 12:17:57 +0300

mastermind (2.28.29) trusty; urgency=medium

  * Fix group restore by path handle

 -- Andrey Vasilenkov <indigo@yandex-team.ru>  Thu, 25 Aug 2016 18:51:43 +0300

mastermind (2.28.28) trusty; urgency=medium

  * Fix restore group src_group parameter

 -- Andrey Vasilenkov <indigo@yandex-team.ru>  Thu, 25 Aug 2016 13:58:34 +0300

mastermind (2.28.27) trusty; urgency=medium

  * Add job for restore groups from path

 -- Andrey Vasilenkov <indigo@yandex-team.ru>  Wed, 24 Aug 2016 18:38:33 +0300

mastermind (2.28.26) trusty; urgency=medium

  * Add group base path to recover dc command

 -- Andrey Vasilenkov <indigo@yandex-team.ru>  Wed, 24 Aug 2016 15:09:04 +0300

mastermind (2.28.25) trusty; urgency=medium

  * Consider want_defrag worth when > 3

 -- Andrey Vasilenkov <indigo@yandex-team.ru>  Tue, 23 Aug 2016 14:18:50 +0300

mastermind (2.28.24) trusty; urgency=medium

  * Implement external storage mapping for external storage convertion
  * Use task to determine external storage total size and alter convert job accordingly
  * Add ExternalStorageDataSizeTask for fetching data size of external storage
  * Add multi groupsets to mastermind-cli groupset convert command
  * Add make_external_storage_data_size_command inventory command

 -- Andrey Vasilenkov <indigo@yandex-team.ru>  Thu, 11 Aug 2016 17:02:57 +0300

mastermind (2.28.23) trusty; urgency=medium

  * Consider WRITE_NEW commands as write operations

 -- Andrey Vasilenkov <indigo@yandex-team.ru>  Mon, 08 Aug 2016 14:25:37 +0300

mastermind (2.28.22) trusty; urgency=medium

  * Forbid moving cache groups via move jobs

 -- Andrey Vasilenkov <indigo@yandex-team.ru>  Fri, 29 Jul 2016 00:57:11 +0300

mastermind (2.28.21) trusty; urgency=medium

  * Refactor move planner candidates generating
  * Filter destination groups in unsuitable dcs when moving groups via move planner

 -- Andrey Vasilenkov <indigo@yandex-team.ru>  Wed, 27 Jul 2016 15:16:18 +0300

mastermind (2.28.20) trusty; urgency=medium

  * Optimize group move planner algorithm

 -- Andrey Vasilenkov <indigo@yandex-team.ru>  Tue, 26 Jul 2016 18:21:02 +0300

mastermind (2.28.19) trusty; urgency=medium

  * Read metakey with nolock flag

 -- Andrey Vasilenkov <indigo@yandex-team.ru>  Tue, 12 Jul 2016 13:21:40 +0300

mastermind (2.28.18) trusty; urgency=medium

  * Change convert job priority

 -- Andrey Vasilenkov <indigo@yandex-team.ru>  Thu, 30 Jun 2016 01:13:03 +0300

mastermind (2.28.17) trusty; urgency=medium

  * Add convert to lrc groupset from external source job

 -- Andrey Vasilenkov <indigo@yandex-team.ru>  Wed, 29 Jun 2016 23:44:03 +0300

mastermind (2.28.16) trusty; urgency=medium

  * Fix group's effective_free_space calculation

 -- Andrey Vasilenkov <indigo@yandex-team.ru>  Mon, 20 Jun 2016 17:29:52 +0300

mastermind (2.28.15) trusty; urgency=medium

  * Add data_flow_rate and wait_timeout parameters for lrc-* commands

 -- Andrey Vasilenkov <indigo@yandex-team.ru>  Fri, 17 Jun 2016 13:20:46 +0300

mastermind (2.28.14) trusty; urgency=medium

  * Fix couple status text for non-coupled couples

 -- Andrey Vasilenkov <indigo@yandex-team.ru>  Tue, 14 Jun 2016 15:05:13 +0300

mastermind (2.28.13) trusty; urgency=medium

  * Fix StorageState excessive dcs list construction

 -- Andrey Vasilenkov <indigo@yandex-team.ru>  Sat, 11 Jun 2016 19:32:30 +0300

mastermind (2.28.12) trusty; urgency=medium

  * Run lrc_* commands with all nodes as remotes

 -- Andrey Vasilenkov <indigo@yandex-team.ru>  Fri, 10 Jun 2016 20:18:55 +0300

mastermind (2.28.11) trusty; urgency=medium

  * Fix StorageState excessive dcs list construction

 -- Andrey Vasilenkov <indigo@yandex-team.ru>  Fri, 10 Jun 2016 15:45:04 +0300

mastermind (2.28.10) trusty; urgency=medium

  * Add lrc groupset statuses for couple list handle

 -- Andrey Vasilenkov <indigo@yandex-team.ru>  Thu, 09 Jun 2016 19:07:47 +0300

mastermind (2.28.9) trusty; urgency=medium

  * Add histories query object for fetching group histories

 -- Andrey Vasilenkov <indigo@yandex-team.ru>  Wed, 08 Jun 2016 18:51:52 +0300

mastermind (2.28.8) trusty; urgency=medium

  * Add remove backend task to prepare lrc groups job

 -- Andrey Vasilenkov <indigo@yandex-team.ru>  Mon, 06 Jun 2016 12:02:49 +0300

mastermind (2.28.7) trusty; urgency=medium

  * Increase lrc groupset job priority

 -- Andrey Vasilenkov <indigo@yandex-team.ru>  Tue, 31 May 2016 15:45:40 +0300

mastermind (2.28.6) trusty; urgency=medium

  * Check task status after its execution is started

 -- Andrey Vasilenkov <indigo@yandex-team.ru>  Tue, 31 May 2016 01:14:51 +0300

mastermind (2.28.5) trusty; urgency=medium

  * Skip checking if all replicas groups are read-only
  * Fix logging of couple status change

 -- Andrey Vasilenkov <indigo@yandex-team.ru>  Tue, 31 May 2016 00:33:45 +0300

mastermind (2.28.4) trusty; urgency=medium

  * Add ttl attribute namespace settings

 -- Andrey Vasilenkov <indigo@yandex-team.ru>  Tue, 24 May 2016 18:16:09 +0300

mastermind (2.28.3) trusty; urgency=medium

  * Disable dnet_recovery safe mode

 -- Andrey Vasilenkov <indigo@yandex-team.ru>  Thu, 19 May 2016 17:34:15 +0300

mastermind (2.28.2) trusty; urgency=medium

  * Add prepare-new-groups cmd handle

 -- Andrey Vasilenkov <indigo@yandex-team.ru>  Thu, 19 May 2016 17:21:33 +0300

mastermind (2.28.1) trusty; urgency=medium

  * Add mastermind-util add-groupset command
  * Add 'add_groupset_to_couple' API handle
  * Add job that creates new groupset for a couple

 -- Andrey Vasilenkov <indigo@yandex-team.ru>  Thu, 19 May 2016 12:51:03 +0300

mastermind (2.27.18) trusty; urgency=medium

  * Fix constructing jobs' involved groups list

 -- Andrey Vasilenkov <indigo@yandex-team.ru>  Wed, 04 May 2016 14:47:17 +0300

mastermind (2.27.17) trusty; urgency=medium

  * Add weight coefficient for outgoing traffic
  * Not perform rollback on couple repair

 -- Andrey Vasilenkov <indigo@yandex-team.ru>  Fri, 29 Apr 2016 03:59:48 +0300

mastermind (2.27.16) trusty; urgency=medium

  * Use family when detaching node backend from group

 -- Andrey Vasilenkov <indigo@yandex-team.ru>  Mon, 11 Apr 2016 16:25:30 +0300

mastermind (2.27.15) trusty; urgency=medium

  * Add defrag startup timeout

 -- Andrey Vasilenkov <indigo@yandex-team.ru>  Mon, 11 Apr 2016 13:09:36 +0300

mastermind (2.27.14) trusty; urgency=medium

  * Add backward compatibility of NodeBackend binding object

 -- Andrey Vasilenkov <indigo@yandex-team.ru>  Sun, 10 Apr 2016 14:25:51 +0300

mastermind (2.27.13) trusty; urgency=medium

  * Add NodeBackend binding object

 -- Andrey Vasilenkov <indigo@yandex-team.ru>  Sun, 10 Apr 2016 14:15:13 +0300

mastermind (2.27.12) trusty; urgency=medium

  * Add new BAD_* statuses for LRC Groupset

 -- Andrey Vasilenkov <indigo@yandex-team.ru>  Fri, 08 Apr 2016 16:54:16 +0300

mastermind (2.27.11) trusty; urgency=medium

  * Fix couple freeze meta compose

 -- Andrey Vasilenkov <indigo@yandex-team.ru>  Tue, 05 Apr 2016 19:20:08 +0300

mastermind (2.27.10) trusty; urgency=medium

  * Fix 'couple settings' in for mastermind-cli
  * Format log messages

 -- Andrey Vasilenkov <indigo@yandex-team.ru>  Thu, 31 Mar 2016 18:04:19 +0300

mastermind (2.27.9) trusty; urgency=medium

  * Fix couple groupset attachment

 -- Andrey Vasilenkov <indigo@yandex-team.ru>  Thu, 31 Mar 2016 14:12:23 +0300

mastermind (2.27.8) trusty; urgency=medium

  * Add 'attach_groupset_to_couple' handle
  * Make groupsets responsible for generating its metakey
  * Skip uncoupled lrc groups meta processing

 -- Andrey Vasilenkov <indigo@yandex-team.ru>  Wed, 30 Mar 2016 16:35:07 +0300

mastermind (2.27.7) trusty; urgency=medium

  * Add couple settings

 -- Andrey Vasilenkov <indigo@yandex-team.ru>  Tue, 29 Mar 2016 15:39:09 +0300

mastermind (2.27.6) trusty; urgency=medium

  * Fix couple build parameters

 -- Andrey Vasilenkov <indigo@yandex-team.ru>  Mon, 28 Mar 2016 18:38:14 +0300

mastermind (2.27.5) trusty; urgency=medium

  * Add 'couple' attribute to binding Groupset object
  * Account new cache key distribute tasks
  * Add various binding features

 -- Andrey Vasilenkov <indigo@yandex-team.ru>  Sun, 27 Mar 2016 21:11:22 +0300

mastermind (2.27.4) trusty; urgency=medium

  * Add support of groupsets in couple build method of mastermind client
  * Add 'groupsets' property to couple object

 -- Andrey Vasilenkov <indigo@yandex-team.ru>  Fri, 25 Mar 2016 22:20:34 +0300

mastermind (2.27.3) trusty; urgency=medium

  * Skip internatl namespaces in client APIs

 -- Andrey Vasilenkov <indigo@yandex-team.ru>  Fri, 25 Mar 2016 13:00:34 +0300

mastermind (2.27.2) trusty; urgency=medium

  * Add python-requests dependency

 -- Andrey Vasilenkov <indigo@yandex-team.ru>  Thu, 24 Mar 2016 20:19:40 +0300

mastermind (2.27.1) trusty; urgency=medium

  * Add lrc commands to mastermind-cli
  * Add group filtering by 'type'
  * Add LRC builder to select groups for future LRC groupsets
  * Add lrc groupsets representation object
  * Add make lrc group job type
  * Divide groupsets by different types

 -- Andrey Vasilenkov <indigo@yandex-team.ru>  Thu, 24 Mar 2016 15:11:28 +0300

mastermind (2.26.6) trusty; urgency=medium

  * Increase defrag check timeout to 14 days

 -- Andrey Vasilenkov <indigo@yandex-team.ru>  Mon, 21 Mar 2016 14:20:39 +0300

mastermind (2.26.5) trusty; urgency=medium

  * Make recover planner coefficients configurable

 -- Andrey Vasilenkov <indigo@yandex-team.ru>  Thu, 10 Mar 2016 14:51:27 +0300

mastermind (2.26.4) trusty; urgency=medium

  * Fix group type detection

 -- Andrey Vasilenkov <indigo@yandex-team.ru>  Sat, 05 Mar 2016 05:26:33 +0300

mastermind (2.26.3) trusty; urgency=medium

  * Remove attributes capacity namespace setting
  * Add support for completion of unambiguous prefix commands

 -- Andrey Vasilenkov <indigo@yandex-team.ru>  Thu, 03 Mar 2016 18:01:54 +0300

mastermind (2.26.2) trusty; urgency=medium

  * Add namespace attribute setitngs

 -- Andrey Vasilenkov <indigo@yandex-team.ru>  Wed, 02 Mar 2016 17:34:12 +0300

mastermind (2.26.1) trusty; urgency=medium

  * Fix max net write setting for weight manager
  * Add explicit runtime error for cases when failed to release locks

 -- Andrey Vasilenkov <indigo@yandex-team.ru>  Wed, 02 Mar 2016 12:36:24 +0300

mastermind (2.25.120) trusty; urgency=medium

  * Enable dnet_recovery safe mode

 -- Andrey Vasilenkov <indigo@yandex-team.ru>  Sun, 28 Feb 2016 00:08:51 +0300

mastermind (2.25.119) trusty; urgency=medium

  * Fix bug for dc hosts view
  * Add logging for monitor stats update
  * Fix error fs and dstat update

 -- Andrey Vasilenkov <indigo@yandex-team.ru>  Tue, 23 Feb 2016 13:04:56 +0300

mastermind (2.25.118) trusty; urgency=medium

  * Increase startup timeouts

 -- Andrey Vasilenkov <indigo@yandex-team.ru>  Wed, 17 Feb 2016 23:31:26 +0300

mastermind (2.25.117) trusty; urgency=medium

  * Increase cache worker startup timeout

 -- Andrey Vasilenkov <indigo@yandex-team.ru>  Wed, 17 Feb 2016 14:37:28 +0300

mastermind (2.25.116) trusty; urgency=medium

  * Fix for cache lock acquiring

 -- Andrey Vasilenkov <indigo@yandex-team.ru>  Wed, 17 Feb 2016 12:25:22 +0300

mastermind (2.25.115) trusty; urgency=medium

  * Add 'update_cache_key_status' handle
  * Implement cached key upload queue
  * Fix cache couples list with no 'state' option
  * Fix couple list filtering
  * Add trace id to dnet_recovery command
  * Use blob_size_limit as total space unconditionally

 -- Andrey Vasilenkov <indigo@yandex-team.ru>  Tue, 16 Feb 2016 23:46:35 +0300

mastermind (2.25.114) trusty; urgency=medium

  * Change effective data size accounting
  * Add 'cache couples-list' handle

 -- Andrey Vasilenkov <indigo@yandex-team.ru>  Wed, 06 Jan 2016 22:10:41 +0300

mastermind (2.25.113) trusty; urgency=medium

  * Fix misprint

 -- Andrey Vasilenkov <indigo@yandex-team.ru>  Mon, 28 Dec 2015 16:48:00 +0300

mastermind (2.25.112) trusty; urgency=medium

  * Fix import dependency

 -- Andrey Vasilenkov <indigo@yandex-team.ru>  Mon, 28 Dec 2015 16:20:04 +0300

mastermind (2.25.111) trusty; urgency=medium

  * Fix frozen couple check

 -- Andrey Vasilenkov <indigo@yandex-team.ru>  Mon, 28 Dec 2015 15:45:49 +0300

mastermind (2.25.110) trusty; urgency=medium

  * Skip cache groups on hosts that already have a cache key copy
  * Fix dc selection on distributing cache keys

 -- Andrey Vasilenkov <indigo@yandex-team.ru>  Mon, 28 Dec 2015 14:31:00 +0300

mastermind (2.25.109) trusty; urgency=medium

  * Remove old app manifest during installation

 -- Andrey Vasilenkov <indigo@yandex-team.ru>  Thu, 24 Dec 2015 12:59:06 +0300

mastermind (2.25.108) trusty; urgency=medium

  * Remove old weight balancer traits
  * Fix for updating node backends set on history updates
  * Update couple namespace handle to use new weight manager

 -- Andrey Vasilenkov <indigo@yandex-team.ru>  Wed, 23 Dec 2015 17:58:38 +0300

mastermind (2.25.107) trusty; urgency=medium

  * Account disk defragmentation when calculating couple weights

 -- Andrey Vasilenkov <indigo@yandex-team.ru>  Wed, 16 Dec 2015 11:58:31 +0300

mastermind (2.25.106) trusty; urgency=medium

  * Fix defragmentation jobs for cache couples

 -- Andrey Vasilenkov <indigo@yandex-team.ru>  Fri, 11 Dec 2015 19:02:32 +0300

mastermind (2.25.105) trusty; urgency=medium

  * Fix misprint

 -- Andrey Vasilenkov <indigo@yandex-team.ru>  Fri, 11 Dec 2015 15:52:49 +0300

mastermind (2.25.104) trusty; urgency=medium

  * Fix for new msgpack version

 -- Andrey Vasilenkov <indigo@yandex-team.ru>  Fri, 11 Dec 2015 15:16:45 +0300

mastermind (2.25.103) trusty; urgency=medium

  * Update cache distributor groups list on cache cleaning

 -- Andrey Vasilenkov <indigo@yandex-team.ru>  Fri, 11 Dec 2015 14:54:55 +0300

mastermind (2.25.102) trusty; urgency=medium

  * Fix for defragmentation job of cache groups

 -- Andrey Vasilenkov <indigo@yandex-team.ru>  Fri, 11 Dec 2015 14:08:43 +0300

mastermind (2.25.101) trusty; urgency=medium

  * Cache get_namespaces_states response using CachedGzipResponse
  * Cache get_cached_keys response using CachedGzipResponse

 -- Andrey Vasilenkov <indigo@yandex-team.ru>  Tue, 08 Dec 2015 17:21:04 +0300

mastermind (2.25.100) trusty; urgency=medium

  * Fix for newly built couple status calculation
  * Fix misprint in mastermind client

 -- Andrey Vasilenkov <indigo@yandex-team.ru>  Tue, 01 Dec 2015 16:48:01 +0300

mastermind (2.25.99) trusty; urgency=medium

  * Fix for running cached data update handlers

 -- Andrey Vasilenkov <indigo@yandex-team.ru>  Wed, 25 Nov 2015 19:29:24 +0300

mastermind (2.25.98) trusty; urgency=medium

  * Fix cocaine handlers registering

 -- Andrey Vasilenkov <indigo@yandex-team.ru>  Wed, 25 Nov 2015 14:58:59 +0300

mastermind (2.25.97) trusty; urgency=medium

  * Temporarily fix cocaine service usage from sync thread

 -- Andrey Vasilenkov <indigo@yandex-team.ru>  Tue, 24 Nov 2015 17:02:59 +0300

mastermind (2.25.96) trusty; urgency=medium

  * Optimize get_config_remotes handle

 -- Andrey Vasilenkov <indigo@yandex-team.ru>  Tue, 24 Nov 2015 11:56:08 +0300

mastermind (2.25.95) trusty; urgency=medium

  * Fix frequent weight and load data updating
  * Optimize history records fetching from mongo
  * Add exception-safe backend stats processing

 -- Andrey Vasilenkov <indigo@yandex-team.ru>  Mon, 23 Nov 2015 15:00:58 +0300

mastermind (2.25.94) trusty; urgency=medium

  * Fix defrag complete decision based on stalled stats

 -- Andrey Vasilenkov <indigo@yandex-team.ru>  Fri, 20 Nov 2015 17:52:35 +0300

mastermind (2.25.93) trusty; urgency=medium

    * Add orig path query arg settings
    * Fix select couple to upload namespace setting
    * Add redirect query args support

 -- Andrey Vasilenkov <indigo@yandex-team.ru>  Thu, 19 Nov 2015 19:13:34 +0300

mastermind (2.25.92) trusty; urgency=medium

  * Fix cocaine worker termination

 -- Andrey Vasilenkov <indigo@yandex-team.ru>  Thu, 19 Nov 2015 14:44:39 +0300

mastermind (2.25.91) trusty; urgency=medium

  * Split planner config section into several sections
  * Cache flow stats
  * Use cache to handle get_cache_keys

 -- Andrey Vasilenkov <indigo@yandex-team.ru>  Wed, 18 Nov 2015 21:45:31 +0300

mastermind (2.25.90) trusty; urgency=medium

  * Fix cache worker startup script

 -- Andrey Vasilenkov <indigo@yandex-team.ru>  Tue, 17 Nov 2015 22:47:31 +0300

mastermind (2.25.89) trusty; urgency=medium

  * Set python-tornado dependency (>= 4.0)

 -- Andrey Vasilenkov <indigo@yandex-team.ru>  Tue, 17 Nov 2015 16:04:13 +0300

mastermind (2.25.88) trusty; urgency=medium

  * Decreased cocaine workers' pool limit to 5

 -- Andrey Vasilenkov <indigo@yandex-team.ru>  Tue, 17 Nov 2015 14:31:24 +0300

mastermind (2.25.87) trusty; urgency=medium

  * Use simplejson for faster parsing
  * Using monitor pool to fetch monitor stats from elliptics nodes
  * Inventory worker implementation
  * Fix build tests running

 -- Andrey Vasilenkov <indigo@yandex-team.ru>  Tue, 17 Nov 2015 13:59:44 +0300

mastermind (2.25.86-hotfix1) trusty; urgency=medium

  * Optimize get_config_remotes handle

 -- Andrey Vasilenkov <indigo@yandex-team.ru>  Wed, 18 Nov 2015 17:05:55 +0300

mastermind (2.25.86) trusty; urgency=medium

  * Fix mastermind build

 -- Andrey Vasilenkov <indigo@yandex-team.ru>  Fri, 13 Nov 2015 15:37:00 +0300

mastermind (2.25.85) trusty; urgency=medium

  * Fix mastermind build

 -- Andrey Vasilenkov <indigo@yandex-team.ru>  Fri, 13 Nov 2015 15:08:21 +0300

mastermind (2.25.84) trusty; urgency=medium

  * Add free reserved space to couple statistics

 -- Andrey Vasilenkov <indigo@yandex-team.ru>  Fri, 13 Nov 2015 14:19:41 +0300

mastermind (2.25.83) trusty; urgency=medium

  * Increase startup-timeout for mastermind-cache worker

 -- Andrey Vasilenkov <indigo@yandex-team.ru>  Mon, 02 Nov 2015 12:26:18 +0300

mastermind (2.25.82) trusty; urgency=medium

  * Fix for searching for uncoupled group to restore backend without history

 -- Andrey Vasilenkov <indigo@yandex-team.ru>  Wed, 28 Oct 2015 11:37:03 +0300

mastermind (2.25.81) trusty; urgency=medium

  * Fix for searching for uncoupled group to restore backend without history

 -- Andrey Vasilenkov <indigo@yandex-team.ru>  Tue, 27 Oct 2015 23:47:59 +0300

mastermind (2.25.80) trusty; urgency=medium

  * Fix for searching for uncoupled group to restore backend without history

 -- Andrey Vasilenkov <indigo@yandex-team.ru>  Tue, 27 Oct 2015 21:23:43 +0300

mastermind (2.25.79) trusty; urgency=medium

  * Fix wrong node backend check on group restoring job
  * Fix accounting job for a couple status when group is down

 -- Andrey Vasilenkov <indigo@yandex-team.ru>  Tue, 27 Oct 2015 19:30:12 +0300

mastermind (2.25.78) trusty; urgency=medium

  * Add proper pymongo and bson dependencies (<< 3)

 -- Andrey Vasilenkov <indigo@yandex-team.ru>  Mon, 26 Oct 2015 21:08:02 +0300

mastermind (2.25.77) trusty; urgency=medium

  * Fix mastermind2.26-cache worker initialization

 -- Andrey Vasilenkov <indigo@yandex-team.ru>  Fri, 23 Oct 2015 14:25:00 +0300

mastermind (2.25.76) trusty; urgency=medium

  * Add handler for fetching couple free effective space monitor samples
  * Change monitor statistics collection settings

 -- Andrey Vasilenkov <indigo@yandex-team.ru>  Fri, 23 Oct 2015 14:03:28 +0300

mastermind (2.25.75) trusty; urgency=medium

  * Fix group detach node task during restore job

 -- Andrey Vasilenkov <indigo@yandex-team.ru>  Mon, 19 Oct 2015 14:52:49 +0300

mastermind (2.25.74) trusty; urgency=medium

  * Fix group detach node task during restore job

 -- Andrey Vasilenkov <indigo@yandex-team.ru>  Mon, 19 Oct 2015 14:26:10 +0300

mastermind (2.25.73) trusty; urgency=medium

  * Fix group detach node task during restore job

 -- Andrey Vasilenkov <indigo@yandex-team.ru>  Mon, 19 Oct 2015 12:57:02 +0300

mastermind (2.25.72) trusty; urgency=medium

  * Check uncoupled groups right before settings metakey
  * Prevent statistics calculation failing

 -- Andrey Vasilenkov <indigo@yandex-team.ru>  Tue, 13 Oct 2015 18:41:32 +0300

mastermind (2.25.71) trusty; urgency=medium

  * Fix exception type for non-blocking locks (when acquiring failed)
  * Fix group history update task scheduling

 -- Andrey Vasilenkov <indigo@yandex-team.ru>  Mon, 12 Oct 2015 14:16:06 +0300

mastermind (2.25.70) trusty; urgency=medium

  * Add ability to run worker without history collection

 -- Andrey Vasilenkov <indigo@yandex-team.ru>  Fri, 09 Oct 2015 19:29:22 +0300

mastermind (2.25.69) trusty; urgency=medium

  * Accept generators to GroupNodeBackendsSet

 -- Andrey Vasilenkov <indigo@yandex-team.ru>  Fri, 09 Oct 2015 18:15:17 +0300

mastermind (2.25.68) trusty; urgency=medium

  * Store group history in mongo instead of meta elliptics

 -- Andrey Vasilenkov <indigo@yandex-team.ru>  Fri, 09 Oct 2015 12:03:04 +0300

mastermind (2.25.66) trusty; urgency=medium

  * Fix settings comparison with basic python types

 -- Andrey Vasilenkov <indigo@yandex-team.ru>  Thu, 08 Oct 2015 12:55:36 +0300

mastermind (2.25.58) trusty; urgency=medium

  * Add couple primary and fallback hosts to namespaces states

 -- Andrey Vasilenkov <indigo@yandex-team.ru>  Sun, 13 Sep 2015 21:13:48 +0300

mastermind (2.25.57) trusty; urgency=medium

  * Fix effective free space calculcation when disk contains irrelevant data

 -- Andrey Vasilenkov <indigo@yandex-team.ru>  Thu, 10 Sep 2015 14:08:30 +0300

mastermind (2.25.56) trusty; urgency=medium

  * Fix effective free space calculcation when disk contains irrelevant data

 -- Andrey Vasilenkov <indigo@yandex-team.ru>  Thu, 10 Sep 2015 14:00:47 +0300

mastermind (2.25.55) trusty; urgency=medium

  * Set nolock flag for metakey read queries

 -- Andrey Vasilenkov <indigo@yandex-team.ru>  Mon, 07 Sep 2015 20:21:47 +0300

mastermind (2.25.54) trusty; urgency=medium

  * Increase startup timeout for mastermind worker

 -- Andrey Vasilenkov <indigo@yandex-team.ru>  Fri, 28 Aug 2015 18:44:52 +0300

mastermind (2.25.53) trusty; urgency=medium

  * Use read_latest call to get storage max group id

 -- Andrey Vasilenkov <indigo@yandex-team.ru>  Fri, 28 Aug 2015 17:59:31 +0300

mastermind (2.25.52) trusty; urgency=medium

  * Add draft on namespaces state query handler

 -- Andrey Vasilenkov <indigo@yandex-team.ru>  Fri, 28 Aug 2015 15:22:37 +0300

mastermind (2.25.51) trusty; urgency=medium

  * Add forced namespaces states update handler

 -- Andrey Vasilenkov <indigo@yandex-team.ru>  Fri, 28 Aug 2015 13:33:52 +0300

mastermind (2.25.50) trusty; urgency=medium

  * Take down the lock on src backend during move job final stage

 -- Andrey Vasilenkov <indigo@yandex-team.ru>  Fri, 28 Aug 2015 11:51:06 +0300

mastermind (2.25.49) trusty; urgency=medium

  * Add status_text of bad group to status_text of couple

 -- Andrey Vasilenkov <indigo@yandex-team.ru>  Fri, 21 Aug 2015 16:30:16 +0300

mastermind (2.25.48) trusty; urgency=medium

  * Add removed records size to group info

 -- Andrey Vasilenkov <indigo@yandex-team.ru>  Fri, 21 Aug 2015 11:29:43 +0300

mastermind (2.25.47) trusty; urgency=medium

  * Consider effective_free_space when deciding on couple status
  * Fix for node backend defrag task retrying

 -- Andrey Vasilenkov <indigo@yandex-team.ru>  Thu, 20 Aug 2015 13:17:28 +0300

mastermind (2.25.46) trusty; urgency=medium

  * Correct build

 -- Andrey Vasilenkov <indigo@yandex-team.ru>  Wed, 19 Aug 2015 16:59:32 +0300

mastermind (2.25.45) trusty; urgency=medium

  * Add autoapprove setting for move planner jobs

 -- Andrey Vasilenkov <indigo@yandex-team.ru>  Wed, 19 Aug 2015 16:52:30 +0300

mastermind (2.25.44) trusty; urgency=medium

  * Fix minor misprints

 -- Andrey Vasilenkov <indigo@yandex-team.ru>  Wed, 19 Aug 2015 12:18:16 +0300

mastermind (2.25.43) trusty; urgency=medium

  * Fix destination group selection for move planner

 -- Andrey Vasilenkov <indigo@yandex-team.ru>  Wed, 19 Aug 2015 01:49:13 +0300

mastermind (2.25.42) trusty; urgency=medium

  * Mastermind node info updater: couple status should be set to FULL if group
    is not filled but hdd has no more space available
  * Jobs processor: do not fail couple defrag job if couple lost its OK
    status

 -- Andrey Vasilenkov <indigo@yandex-team.ru>  Thu, 06 Aug 2015 15:27:26 +0300

mastermind (2.25.41) trusty; urgency=medium

  * Fetch elliptics backends' io stats

 -- Andrey Vasilenkov <indigo@yandex-team.ru>  Tue, 04 Aug 2015 19:42:51 +0300

mastermind (2.25.40) trusty; urgency=medium

  * Planner: take lock to prevent simultaneous move jobs planning on several
    workers

 -- Andrey Vasilenkov <indigo@yandex-team.ru>  Tue, 04 Aug 2015 19:15:40 +0300

mastermind (2.25.39) trusty; urgency=medium

  * mastermind fake sync: persistent locks removal fixed

 -- Andrey Vasilenkov <indigo@yandex-team.ru>  Mon, 03 Aug 2015 15:30:40 +0300

mastermind (2.25.38) trusty; urgency=medium

  * Mastermind lib: couple build result is wrapped into result object
    to be able to filter only successfully created couples
    (or, on the other side, only exceptions)
  * Passing dstat errors (can happen on virtual hosts)
  * Fix for fake sync manager persistent lock acquiring
  * Mastermind lib: fix for __contains__ method in namespaces queries
  * Fix for frequent node statistics update
  * Mastermind lib: node backends list as a property

 -- Andrey Vasilenkov <indigo@yandex-team.ru>  Tue, 28 Jul 2015 18:16:20 +0300

mastermind (2.25.37) trusty; urgency=medium

  * Obsolete prechecking of active jobs when moving groups from host

 -- Andrey Vasilenkov <indigo@yandex-team.ru>  Fri, 17 Jul 2015 13:52:24 +0300

mastermind (2.25.36) trusty; urgency=medium

  * Do not update whole cluster state on couple break

 -- Andrey Vasilenkov <indigo@yandex-team.ru>  Thu, 16 Jul 2015 20:07:31 +0300

mastermind (2.25.35) trusty; urgency=medium

  * Remove obsolete dstat_error_code usage

 -- Andrey Vasilenkov <indigo@yandex-team.ru>  Thu, 16 Jul 2015 18:39:04 +0300

mastermind (2.25.34) trusty; urgency=medium

  * Frequent node stat update bug fixed

 -- Andrey Vasilenkov <indigo@yandex-team.ru>  Wed, 15 Jul 2015 18:14:31 +0300

mastermind (2.25.33) trusty; urgency=medium

  * Restore job can stop non-started move job on force request
  * Do not acquire global jobs lock on jobs creation
  * Lock uncoupled groups during couple build so no jobs could use it

 -- Andrey Vasilenkov <indigo@yandex-team.ru>  Wed, 15 Jul 2015 17:51:12 +0300

mastermind (2.25.32) trusty; urgency=medium

  * get_dc_by_host inventory function should accept hostname, not ip

 -- Andrey Vasilenkov <indigo@yandex-team.ru>  Wed, 15 Jul 2015 15:09:27 +0300

mastermind (2.25.31) trusty; urgency=medium

  * Fix for couple defrag group representation

 -- Andrey Vasilenkov <indigo@yandex-team.ru>  Tue, 14 Jul 2015 14:52:13 +0300

mastermind (2.25.30) trusty; urgency=medium

  * Fix for group active job setting

 -- Andrey Vasilenkov <indigo@yandex-team.ru>  Tue, 14 Jul 2015 13:45:46 +0300

mastermind (2.25.29) trusty; urgency=medium

  * Mastermind util error wrapping

 -- Andrey Vasilenkov <indigo@yandex-team.ru>  Tue, 14 Jul 2015 12:38:07 +0300

mastermind (2.25.28) trusty; urgency=medium

  * Any type of job is now set as an active_job for a couple
  * get_namespaces_states now can accept namespaces list
  * Fix for storage_keys_diff handler when there are backends without fetched stats

 -- Andrey Vasilenkov <indigo@yandex-team.ru>  Mon, 13 Jul 2015 15:44:19 +0300

mastermind (2.25.27) trusty; urgency=medium

  * Misprint fixed

 -- Andrey Vasilenkov <indigo@yandex-team.ru>  Fri, 10 Jul 2015 18:10:17 +0300

mastermind (2.25.26) trusty; urgency=medium

  * Mark group as bad if migrating job id from meta does not match active job
    id

 -- Andrey Vasilenkov <indigo@yandex-team.ru>  Fri, 10 Jul 2015 14:08:06 +0300

mastermind (2.25.25) trusty; urgency=medium

  * Read-only node backend status check fixed
  * Using common mastermind queue for gatlinggun tasks
  * Mastermind returns empty cache keys when cache worker is not set up
  * Backward compatibility for ns setup mastermind util command (credits go to shindo@)
  * Checking group couple on move job start

 -- Andrey Vasilenkov <indigo@yandex-team.ru>  Thu, 09 Jul 2015 18:42:09 +0300

mastermind (2.25.24) trusty; urgency=medium

  * Checking if couple is participating in job before trying to move it from
    host

 -- Andrey Vasilenkov <indigo@yandex-team.ru>  Fri, 03 Jul 2015 18:46:44 +0300

mastermind (2.25.23) trusty; urgency=medium

  * Checking node backends count on group move
  * Handler to restart job if failed on start

 -- Andrey Vasilenkov <indigo@yandex-team.ru>  Fri, 03 Jul 2015 17:38:18 +0300

mastermind (2.25.22) trusty; urgency=medium

  * Removed obsolete stat_file_error usage, moved stat_commit error logic to node backend stat object
  * Fix for namespace creation workflow

 -- Andrey Vasilenkov <indigo@yandex-team.ru>  Thu, 02 Jul 2015 17:40:30 +0300

mastermind (2.25.21) trusty; urgency=medium

  * fix to trusty++;

 -- Andrey Vasilenkov <indigo@yandex-team.ru>  Wed, 01 Jul 2015 19:01:17 +0300

mastermind (2.25.20) trusty; urgency=medium

  * debian/rules fixed for trusty

 -- Andrey Vasilenkov <indigo@yandex-team.ru>  Wed, 01 Jul 2015 18:39:16 +0300

mastermind (2.25.19) trusty; urgency=medium

  * Use elliptics stats for decision on backend writability
  * Fragmentation in mm util is now formatted with fixed precision

 -- Andrey Vasilenkov <indigo@yandex-team.ru>  Wed, 01 Jul 2015 18:16:14 +0300

mastermind (2.25.18) precise; urgency=low

  * Checking backends on restore group creation

 -- Andrey Vasilenkov <indigo@yandex-team.ru>  Tue, 30 Jun 2015 17:23:42 +0300

mastermind (2.25.17) precise; urgency=low

  * Mastermind client implemented
  * Python package dependencies fixed
  * Statistics should not fail if uncoupled groups list cannot be composed
  * Defrag planner uses vfs free space to see if a couple can be defragged
  * Minor changes: pepify and obsolete code removed

 -- Andrey Vasilenkov <indigo@yandex-team.ru>  Tue, 30 Jun 2015 13:12:47 +0300

mastermind (2.25.16) precise; urgency=low

  * Do not store old namespaces states if failed to construct a new one

 -- Andrey Vasilenkov <indigo@yandex-team.ru>  Thu, 18 Jun 2015 16:54:36 +0300

mastermind (2.25.15) precise; urgency=low

  * Caching of namespaces states

 -- Andrey Vasilenkov <indigo@yandex-team.ru>  Thu, 18 Jun 2015 15:11:28 +0300

mastermind (2.25.14) precise; urgency=low

  * Job execution fixed
  * Separate register handler wrapper for handlers with native cocaine exceptions support

 -- Andrey Vasilenkov <indigo@yandex-team.ru>  Wed, 17 Jun 2015 13:03:30 +0300

mastermind (2.25.13) precise; urgency=low

  * Reconnectable service should log detailed information on unexpected errors

 -- Andrey Vasilenkov <indigo@yandex-team.ru>  Tue, 16 Jun 2015 14:45:41 +0300

mastermind (2.25.12) precise; urgency=low

  * Binary version dependency

 -- Andrey Vasilenkov <indigo@yandex-team.ru>  Tue, 16 Jun 2015 13:19:15 +0300

mastermind (2.25.11) precise; urgency=low

  * Python-mastermind common dependency
  * Logging added

 -- Andrey Vasilenkov <indigo@yandex-team.ru>  Tue, 16 Jun 2015 13:00:54 +0300

mastermind (2.25.10) precise; urgency=low

  * Common mastermind utils in a separate python package
  * Unnecessary locking of jobs global lock on couple defragmentation planning

 -- Andrey Vasilenkov <indigo@yandex-team.ru>  Mon, 15 Jun 2015 20:11:18 +0300

mastermind (2.25.9) precise; urgency=low

  * Resources accounting fixed

 -- Andrey Vasilenkov <indigo@yandex-team.ru>  Thu, 11 Jun 2015 17:48:09 +0300

mastermind (2.25.8) precise; urgency=low

  * Logging added

 -- Andrey Vasilenkov <indigo@yandex-team.ru>  Thu, 11 Jun 2015 17:21:36 +0300

mastermind (2.25.7) precise; urgency=low

  * Misprint fixed

 -- Andrey Vasilenkov <indigo@yandex-team.ru>  Thu, 11 Jun 2015 16:43:04 +0300

mastermind (2.25.6) precise; urgency=low

  * Misprint fixed

 -- Andrey Vasilenkov <indigo@yandex-team.ru>  Thu, 11 Jun 2015 16:22:53 +0300

mastermind (2.25.5) precise; urgency=low

  * Jobs: fix for resource unfolding

 -- Andrey Vasilenkov <indigo@yandex-team.ru>  Thu, 11 Jun 2015 15:48:11 +0300

mastermind (2.25.4) precise; urgency=low

  * Minor bug fix

 -- Andrey Vasilenkov <indigo@yandex-team.ru>  Thu, 11 Jun 2015 15:32:10 +0300

mastermind (2.25.3) precise; urgency=low

  * Minor bug fix

 -- Andrey Vasilenkov <indigo@yandex-team.ru>  Thu, 11 Jun 2015 13:28:07 +0300

mastermind (2.25.2) precise; urgency=low

  * Job processing tweaks

 -- Andrey Vasilenkov <indigo@yandex-team.ru>  Thu, 11 Jun 2015 12:40:16 +0300

mastermind (2.25.1) precise; urgency=low

  * Cached keys handler should be tolerant to cocaine connection errors
  * Do not take global jobs lock on moving all groups from host
  * Planner tasks should not take jobs lock unless they are actually creating jobs

 -- Andrey Vasilenkov <indigo@yandex-team.ru>  Wed, 10 Jun 2015 17:10:47 +0300

mastermind (2.24.45) precise; urgency=low

  * Config parameter name fixed

 -- Andrey Vasilenkov <indigo@yandex-team.ru>  Wed, 10 Jun 2015 13:52:06 +0300

mastermind (2.24.44) precise; urgency=low

  * Ids file for rsync tasks

 -- Andrey Vasilenkov <indigo@yandex-team.ru>  Tue, 09 Jun 2015 17:55:04 +0300

mastermind (2.24.43) precise; urgency=low

  * Add-units settings for namespace implemented

 -- Andrey Vasilenkov <indigo@yandex-team.ru>  Fri, 05 Jun 2015 17:23:11 +0300

mastermind (2.24.42) precise; urgency=low

  * get_cached_key handler proxied to mastermind2.26-cache (no retries for now)

 -- Andrey Vasilenkov <indigo@yandex-team.ru>  Thu, 04 Jun 2015 19:58:11 +0300

mastermind (2.24.41) precise; urgency=low

  * get_cached_keys handler updated
  * Namespace statistics fixed, is_full flag added
  * Ns settings updating fixed - __service key could have been omited on update

 -- Andrey Vasilenkov <indigo@yandex-team.ru>  Wed, 03 Jun 2015 19:58:59 +0300

mastermind (2.24.40) precise; urgency=low

  * Infrastructure: empty group set for tree nodes that has no groups in child
    nodes

 -- Andrey Vasilenkov <indigo@yandex-team.ru>  Tue, 02 Jun 2015 12:49:29 +0300

mastermind (2.24.39) precise; urgency=low

  * Added mastermind2.26-cache application to cocaine runlist

 -- Andrey Vasilenkov <indigo@yandex-team.ru>  Mon, 01 Jun 2015 16:21:11 +0300

mastermind (2.24.38) precise; urgency=low

  * Top update period is set via periodic timer
  * Lock on cache distribution task

 -- Andrey Vasilenkov <indigo@yandex-team.ru>  Mon, 01 Jun 2015 15:12:04 +0300

mastermind (2.24.37) precise; urgency=low

  * Fix for existing cache key update

 -- Andrey Vasilenkov <indigo@yandex-team.ru>  Fri, 29 May 2015 16:01:53 +0300

mastermind (2.24.36) precise; urgency=low

  * Cache worker: cache groups selection refactored

 -- Andrey Vasilenkov <indigo@yandex-team.ru>  Fri, 29 May 2015 15:16:56 +0300

mastermind (2.24.35) precise; urgency=low

  * Do not account service storage_cache namespace in namespace states

 -- Andrey Vasilenkov <indigo@yandex-team.ru>  Thu, 28 May 2015 14:10:12 +0300

mastermind (2.24.34) precise; urgency=low

  * Cache group defragmentation job creation

 -- Andrey Vasilenkov <indigo@yandex-team.ru>  Tue, 26 May 2015 23:45:25 +0300

mastermind (2.24.33) precise; urgency=low

  * Fix for app start without mongo set up

 -- Andrey Vasilenkov <indigo@yandex-team.ru>  Tue, 26 May 2015 12:15:55 +0300

mastermind (2.24.32) precise; urgency=low

  * Cache clean handler added

 -- Andrey Vasilenkov <indigo@yandex-team.ru>  Mon, 25 May 2015 19:56:32 +0300

mastermind (2.24.31) precise; urgency=low

  * Group type checking should be executed after backend state checking

 -- Andrey Vasilenkov <indigo@yandex-team.ru>  Mon, 25 May 2015 13:17:54 +0300

mastermind (2.24.30) precise; urgency=low

  * Misprint fixed

 -- Andrey Vasilenkov <indigo@yandex-team.ru>  Sun, 24 May 2015 20:33:13 +0300

mastermind (2.24.29) precise; urgency=low

  * Misprints fixed and more logging added

 -- Andrey Vasilenkov <indigo@yandex-team.ru>  Fri, 22 May 2015 23:00:10 +0300

mastermind (2.24.28) precise; urgency=low

  * Some logging added

 -- Andrey Vasilenkov <indigo@yandex-team.ru>  Fri, 22 May 2015 20:43:44 +0300

mastermind (2.24.27) precise; urgency=low

  * Misprint fixed

 -- Andrey Vasilenkov <indigo@yandex-team.ru>  Fri, 22 May 2015 17:57:55 +0300

mastermind (2.24.26) precise; urgency=low

  * Misprint fixed

 -- Andrey Vasilenkov <indigo@yandex-team.ru>  Fri, 22 May 2015 17:29:05 +0300

mastermind (2.24.25) precise; urgency=low

  * Misprints fixed

 -- Andrey Vasilenkov <indigo@yandex-team.ru>  Fri, 22 May 2015 17:13:30 +0300

mastermind (2.24.24) precise; urgency=low

  * Cache cleaner implemented
  * Added static/non-static flag to log record for broken namespaces

 -- Andrey Vasilenkov <indigo@yandex-team.ru>  Fri, 22 May 2015 16:49:00 +0300

mastermind (2.24.23) precise; urgency=low

  * Fix for key updated in mongodb: couple is used as a part of primary key
  * Minor refactoring

 -- Andrey Vasilenkov <indigo@yandex-team.ru>  Thu, 21 May 2015 12:59:49 +0300

mastermind (2.24.22) precise; urgency=low

  * Fixed new keys processing

 -- Andrey Vasilenkov <indigo@yandex-team.ru>  Thu, 21 May 2015 00:00:29 +0300

mastermind (2.24.21) precise; urgency=low

  * Do not remove unpopular keys on distribution stage

 -- Andrey Vasilenkov <indigo@yandex-team.ru>  Wed, 20 May 2015 23:34:15 +0300

mastermind (2.24.20) precise; urgency=low

  * Misprint fixed

 -- Andrey Vasilenkov <indigo@yandex-team.ru>  Wed, 20 May 2015 23:07:51 +0300

mastermind (2.24.19) precise; urgency=low

  * Top stats aggregation fix: cache groups statistics are accounted properly

 -- Andrey Vasilenkov <indigo@yandex-team.ru>  Wed, 20 May 2015 16:10:22 +0300

mastermind (2.24.18) precise; urgency=low

  * Aggregate keys by (key_id, couple) pair

 -- Andrey Vasilenkov <indigo@yandex-team.ru>  Tue, 19 May 2015 16:42:11 +0300

mastermind (2.24.17) precise; urgency=low

  * Do not use cache module in the main worker

 -- Andrey Vasilenkov <indigo@yandex-team.ru>  Mon, 18 May 2015 18:52:56 +0300

mastermind (2.24.16) precise; urgency=low

  * Couple defragmentation should start only when want_defrag > 1
  * Move job tweaks: -114 processing when node backend is being disabled, STALLED status for node backend stop task is considered ok
  * Removed unnecessary locks on task retry and skip
  * Couple defrag: if dnet_client returns -114 on defrag command, consider task successfully completed

 -- Andrey Vasilenkov <indigo@yandex-team.ru>  Mon, 18 May 2015 18:32:07 +0300

mastermind (2.24.15) precise; urgency=low

  * Refactored infrastructure data usage and correspondent cache workflow

 -- Andrey Vasilenkov <indigo@yandex-team.ru>  Sun, 17 May 2015 18:18:41 +0300

mastermind (2.24.14) precise; urgency=low

  * Uncoupled group checker changed

 -- Andrey Vasilenkov <indigo@yandex-team.ru>  Fri, 15 May 2015 17:31:44 +0300

mastermind (2.24.13) precise; urgency=low

  * Good uncoupled groups selector moved to infrastructure

 -- Andrey Vasilenkov <indigo@yandex-team.ru>  Fri, 15 May 2015 16:45:05 +0300

mastermind (2.24.12) precise; urgency=low

  * Cache worker initialization fixed

 -- Andrey Vasilenkov <indigo@yandex-team.ru>  Fri, 15 May 2015 15:35:13 +0300

mastermind (2.24.11) precise; urgency=low

  * Mark group as migrating right away when job is created
  * Job mark group minor workflow updates
  * Service statuses for couples with active jobs

 -- Andrey Vasilenkov <indigo@yandex-team.ru>  Wed, 13 May 2015 18:19:10 +0300

mastermind (2.24.10) precise; urgency=low

  * Fix for increasing cache key copies number

 -- Andrey Vasilenkov <indigo@yandex-team.ru>  Mon, 27 Apr 2015 20:24:00 +0300

mastermind (2.24.9) lucid; urgency=low

  * Fallback to default cocaine logging service if mm_cache_logging service is not set up in cocaine

 -- Andrey Vasilenkov <indigo@yandex-team.ru>  Mon, 27 Apr 2015 19:49:32 +0300

mastermind (2.24.8) lucid; urgency=low

  * Do not use not marked uncoupled groups located at cache groups paths as data uncoupled groups

 -- Andrey Vasilenkov <indigo@yandex-team.ru>  Mon, 27 Apr 2015 16:23:24 +0300

mastermind (2.24.7) lucid; urgency=low

  * Removed obsolete tornado version dependency

 -- Andrey Vasilenkov <indigo@yandex-team.ru>  Wed, 22 Apr 2015 23:01:00 +0300

mastermind (2.24.6) lucid; urgency=low

  * Misprint fixed

 -- Andrey Vasilenkov <indigo@yandex-team.ru>  Wed, 22 Apr 2015 18:50:12 +0300

mastermind (2.24.5) lucid; urgency=low

  * Removed obsolete cache manager usage

 -- Andrey Vasilenkov <indigo@yandex-team.ru>  Wed, 22 Apr 2015 18:45:04 +0300

mastermind (2.24.4) lucid; urgency=low

  * Fix for make_tree script

 -- Andrey Vasilenkov <indigo@yandex-team.ru>  Wed, 22 Apr 2015 18:01:23 +0300

mastermind (2.24.3) lucid; urgency=low

  * Misprint in postinst fixed

 -- Andrey Vasilenkov <indigo@yandex-team.ru>  Wed, 22 Apr 2015 17:47:11 +0300

mastermind (2.24.2) lucid; urgency=low

  * Misprint in postinst fixed

 -- Andrey Vasilenkov <indigo@yandex-team.ru>  Wed, 22 Apr 2015 17:28:27 +0300

mastermind (2.24.1) lucid; urgency=low

  * Distributed cache manager (for gatlinggun)

 -- Andrey Vasilenkov <indigo@yandex-team.ru>  Wed, 22 Apr 2015 17:04:56 +0300

mastermind (2.23.15) lucid; urgency=low

  * Added explicit couple text status to couple status change message
  * Returned back the lost check for groups move planner

 -- Andrey Vasilenkov <indigo@yandex-team.ru>  Thu, 07 May 2015 19:13:51 +0300

mastermind (2.23.14) lucid; urgency=low

  * Misprint fixed

 -- Andrey Vasilenkov <indigo@yandex-team.ru>  Thu, 07 May 2015 17:49:04 +0300

mastermind (2.23.13) lucid; urgency=low

  * Misprint fixed

 -- Andrey Vasilenkov <indigo@yandex-team.ru>  Thu, 07 May 2015 17:12:36 +0300

mastermind (2.23.12) lucid; urgency=low

  * Misprint fixed

 -- Andrey Vasilenkov <indigo@yandex-team.ru>  Thu, 07 May 2015 15:56:33 +0300

mastermind (2.23.11) lucid; urgency=low

  * Uncoupled group should be considered broken if it has more than one backend and DHT check is enabled
  * In-service check for uncoupled group fetching

 -- Andrey Vasilenkov <indigo@yandex-team.ru>  Thu, 07 May 2015 13:07:37 +0300

mastermind (2.23.10) lucid; urgency=low

  * Fix for restore group job creation when history record is unavailable

 -- Andrey Vasilenkov <indigo@yandex-team.ru>  Wed, 06 May 2015 20:14:19 +0300

mastermind (2.23.9) lucid; urgency=low

  * If no backends are found in history, planner restores group according to namespace distribution (same as for move group)

 -- Andrey Vasilenkov <indigo@yandex-team.ru>  Wed, 06 May 2015 19:39:27 +0300

mastermind (2.23.8) lucid; urgency=low

  * Move planner should use default uncoupled groups select function

 -- Andrey Vasilenkov <indigo@yandex-team.ru>  Wed, 29 Apr 2015 15:22:16 +0300

mastermind (2.23.7) lucid; urgency=low

  * Comparing source and destination DCs when planning move jobs

 -- Andrey Vasilenkov <indigo@yandex-team.ru>  Wed, 29 Apr 2015 09:29:29 +0300

mastermind (2.23.6) lucid; urgency=low

  * Misprints fixed

 -- Andrey Vasilenkov <indigo@yandex-team.ru>  Tue, 28 Apr 2015 18:17:11 +0300

mastermind (2.23.5) lucid; urgency=low

  * Busy hosts accounting fixed

 -- Andrey Vasilenkov <indigo@yandex-team.ru>  Tue, 28 Apr 2015 17:49:02 +0300

mastermind (2.23.4) lucid; urgency=low

  * Using groups merging on move jobs planning

 -- Andrey Vasilenkov <indigo@yandex-team.ru>  Tue, 28 Apr 2015 17:35:20 +0300

mastermind (2.23.3) lucid; urgency=low

  * Misprint fixed

 -- Andrey Vasilenkov <indigo@yandex-team.ru>  Mon, 20 Apr 2015 23:41:56 +0300

mastermind (2.23.2) lucid; urgency=low

  * Properly job slots checking in planner for couple defrag jobs

 -- Andrey Vasilenkov <indigo@yandex-team.ru>  Mon, 20 Apr 2015 23:25:43 +0300

mastermind (2.23.1) lucid; urgency=low

  * Config option for autoapproving defrag jobs

 -- Andrey Vasilenkov <indigo@yandex-team.ru>  Fri, 17 Apr 2015 17:39:54 +0300

mastermind (2.21.24) lucid; urgency=low

  * Misprint fixed

 -- Andrey Vasilenkov <indigo@yandex-team.ru>  Tue, 07 Apr 2015 17:05:41 +0300

mastermind (2.21.23) lucid; urgency=low

  * Planner will try to create job if there is less than max_executing_jobs running

 -- Andrey Vasilenkov <indigo@yandex-team.ru>  Mon, 06 Apr 2015 15:32:26 +0300

mastermind (2.21.22) lucid; urgency=low

  * Force update fixed

 -- Andrey Vasilenkov <indigo@yandex-team.ru>  Mon, 06 Apr 2015 14:32:10 +0300

mastermind (2.21.21) lucid; urgency=low

  * Fix for restore group job when executed on old node backend

 -- Andrey Vasilenkov <indigo@yandex-team.ru>  Mon, 30 Mar 2015 19:36:51 +0300

mastermind (2.21.20) lucid; urgency=low

  * Minor fixed

 -- Andrey Vasilenkov <indigo@yandex-team.ru>  Mon, 30 Mar 2015 19:13:53 +0300

mastermind (2.21.19) lucid; urgency=low

  * Success codes for minion are encoded as a sequence

 -- Andrey Vasilenkov <indigo@yandex-team.ru>  Mon, 30 Mar 2015 18:43:09 +0300

mastermind (2.21.18) lucid; urgency=low

  * Update metadb synchronously on executing minion cmd

 -- Andrey Vasilenkov <indigo@yandex-team.ru>  Fri, 27 Mar 2015 21:06:55 +0300

mastermind (2.21.17) lucid; urgency=low

  * Several minor fixes

 -- Andrey Vasilenkov <indigo@yandex-team.ru>  Fri, 27 Mar 2015 20:20:06 +0300

mastermind (2.21.16-1) lucid; urgency=low

  * Configurable autoapprove for recovery jobs

 -- Andrey Vasilenkov <indigo@yandex-team.ru>  Sat, 04 Apr 2015 12:33:17 +0300

mastermind (2.21.16) lucid; urgency=low

  * Do not crash if failed to resolve some infrastructure host
  * Do not crash when any of elliptics hostnames from config cannot be resolved

 -- Andrey Vasilenkov <indigo@yandex-team.ru>  Fri, 27 Mar 2015 18:01:57 +0300

mastermind (2.21.15) lucid; urgency=low

  * Fix for detaching node backend from group: based on group_id, not object of type storage.Group

 -- Andrey Vasilenkov <indigo@yandex-team.ru>  Tue, 24 Mar 2015 19:27:46 +0300

mastermind (2.21.14) lucid; urgency=low

  * Fix for detaching node backend from group: based on group_id, not object of type storage.Group

 -- Andrey Vasilenkov <indigo@yandex-team.ru>  Tue, 24 Mar 2015 19:00:33 +0300

mastermind (2.21.13) lucid; urgency=low

  * Do not fail job when elliptics request request for command status update was unsuccessful

 -- Andrey Vasilenkov <indigo@yandex-team.ru>  Tue, 24 Mar 2015 15:39:18 +0300

mastermind (2.21.12) lucid; urgency=low

  * Fix for busy uncoupled list groups fetching

 -- Andrey Vasilenkov <indigo@yandex-team.ru>  Tue, 24 Mar 2015 13:13:21 +0300

mastermind (2.21.11) lucid; urgency=low

  * Version bump for release-2.20 hotfix

 -- Andrey Vasilenkov <indigo@yandex-team.ru>  Mon, 23 Mar 2015 14:39:59 +0300

mastermind (2.21.10) lucid; urgency=low

  * Do not stop job execution when mark/unmark groups failed

 -- Andrey Vasilenkov <indigo@yandex-team.ru>  Fri, 20 Mar 2015 19:17:47 +0300

mastermind (2.21.9) lucid; urgency=low

  * Jobs processor uses periodic timer
  * Periodic timer implementation for timed queue

 -- Andrey Vasilenkov <indigo@yandex-team.ru>  Fri, 20 Mar 2015 16:52:58 +0300

mastermind (2.21.8) lucid; urgency=low

  * If job fails exception is saved to error messages list of job
  * Jobs index cleaning script
  * Removed jobs data from metadb's secondary indexes
  * Renamed mastermind util 'couple list-namespaces' handle to 'ns list'
  * Configurable minion request timeout

 -- Andrey Vasilenkov <indigo@yandex-team.ru>  Thu, 19 Mar 2015 16:42:05 +0300

mastermind (2.21.7) lucid; urgency=low

  * Resetting attempts counter on task manual retry

 -- Andrey Vasilenkov <indigo@yandex-team.ru>  Tue, 17 Mar 2015 17:11:18 +0300

mastermind (2.21.6) lucid; urgency=low

  * Misprint

 -- Andrey Vasilenkov <indigo@yandex-team.ru>  Tue, 17 Mar 2015 16:54:52 +0300

mastermind (2.21.5) lucid; urgency=low

  * Misprint

 -- Andrey Vasilenkov <indigo@yandex-team.ru>  Tue, 17 Mar 2015 16:45:53 +0300

mastermind (2.21.4) lucid; urgency=low

  * Fix for planner recovery job creation (a batch of applicable couple is empty)

 -- Andrey Vasilenkov <indigo@yandex-team.ru>  Tue, 17 Mar 2015 15:51:18 +0300

mastermind (2.21.3) lucid; urgency=low

  * tornado < 4.1 does not support raise_error option, fallback to async request with error checking

 -- Andrey Vasilenkov <indigo@yandex-team.ru>  Tue, 17 Mar 2015 15:07:02 +0300

mastermind (2.21.2) lucid; urgency=low

  * Fix for jobs rendering

 -- Andrey Vasilenkov <indigo@yandex-team.ru>  Mon, 16 Mar 2015 19:43:50 +0300

mastermind (2.21.1) lucid; urgency=low

  * Minion requests retry on http errors

 -- Andrey Vasilenkov <indigo@yandex-team.ru>  Mon, 16 Mar 2015 19:33:46 +0300

mastermind (2.20.6) lucid; urgency=low

  * Move job: fix for unmarking group that is down at the moment

 -- Andrey Vasilenkov <indigo@yandex-team.ru>  Mon, 23 Mar 2015 13:24:25 +0300

mastermind (2.20.5) lucid; urgency=low

  * Node backend statistics time is extracted from elliptics async result
  * Couple defragmentation by partitions

 -- Andrey Vasilenkov <indigo@yandex-team.ru>  Tue, 17 Mar 2015 20:01:35 +0300

mastermind (2.20.4) lucid; urgency=low

  * Jobs handler: move all groups from host
  * Moved src backend status check to move job start phase instead of creation phase

 -- Andrey Vasilenkov <indigo@yandex-team.ru>  Fri, 13 Mar 2015 20:41:18 +0300

mastermind (2.20.3) lucid; urgency=low

  * Fix for search-by-path using ipv6 ip addrs

 -- Andrey Vasilenkov <indigo@yandex-team.ru>  Wed, 11 Mar 2015 20:11:59 +0300

mastermind (2.20.2) lucid; urgency=low

  * Group history unified

 -- Andrey Vasilenkov <indigo@yandex-team.ru>  Wed, 11 Mar 2015 19:39:12 +0300

mastermind (2.20.1) lucid; urgency=low

  * Restore job: make src backend readonly if possible to prevent blob truncation

 -- Andrey Vasilenkov <indigo@yandex-team.ru>  Wed, 11 Mar 2015 17:06:15 +0300

mastermind (2.19.6) lucid; urgency=low

  * Fix for removing node backend from group

 -- Andrey Vasilenkov <indigo@yandex-team.ru>  Fri, 13 Mar 2015 12:35:54 +0300

mastermind (2.19.5) lucid; urgency=low

  * Manual locker commited

 -- Andrey Vasilenkov <indigo@yandex-team.ru>  Thu, 12 Mar 2015 15:49:31 +0300

mastermind (2.19.4) lucid; urgency=low

  * Fix for node history backend unlink

 -- Andrey Vasilenkov <indigo@yandex-team.ru>  Thu, 12 Mar 2015 14:55:52 +0300

mastermind (2.19.3) lucid; urgency=low

  * Recovery planner accounts locked couples

 -- Andrey Vasilenkov <indigo@yandex-team.ru>  Wed, 11 Mar 2015 15:30:51 +0300

mastermind (2.19.2) lucid; urgency=low

  * Planner does not operate without mongo db setup

 -- Andrey Vasilenkov <indigo@yandex-team.ru>  Thu, 05 Mar 2015 20:14:26 +0300

mastermind (2.19.1) lucid; urgency=low

  * Recover dc queue is replaced by dynamic weighting of couples using last recovery timestamp and keys difference
  * Couples can be indexed by unicode str
  * Workaround for hosts that cannot be resolved
  * Do not compare couple groups' metadata version numbers
  * Added namespace settings custom expiration time feature

 -- Andrey Vasilenkov <indigo@yandex-team.ru>  Thu, 05 Mar 2015 19:15:45 +0300

mastermind (2.18.15) lucid; urgency=low

  * Logging for move group planner improved
  * Refactored job accounting: now it should properly account destination hdds of existing jobs
  * Fix for lock release on error during groups' marking

 -- Andrey Vasilenkov <indigo@yandex-team.ru>  Wed, 11 Mar 2015 14:45:53 +0300

mastermind (2.18.14) lucid; urgency=low

  * Logging requests and test handler for ns_current_state logging

 -- Andrey Vasilenkov <indigo@yandex-team.ru>  Tue, 10 Mar 2015 12:53:16 +0300

mastermind (2.18.13) lucid; urgency=low

  * Effective space statistics fix

 -- Andrey Vasilenkov <indigo@yandex-team.ru>  Wed, 04 Mar 2015 14:49:07 +0300

mastermind (2.18.12) lucid; urgency=low

  * Fix for total effective_free_space count

 -- Andrey Vasilenkov <indigo@yandex-team.ru>  Tue, 03 Mar 2015 20:51:44 +0300

mastermind (2.18.11) lucid; urgency=low

  * Ensure path before checking locked hosts
  * Planner job creation fixed

 -- Andrey Vasilenkov <indigo@yandex-team.ru>  Tue, 03 Mar 2015 20:05:17 +0300

mastermind (2.18.10) lucid; urgency=low

  * Fix for group move handler --force option

 -- Andrey Vasilenkov <indigo@yandex-team.ru>  Mon, 02 Mar 2015 12:40:49 +0300

mastermind (2.18.9) lucid; urgency=low

  * Misprint fixed

 -- Andrey Vasilenkov <indigo@yandex-team.ru>  Fri, 27 Feb 2015 20:43:37 +0300

mastermind (2.18.8) lucid; urgency=low

  * Fix for mongo queries

 -- Andrey Vasilenkov <indigo@yandex-team.ru>  Fri, 27 Feb 2015 20:29:15 +0300

mastermind (2.18.7) lucid; urgency=low

  * Downtimes for both src_host and dst_host during rsync task execution
  * Use hostname in net downtimes
  * Rsync node task is now used for move job instead of common MinionCmdTask

 -- Andrey Vasilenkov <indigo@yandex-team.ru>  Fri, 27 Feb 2015 19:39:16 +0300

mastermind (2.18.6) lucid; urgency=low

  * IPv6 for tornado clients turned on

 -- Andrey Vasilenkov <indigo@yandex-team.ru>  Fri, 27 Feb 2015 16:18:09 +0300

mastermind (2.18.5) lucid; urgency=low

  * Implementation of net monitoring usage during rsync tasks executing

 -- Andrey Vasilenkov <indigo@yandex-team.ru>  Fri, 27 Feb 2015 15:05:11 +0300

mastermind (2.18.4) lucid; urgency=low

  * Fake sync manager get_children_locks implemented

 -- Andrey Vasilenkov <indigo@yandex-team.ru>  Wed, 25 Feb 2015 17:40:38 +0300

mastermind (2.18.3) lucid; urgency=low

  * Minor job processing refactoring fixes

 -- Andrey Vasilenkov <indigo@yandex-team.ru>  Tue, 24 Feb 2015 16:47:07 +0300

mastermind (2.18.2) lucid; urgency=low

  * Effective free space statistics calculation fixed
  * Minor job processor refactoring

 -- Andrey Vasilenkov <indigo@yandex-team.ru>  Fri, 20 Feb 2015 18:23:06 +0300

mastermind (2.18.1) lucid; urgency=low

  * Host lock implemented, prevents active operations on selected host

 -- Andrey Vasilenkov <indigo@yandex-team.ru>  Wed, 18 Feb 2015 17:28:31 +0300

mastermind (2.17.13) lucid; urgency=low

  * Logging

 -- Andrey Vasilenkov <indigo@yandex-team.ru>  Mon, 16 Feb 2015 18:39:50 +0300

mastermind (2.17.12) lucid; urgency=low

  * Fix for check-for-update settings checking

 -- Andrey Vasilenkov <indigo@yandex-team.ru>  Mon, 16 Feb 2015 17:37:23 +0300

mastermind (2.17.11) lucid; urgency=low

  * Logging

 -- Andrey Vasilenkov <indigo@yandex-team.ru>  Mon, 16 Feb 2015 17:23:52 +0300

mastermind (2.17.10) lucid; urgency=low

  * Mongo db is made optional (job processor and planner are disabled)

 -- Andrey Vasilenkov <indigo@yandex-team.ru>  Fri, 13 Feb 2015 18:59:33 +0300

mastermind (2.17.9) lucid; urgency=low

  * Return error code 1 if failed to create couple
  * Mongo db is made optional (job processor and planner are disabled)

 -- Andrey Vasilenkov <indigo@yandex-team.ru>  Fri, 13 Feb 2015 16:00:56 +0300

mastermind (2.17.8) lucid; urgency=low

  * Update groups status befire applying jobs

 -- Andrey Vasilenkov <indigo@yandex-team.ru>  Thu, 12 Feb 2015 18:23:58 +0300

mastermind (2.17.7) lucid; urgency=low

  * Fix for determing group space requirements on restore

 -- Andrey Vasilenkov <indigo@yandex-team.ru>  Tue, 10 Feb 2015 22:02:10 +0300

mastermind (2.17.6) lucid; urgency=low

  * Fix for determing group space requirements on restore

 -- Andrey Vasilenkov <indigo@yandex-team.ru>  Tue, 10 Feb 2015 21:50:42 +0300

mastermind (2.17.5) lucid; urgency=low

  * Fix for determing group space requirements on restore

 -- Andrey Vasilenkov <indigo@yandex-team.ru>  Tue, 10 Feb 2015 21:37:28 +0300

mastermind (2.17.4) lucid; urgency=low

  * Fix for restore candidates selection

 -- Andrey Vasilenkov <indigo@yandex-team.ru>  Tue, 10 Feb 2015 21:22:19 +0300

mastermind (2.17.3) lucid; urgency=low

  * Fix for couple status update on unlinking node backend from group

 -- Andrey Vasilenkov <indigo@yandex-team.ru>  Tue, 10 Feb 2015 18:46:56 +0300

mastermind (2.17.2) lucid; urgency=low

  * Fix for zookeeper lock release
  * Fix for updating couple status when all the groups did not respond during checking

 -- Andrey Vasilenkov <indigo@yandex-team.ru>  Mon, 09 Feb 2015 12:46:04 +0300

mastermind (2.17.1) lucid; urgency=low

  * Check-for-update option for namespace setup
  * Storage total keys diff handler
  * Reconnect timeout for mastermind-util is decreased to 3 sec
  * cocaine-runtime dependency added

 -- Andrey Vasilenkov <indigo@yandex-team.ru>  Fri, 06 Feb 2015 18:00:27 +0300

mastermind (2.16.10) lucid; urgency=low

  * Fix for rsync group node backend checking

 -- Andrey Vasilenkov <indigo@yandex-team.ru>  Fri, 06 Feb 2015 17:41:47 +0300

mastermind (2.16.9) lucid; urgency=low

  * Removed constraints on node backend status during restore group job

 -- Andrey Vasilenkov <indigo@yandex-team.ru>  Thu, 05 Feb 2015 20:17:43 +0300

mastermind (2.16.8) lucid; urgency=low

  * Restore group job can now accept source group as a parameter

 -- Andrey Vasilenkov <indigo@yandex-team.ru>  Thu, 05 Feb 2015 19:10:06 +0300

mastermind (2.16.7) lucid; urgency=low

  * Removed obsolete checking if tasks where successfully fetched from minions

 -- Andrey Vasilenkov <indigo@yandex-team.ru>  Thu, 05 Feb 2015 15:07:56 +0300

mastermind (2.16.6) lucid; urgency=low

  * Fix for job accounting of groups with broken namespace settings

 -- Andrey Vasilenkov <indigo@yandex-team.ru>  Thu, 05 Feb 2015 12:35:26 +0300

mastermind (2.16.5) lucid; urgency=low

  * Couples taking part in new and executing jobs are taken in account when creating new move job
  * Group move --lucky option to automatically select uncoupled group to move source group to

 -- Andrey Vasilenkov <indigo@yandex-team.ru>  Wed, 04 Feb 2015 16:09:30 +0300

mastermind (2.16.4) lucid; urgency=low

  * Detecting stat file error from monitor stats

 -- Andrey Vasilenkov <indigo@yandex-team.ru>  Mon, 02 Feb 2015 12:41:27 +0300

mastermind (2.16.3) lucid; urgency=low

  * Group move has 'force' parameter, which will try to cancel unimportant jobs

 -- Andrey Vasilenkov <indigo@yandex-team.ru>  Thu, 29 Jan 2015 18:13:03 +0300

mastermind (2.16.2) lucid; urgency=low

  * More informative error message when trying to restore uncoupled group
  * Script for moving jobs from elliptics to mongodb
  * Removed obsolete syslog-ng restart command from postinst
  * Fix for logging elliptics request nano-seconds

 -- Andrey Vasilenkov <indigo@yandex-team.ru>  Tue, 27 Jan 2015 19:33:03 +0300

mastermind (2.16.1) lucid; urgency=low

  * Optional unimportant jobs cancellation on creating restore job

 -- Andrey Vasilenkov <indigo@yandex-team.ru>  Mon, 26 Jan 2015 18:48:18 +0300

mastermind (2.15.34) lucid; urgency=low

  * Read preferences for mongo forced to PRIMARY_PREFFERED

 -- Andrey Vasilenkov <indigo@yandex-team.ru>  Mon, 26 Jan 2015 14:38:02 +0300

mastermind (2.15.33) lucid; urgency=low

  * Read preferences for mongo forced to PRIMARY_PREFFERED

 -- Andrey Vasilenkov <indigo@yandex-team.ru>  Mon, 26 Jan 2015 14:16:57 +0300

mastermind (2.15.32) lucid; urgency=low

  * Misprint fixed

 -- Andrey Vasilenkov <indigo@yandex-team.ru>  Fri, 23 Jan 2015 16:49:10 +0300

mastermind (2.15.31) lucid; urgency=low

  * Fix for marking jobs fetched from db as non-dirty

 -- Andrey Vasilenkov <indigo@yandex-team.ru>  Fri, 23 Jan 2015 13:34:35 +0300

mastermind (2.15.30) lucid; urgency=low

  * Fixed bug with jobs creation

 -- Andrey Vasilenkov <indigo@yandex-team.ru>  Fri, 23 Jan 2015 13:11:49 +0300

mastermind (2.15.29) lucid; urgency=low

  * Misprint fixed

 -- Andrey Vasilenkov <indigo@yandex-team.ru>  Thu, 22 Jan 2015 22:23:46 +0300

mastermind (2.15.28) lucid; urgency=low

  * Forced jobs ts convertion to int

 -- Andrey Vasilenkov <indigo@yandex-team.ru>  Thu, 22 Jan 2015 21:33:56 +0300

mastermind (2.15.27) lucid; urgency=low

  * Dependencies updated

 -- Andrey Vasilenkov <indigo@yandex-team.ru>  Thu, 22 Jan 2015 19:56:03 +0300

mastermind (2.15.26) lucid; urgency=low

  * Misprint fixed

 -- Andrey Vasilenkov <indigo@yandex-team.ru>  Thu, 22 Jan 2015 19:39:47 +0300

mastermind (2.15.25) lucid; urgency=low

  * Mongo working draft for testing

 -- Andrey Vasilenkov <indigo@yandex-team.ru>  Thu, 22 Jan 2015 17:09:56 +0300

mastermind (2.15.24) lucid; urgency=low

  * Fix for minions command execution

 -- Andrey Vasilenkov <indigo@yandex-team.ru>  Wed, 21 Jan 2015 16:53:22 +0300

mastermind (2.15.23) lucid; urgency=low

  * Misprint fixed

 -- Andrey Vasilenkov <indigo@yandex-team.ru>  Wed, 21 Jan 2015 13:37:07 +0300

mastermind (2.15.22) lucid; urgency=low

  * Fix for minion cmd command execution

 -- Andrey Vasilenkov <indigo@yandex-team.ru>  Wed, 21 Jan 2015 13:10:30 +0300

mastermind (2.15.21) lucid; urgency=low

  * General concurrent handler implemented, wraps all API handlers
  * Misprint fixes

 -- Andrey Vasilenkov <indigo@yandex-team.ru>  Mon, 19 Jan 2015 15:01:06 +0300

mastermind (2.15.20) lucid; urgency=low

  * Changed dependencies (cocaine-tools << 0.12, cocaine-framework-python << 0.12)

 -- Andrey Vasilenkov <indigo@yandex-team.ru>  Fri, 16 Jan 2015 14:17:35 +0300

mastermind (2.15.19) lucid; urgency=low

  * Changed dependencies (python-tornado << 4)

 -- Andrey Vasilenkov <indigo@yandex-team.ru>  Fri, 16 Jan 2015 14:04:29 +0300

mastermind (2.15.18) lucid; urgency=low

  * Fix for manual handlers for defrag and recover-dc jobs creation
  * Fix for cocaine worker timeouts on job creation
  * Refactored minion states update process

 -- Andrey Vasilenkov <indigo@yandex-team.ru>  Wed, 14 Jan 2015 16:44:18 +0300

mastermind (2.15.17) lucid; urgency=low

  * Increased cocaine worker pool-limit to 7

 -- Andrey Vasilenkov <indigo@yandex-team.ru>  Tue, 13 Jan 2015 20:43:40 +0300

mastermind (2.15.16) lucid; urgency=low

  * Increased worker heartbeat timeout to 240s

 -- Andrey Vasilenkov <indigo@yandex-team.ru>  Tue, 13 Jan 2015 18:27:19 +0300

mastermind (2.15.15) lucid; urgency=low

  * Temporary decreased jobs prefetch time span

 -- Andrey Vasilenkov <indigo@yandex-team.ru>  Tue, 13 Jan 2015 14:55:54 +0300

mastermind (2.15.14) lucid; urgency=low

  * Minor logging cleaning

 -- Andrey Vasilenkov <indigo@yandex-team.ru>  Tue, 13 Jan 2015 12:53:16 +0300

mastermind (2.15.13) lucid; urgency=low

  * Decreased cocaine pool-limit to 3

 -- Andrey Vasilenkov <indigo@yandex-team.ru>  Mon, 12 Jan 2015 20:34:19 +0300

mastermind (2.15.12) lucid; urgency=low

  * Job processing can be started as soon as minions states has been fetched from all hosts with executing minion tasks according to job processor data
  * Fix for invalid checking of minions history records

 -- Andrey Vasilenkov <indigo@yandex-team.ru>  Mon, 12 Jan 2015 20:07:54 +0300

mastermind (2.15.11) lucid; urgency=low

  * Start task threads after cocaine worker has been initialized

 -- Andrey Vasilenkov <indigo@yandex-team.ru>  Fri, 09 Jan 2015 19:18:53 +0300

mastermind (2.15.10) lucid; urgency=low

  * Infrastructure procedures logging improved

 -- Andrey Vasilenkov <indigo@yandex-team.ru>  Fri, 09 Jan 2015 18:26:10 +0300

mastermind (2.15.9) lucid; urgency=low

  * Startup timeout temporarily increased
  * Excessive logging removed

 -- Andrey Vasilenkov <indigo@yandex-team.ru>  Fri, 02 Jan 2015 02:44:08 +0300

mastermind (2.15.8) lucid; urgency=low

  * Added handler execution time to logs

 -- Andrey Vasilenkov <indigo@yandex-team.ru>  Wed, 24 Dec 2014 15:48:54 +0300

mastermind (2.15.7) lucid; urgency=low

  * Fix for recovery jobs queue fill

 -- Andrey Vasilenkov <indigo@yandex-team.ru>  Tue, 23 Dec 2014 16:05:36 +0300

mastermind (2.15.6) lucid; urgency=low

  * Fix for indexes batch reader

 -- Andrey Vasilenkov <indigo@yandex-team.ru>  Tue, 23 Dec 2014 14:28:14 +0300

mastermind (2.15.5) lucid; urgency=low

  * Misprint fixed

 -- Andrey Vasilenkov <indigo@yandex-team.ru>  Mon, 22 Dec 2014 18:49:02 +0300

mastermind (2.15.4) lucid; urgency=low

  * Misprint fixed

 -- Andrey Vasilenkov <indigo@yandex-team.ru>  Mon, 22 Dec 2014 18:47:00 +0300

mastermind (2.15.3) lucid; urgency=low

  * Fix for recovery jobs refactoring

 -- Andrey Vasilenkov <indigo@yandex-team.ru>  Mon, 22 Dec 2014 18:39:23 +0300

mastermind (2.15.2) lucid; urgency=low

  * Recover dc planner refactored a little bit
  * Do not take jobs global lock on job cancelling

 -- Andrey Vasilenkov <indigo@yandex-team.ru>  Mon, 22 Dec 2014 17:47:55 +0300

mastermind (2.15.1) lucid; urgency=low

  * Added optional flag for considering namespace broken when its' groups has unequal total space

 -- Andrey Vasilenkov <indigo@yandex-team.ru>  Fri, 19 Dec 2014 14:31:33 +0300

mastermind (2.14.17) lucid; urgency=low

  * Logging for tagged records

 -- Andrey Vasilenkov <indigo@yandex-team.ru>  Thu, 18 Dec 2014 19:47:14 +0300

mastermind (2.14.16) lucid; urgency=low

  * Job handler for getting jobs by job ids

 -- Andrey Vasilenkov <indigo@yandex-team.ru>  Thu, 18 Dec 2014 15:22:30 +0300

mastermind (2.14.15) lucid; urgency=low

  * Use max executing recover dc jobs limit in planner

 -- Andrey Vasilenkov <indigo@yandex-team.ru>  Mon, 15 Dec 2014 19:57:10 +0300

mastermind (2.14.14) lucid; urgency=low

  * Recover dc: limited job creation

 -- Andrey Vasilenkov <indigo@yandex-team.ru>  Mon, 15 Dec 2014 19:44:06 +0300

mastermind (2.14.13) lucid; urgency=low

  * No approving for recovery jobs

 -- Andrey Vasilenkov <indigo@yandex-team.ru>  Mon, 15 Dec 2014 19:22:40 +0300

mastermind (2.14.12) lucid; urgency=low

  * Do not take global jobs lock on jobs' approving

 -- Andrey Vasilenkov <indigo@yandex-team.ru>  Mon, 15 Dec 2014 18:45:43 +0300

mastermind (2.14.11) lucid; urgency=low

  * Minor misprint

 -- Andrey Vasilenkov <indigo@yandex-team.ru>  Sat, 13 Dec 2014 20:20:52 +0300

mastermind (2.14.10) lucid; urgency=low

  * Minor misprint

 -- Andrey Vasilenkov <indigo@yandex-team.ru>  Fri, 12 Dec 2014 19:22:17 +0300

mastermind (2.14.9) lucid; urgency=low

  * Checking move jobs for dc sharing prevention before starting

 -- Andrey Vasilenkov <indigo@yandex-team.ru>  Fri, 12 Dec 2014 19:09:16 +0300

mastermind (2.14.8) lucid; urgency=low

  * Misprint fixed

 -- Andrey Vasilenkov <indigo@yandex-team.ru>  Thu, 11 Dec 2014 18:42:25 +0300

mastermind (2.14.7) lucid; urgency=low

  * Misprint fixed

 -- Andrey Vasilenkov <indigo@yandex-team.ru>  Thu, 11 Dec 2014 18:33:41 +0300

mastermind (2.14.6) lucid; urgency=low

  * Cluster lock and couple data updating before deleting namespace

 -- Andrey Vasilenkov <indigo@yandex-team.ru>  Thu, 11 Dec 2014 18:29:02 +0300

mastermind (2.14.5) lucid; urgency=low

  * Namespace settings service flags and options implemented

 -- Andrey Vasilenkov <indigo@yandex-team.ru>  Thu, 11 Dec 2014 17:36:02 +0300

mastermind (2.14.4) lucid; urgency=low

  * Read-only backends support and new move job workflow with making source group read-only instead of disabling

 -- Andrey Vasilenkov <indigo@yandex-team.ru>  Thu, 11 Dec 2014 15:08:43 +0300

mastermind (2.14.3) lucid; urgency=low

  * Checking busy uncoupled groups before selecting uncouple group for group restoring

 -- Andrey Vasilenkov <indigo@yandex-team.ru>  Mon, 08 Dec 2014 19:46:01 +0300

mastermind (2.14.2) lucid; urgency=low

  * Optional parameter for search-by-path for search only within the last history record

 -- Andrey Vasilenkov <indigo@yandex-team.ru>  Mon, 08 Dec 2014 18:03:20 +0300

mastermind (2.14.1) lucid; urgency=low

  * Support for search-by-path * syntax

 -- Andrey Vasilenkov <indigo@yandex-team.ru>  Mon, 08 Dec 2014 16:56:51 +0300

mastermind (2.13.5) lucid; urgency=low

  * Recover job: do not perform defrag tasks before actual recovery starts
  * Added -M and -L options to recover dc task

 -- Andrey Vasilenkov <indigo@yandex-team.ru>  Wed, 10 Dec 2014 14:56:25 +0300

mastermind (2.13.4) lucid; urgency=low

  * Fix for statistics updating

 -- Andrey Vasilenkov <indigo@yandex-team.ru>  Tue, 09 Dec 2014 17:06:09 +0300

mastermind (2.13.3) lucid; urgency=low

  * Restore group job can now select appropriate uncouple group and merge several into one if necessary

 -- Andrey Vasilenkov <indigo@yandex-team.ru>  Fri, 05 Dec 2014 16:55:10 +0300

mastermind (2.13.2) lucid; urgency=low

  * Updating namespace settings when building couples
  * Convert couple meta script updated

 -- Andrey Vasilenkov <indigo@yandex-team.ru>  Tue, 02 Dec 2014 16:14:20 +0300

mastermind (2.13.1) lucid; urgency=low

  * Moved 'frozen' setting from couple meta key to group meta key

 -- Andrey Vasilenkov <indigo@yandex-team.ru>  Mon, 01 Dec 2014 19:49:32 +0300

mastermind (2.12.2) lucid; urgency=low

  * Fix for couple build handler timeout

 -- Andrey Vasilenkov <indigo@yandex-team.ru>  Fri, 28 Nov 2014 19:11:13 +0300

mastermind (2.12.1) lucid; urgency=low

  * Group restore job implemented
  * Cmd restore deprecated
  * Optimized statistics updating

 -- Andrey Vasilenkov <indigo@yandex-team.ru>  Fri, 28 Nov 2014 16:11:45 +0300

mastermind (2.11.4) lucid; urgency=low

  * Temporary increased mastermind startup time to 120 sec

 -- Andrey Vasilenkov <indigo@yandex-team.ru>  Thu, 27 Nov 2014 16:25:53 +0300

mastermind (2.11.3) lucid; urgency=low

  * Fix for couple build mastermind utils

 -- Andrey Vasilenkov <indigo@yandex-team.ru>  Fri, 21 Nov 2014 19:09:02 +0300

mastermind (2.11.2) lucid; urgency=low

  * Fix for default locking sync manager

 -- Andrey Vasilenkov <indigo@yandex-team.ru>  Fri, 21 Nov 2014 18:47:46 +0300

mastermind (2.11.1) lucid; urgency=low

  * New couple builder

 -- Andrey Vasilenkov <indigo@yandex-team.ru>  Fri, 21 Nov 2014 16:55:14 +0300

mastermind (2.10.2) lucid; urgency=low

  * Do not use integer size for weights dictionary for json-compatibility

 -- Andrey Vasilenkov <indigo@yandex-team.ru>  Thu, 13 Nov 2014 19:08:42 +0300

mastermind (2.10.1) lucid; urgency=low

  * Ns setup: removed signature port option
  * Additional verbose couple status
  * Config option for forbidding namespaces without settings - couples of such namespaces will be considered BROKEN
  * get_namespaces_states handle that combines all namespace state as one dict
  * Ns setup: removed storage-location option
  * Fix for uniform auth-keys format

 -- Andrey Vasilenkov <indigo@yandex-team.ru>  Mon, 10 Nov 2014 19:08:16 +0300

mastermind (2.9.92) lucid; urgency=low

  * Temporary removed additional node stale checking in balancer itself

 -- Andrey Vasilenkov <indigo@yandex-team.ru>  Thu, 13 Nov 2014 00:28:04 +0300

mastermind (2.9.91) lucid; urgency=low

  * Statistics stale status is checked only when statistics is updated
  * get_namespaces_states handle that combines all namespace state as one dict
  * Ns setup: removed storage-location option
  * Fix for uniform auth-keys format
  * Ns setup: storage-location is a boolean flag now

 -- Andrey Vasilenkov <indigo@yandex-team.ru>  Wed, 12 Nov 2014 20:04:23 +0300

mastermind (2.9.90) lucid; urgency=low

  * Job status handle

 -- Andrey Vasilenkov <indigo@yandex-team.ru>  Fri, 07 Nov 2014 18:36:41 +0300

mastermind (2.9.89) lucid; urgency=low

  * Distinct BROKEN status for couples and groups that have forbidden configuration
  * Config flags for forbidding dht and dc sharing among groups
  * Dependencies updated

 -- Andrey Vasilenkov <indigo@yandex-team.ru>  Thu, 06 Nov 2014 18:04:45 +0300

mastermind (2.9.88) lucid; urgency=low

  * Cmd restore: reconfiguring elliptics before starting node backend

 -- Andrey Vasilenkov <indigo@yandex-team.ru>  Wed, 05 Nov 2014 17:05:35 +0300

mastermind (2.9.87) lucid; urgency=low

  * Cluster global lock and update before changing its state (couple build and couple break)

 -- Andrey Vasilenkov <indigo@yandex-team.ru>  Tue, 04 Nov 2014 20:15:41 +0300

mastermind (2.9.86) lucid; urgency=low

  * Namespace settings using tagged indexes

 -- Andrey Vasilenkov <indigo@yandex-team.ru>  Sat, 01 Nov 2014 15:28:56 +0300

mastermind (2.9.85) lucid; urgency=low

  * Fixed broken couples status update in case of coupled groups having different namespaces
  * Configurable node backend stat stale timeout

 -- Andrey Vasilenkov <indigo@yandex-team.ru>  Fri, 31 Oct 2014 16:15:48 +0300

mastermind (2.9.84) lucid; urgency=low

  * Fix for free effective space info handle

 -- Andrey Vasilenkov <indigo@yandex-team.ru>  Wed, 29 Oct 2014 19:28:39 +0300

mastermind (2.9.83) lucid; urgency=low

  * Fix for namespace-aware handlers that can fail because of the broken couples
  * Cocaine framework dependencies

 -- Andrey Vasilenkov <indigo@yandex-team.ru>  Wed, 29 Oct 2014 18:51:52 +0300

mastermind (2.9.82) lucid; urgency=low

  * Mastermind util reconnects automatically on DisconnectionError of cocaine Service
  * Minions status fetching configurable timeout
  * Workaround for minions state update
  * Indexes uses batched read latest requests insted of a bulk read

 -- Andrey Vasilenkov <indigo@yandex-team.ru>  Wed, 29 Oct 2014 17:41:05 +0300

mastermind (2.9.81) lucid; urgency=low

  * Reserved space option for namespaces

 -- Andrey Vasilenkov <indigo@yandex-team.ru>  Tue, 28 Oct 2014 17:28:45 +0300

mastermind (2.9.80) lucid; urgency=low

  * Added alive and removed records counters

 -- Andrey Vasilenkov <indigo@yandex-team.ru>  Mon, 27 Oct 2014 18:03:18 +0300

mastermind (2.9.79) lucid; urgency=low

  * Rearranged locks acquiring

 -- Andrey Vasilenkov <indigo@yandex-team.ru>  Fri, 24 Oct 2014 16:33:44 +0400

mastermind (2.9.78) lucid; urgency=low

  * Do not share locks among different threads, this can cause unwanted sideeffects
  * Recover dc task: decreased number of threads by one to leave one group in couple available for data reads and writes

 -- Andrey Vasilenkov <indigo@yandex-team.ru>  Fri, 24 Oct 2014 15:44:26 +0400

mastermind (2.9.77) lucid; urgency=low

  * One more zero-weight couple fix

 -- Andrey Vasilenkov <indigo@yandex-team.ru>  Wed, 22 Oct 2014 15:10:53 +0400

mastermind (2.9.76) lucid; urgency=low

  * Ultimate fix for zero-weight couples

 -- Andrey Vasilenkov <indigo@yandex-team.ru>  Wed, 22 Oct 2014 14:07:49 +0400

mastermind (2.9.75) lucid; urgency=low

  * Fix for minions ready state

 -- Andrey Vasilenkov <indigo@yandex-team.ru>  Tue, 21 Oct 2014 19:02:16 +0400

mastermind (2.9.74) lucid; urgency=low

  * Misprints

 -- Andrey Vasilenkov <indigo@yandex-team.ru>  Tue, 21 Oct 2014 18:16:11 +0400

mastermind (2.9.73) lucid; urgency=low

  * Fix for blob max size stats

 -- Andrey Vasilenkov <indigo@yandex-team.ru>  Tue, 21 Oct 2014 16:12:16 +0400

mastermind (2.9.72) lucid; urgency=low

  * Do not create defrag jobs if not enough free space on any node backend
  * Max blob size as node backend statistics parameter
  * Couple defrag check timeout increased to 2 days
  * Using dstat error from elliptics monitor stat

 -- Andrey Vasilenkov <indigo@yandex-team.ru>  Tue, 21 Oct 2014 14:56:02 +0400

mastermind (2.9.71) lucid; urgency=low

  * Redirect namespace options
  * Json output for group search-by-path handle

 -- Andrey Vasilenkov <indigo@yandex-team.ru>  Mon, 20 Oct 2014 18:08:18 +0400

mastermind (2.9.70) lucid; urgency=low

  * Minions gzip turned on

 -- Andrey Vasilenkov <indigo@yandex-team.ru>  Mon, 20 Oct 2014 16:16:41 +0400

mastermind (2.9.69) lucid; urgency=low

  * Couple defrag planner uses records removed size to select couples to defrag

 -- Andrey Vasilenkov <indigo@yandex-team.ru>  Fri, 17 Oct 2014 18:51:02 +0400

mastermind (2.9.68) lucid; urgency=low

  * Couple defragmentation planner

 -- Andrey Vasilenkov <indigo@yandex-team.ru>  Fri, 17 Oct 2014 15:17:52 +0400

mastermind (2.9.67) lucid; urgency=low

   * Couple defragmentation job

 -- Andrey Vasilenkov <indigo@yandex-team.ru>  Thu, 16 Oct 2014 16:24:57 +0400

mastermind (2.9.66) lucid; urgency=low

  * Misprints

 -- Andrey Vasilenkov <indigo@yandex-team.ru>  Wed, 15 Oct 2014 19:37:55 +0400

mastermind (2.9.65) lucid; urgency=low

  * Jobs locks are performed on job creation
  * Fix for tree map generation for flowmastermind

 -- Andrey Vasilenkov <indigo@yandex-team.ru>  Wed, 15 Oct 2014 16:35:09 +0400

mastermind (2.9.64) lucid; urgency=low

  * Move jobs: check src couple status before stopping node backend
  * Fix for move jobs tasks order
  * Check for last error to prevent lock acquire errors duplication
  * Defrag tasks for recover dc jobs added

 -- Andrey Vasilenkov <indigo@yandex-team.ru>  Tue, 14 Oct 2014 16:22:36 +0400

mastermind (2.9.63) lucid; urgency=low

  * Added features to namespace settings with two options: multipart-content-length-threshold and select-couple-to-upload
  * Fix for zookeeper lock release when failed to process job

 -- Andrey Vasilenkov <indigo@yandex-team.ru>  Mon, 13 Oct 2014 18:37:41 +0400

mastermind (2.9.62) lucid; urgency=low

  * Fix for couple repair

 -- Andrey Vasilenkov <indigo@yandex-team.ru>  Sun, 12 Oct 2014 23:06:15 +0400

mastermind (2.9.61) lucid; urgency=low

  * Minions status fetch fixed

 -- Andrey Vasilenkov <indigo@yandex-team.ru>  Sun, 12 Oct 2014 14:48:02 +0400

mastermind (2.9.60) lucid; urgency=low

  * Removed minions ready percentage, 100% minion response is required

 -- Andrey Vasilenkov <indigo@yandex-team.ru>  Fri, 10 Oct 2014 13:33:18 +0400

mastermind (2.9.59) lucid; urgency=low

  * Profile name fix in mastermind deployment script
  * Fix for max group number inconsistency

 -- Andrey Vasilenkov <indigo@yandex-team.ru>  Thu, 09 Oct 2014 17:46:00 +0400

mastermind (2.9.58) lucid; urgency=low

  * Detaching node backend from uncoupled group on move job completion

 -- Andrey Vasilenkov <indigo@yandex-team.ru>  Thu, 09 Oct 2014 16:30:33 +0400

mastermind (2.9.57) lucid; urgency=low

  * Separate max executing jobs counters per job type
  * Json output fix for mastermind util

 -- Andrey Vasilenkov <indigo@yandex-team.ru>  Thu, 09 Oct 2014 15:06:32 +0400

mastermind (2.9.56) lucid; urgency=low

  * Fix for flowmastermind statistics

 -- Andrey Vasilenkov <indigo@yandex-team.ru>  Wed, 08 Oct 2014 21:01:03 +0400

mastermind (2.9.55) lucid; urgency=low

  * Fix for flowmastermind statistics

 -- Andrey Vasilenkov <indigo@yandex-team.ru>  Wed, 08 Oct 2014 20:44:54 +0400

mastermind (2.9.54) lucid; urgency=low

  * Additional checking for busy hosts

 -- Andrey Vasilenkov <indigo@yandex-team.ru>  Wed, 08 Oct 2014 19:18:04 +0400

mastermind (2.9.53) lucid; urgency=low

  * Misprint fixed

 -- Andrey Vasilenkov <indigo@yandex-team.ru>  Wed, 08 Oct 2014 18:39:51 +0400

mastermind (2.9.52) lucid; urgency=low

  * Misprint fixed

 -- Andrey Vasilenkov <indigo@yandex-team.ru>  Wed, 08 Oct 2014 18:29:59 +0400

mastermind (2.9.51) lucid; urgency=low

  * Fix for job move planning

 -- Andrey Vasilenkov <indigo@yandex-team.ru>  Wed, 08 Oct 2014 18:08:14 +0400

mastermind (2.9.50) lucid; urgency=low

  * Jobs tagging optimized

 -- Andrey Vasilenkov <indigo@yandex-team.ru>  Wed, 08 Oct 2014 17:47:41 +0400

mastermind (2.9.49) lucid; urgency=low

  * Usage of tag secondary indexes

 -- Andrey Vasilenkov <indigo@yandex-team.ru>  Tue, 07 Oct 2014 20:01:43 +0400

mastermind (2.9.48) lucid; urgency=low

  * Fix for zk lock acquirings

 -- Andrey Vasilenkov <indigo@yandex-team.ru>  Mon, 06 Oct 2014 18:54:14 +0400

mastermind (2.9.47) lucid; urgency=low

  * Fix for zk lock acquirings

 -- Andrey Vasilenkov <indigo@yandex-team.ru>  Mon, 06 Oct 2014 18:43:01 +0400

mastermind (2.9.46) lucid; urgency=low

  * Fix for zk lock acquirings

 -- Andrey Vasilenkov <indigo@yandex-team.ru>  Mon, 06 Oct 2014 18:32:22 +0400

mastermind (2.9.45) lucid; urgency=low

  * Fix for zk lock acquirings

 -- Andrey Vasilenkov <indigo@yandex-team.ru>  Mon, 06 Oct 2014 17:58:13 +0400

mastermind (2.9.44) lucid; urgency=low

  * Fix for zk lock acquirings

 -- Andrey Vasilenkov <indigo@yandex-team.ru>  Mon, 06 Oct 2014 17:44:54 +0400

mastermind (2.9.43) lucid; urgency=low

  * Minor bugs fixed

 -- Andrey Vasilenkov <indigo@yandex-team.ru>  Thu, 02 Oct 2014 08:59:09 +0400

mastermind (2.9.42) lucid; urgency=low

  * Remove path and migrate dst dir for move jobs

 -- Andrey Vasilenkov <indigo@yandex-team.ru>  Wed, 01 Oct 2014 19:04:04 +0400

mastermind (2.9.41) lucid; urgency=low

  * Fix for namespace statistics fetching

 -- Andrey Vasilenkov <indigo@yandex-team.ru>  Wed, 01 Oct 2014 17:29:12 +0400

mastermind (2.9.40) lucid; urgency=low

  * Wait timeout for dnet_client minion commands

 -- Andrey Vasilenkov <indigo@yandex-team.ru>  Tue, 30 Sep 2014 19:57:17 +0400

mastermind (2.9.39) lucid; urgency=low

  * Use timeout for zookeeper locks

 -- Andrey Vasilenkov <indigo@yandex-team.ru>  Tue, 30 Sep 2014 14:26:28 +0400

mastermind (2.9.38) lucid; urgency=low

  * Move jobs planner: take lost space instead of moved data size into consideration

 -- Andrey Vasilenkov <indigo@yandex-team.ru>  Mon, 29 Sep 2014 15:14:44 +0400

mastermind (2.9.37) lucid; urgency=low

  * Create maximum one move job per host
  * Do not process jobs till minions status is fetched

 -- Andrey Vasilenkov <indigo@yandex-team.ru>  Fri, 26 Sep 2014 13:04:21 +0400

mastermind (2.9.36) lucid; urgency=low

  * Minor fixes

 -- Andrey Vasilenkov <indigo@yandex-team.ru>  Thu, 25 Sep 2014 14:46:47 +0400

mastermind (2.9.35) lucid; urgency=low

  * Fix for selecting src and dst datacenters for move jobs

 -- Andrey Vasilenkov <indigo@yandex-team.ru>  Thu, 25 Sep 2014 14:06:45 +0400

mastermind (2.9.34) lucid; urgency=low

  * More logging

 -- Andrey Vasilenkov <indigo@yandex-team.ru>  Thu, 25 Sep 2014 12:49:21 +0400

mastermind (2.9.33) lucid; urgency=low

  * temporary proxy fix to prevent bad response caching

 -- Andrey Vasilenkov <indigo@yandex-team.ru>  Wed, 24 Sep 2014 18:54:46 +0400

mastermind (2.9.32) lucid; urgency=low

  * New algorithm for move jobs generation
  * Minor bug fixes

 -- Andrey Vasilenkov <indigo@yandex-team.ru>  Wed, 24 Sep 2014 17:51:09 +0400

mastermind (2.9.31) lucid; urgency=low

  * create_group_ids uses new service name

 -- Andrey Vasilenkov <indigo@yandex-team.ru>  Wed, 24 Sep 2014 14:28:17 +0400

mastermind (2.9.30) lucid; urgency=low

  * cmd restore should now work with old history records

 -- Andrey Vasilenkov <indigo@yandex-team.ru>  Wed, 24 Sep 2014 12:11:26 +0400

mastermind (2.9.29) lucid; urgency=low

  * Fix for zookeeper lock ensuring path

 -- Andrey Vasilenkov <indigo@yandex-team.ru>  Tue, 23 Sep 2014 13:53:35 +0400

mastermind (2.9.28) lucid; urgency=low

  * Failover in case of bad monitor_stat for node and/or node_backend

 -- Andrey Vasilenkov <indigo@yandex-team.ru>  Mon, 22 Sep 2014 15:28:25 +0400

mastermind (2.9.27) lucid; urgency=low

  * Less logs

 -- Andrey Vasilenkov <indigo@yandex-team.ru>  Thu, 18 Sep 2014 17:56:02 +0400

mastermind (2.9.26) lucid; urgency=low

  * More logs

 -- Andrey Vasilenkov <indigo@yandex-team.ru>  Thu, 18 Sep 2014 17:30:44 +0400

mastermind (2.9.25) lucid; urgency=low

  * Log fix

 -- Andrey Vasilenkov <indigo@yandex-team.ru>  Thu, 18 Sep 2014 17:18:15 +0400

mastermind (2.9.24) lucid; urgency=low

  * Logging invalid backend statistics

 -- Andrey Vasilenkov <indigo@yandex-team.ru>  Thu, 18 Sep 2014 17:05:59 +0400

mastermind (2.9.23) lucid; urgency=low

  * Search group by hostname and path

 -- Andrey Vasilenkov <indigo@yandex-team.ru>  Wed, 17 Sep 2014 21:16:14 +0400

mastermind (2.9.22) lucid; urgency=low

  * Namespace couple weights are considered valid only if there is more than min_units of writeable couples
  * Namespace settings for min-units number

 -- Andrey Vasilenkov <indigo@yandex-team.ru>  Tue, 16 Sep 2014 19:30:54 +0400

mastermind (2.9.21) lucid; urgency=low

  * Storage location option for namespace setup
  * Required parameters for couple build command: namespace and initial state

 -- Andrey Vasilenkov <indigo@yandex-team.ru>  Mon, 15 Sep 2014 15:31:32 +0400

mastermind (2.9.20) lucid; urgency=low

  * Groups key count for recovery jobs

 -- Andrey Vasilenkov <indigo@yandex-team.ru>  Fri, 12 Sep 2014 15:30:24 +0400

mastermind (2.9.19) lucid; urgency=low

  * Minor fix

 -- Andrey Vasilenkov <indigo@yandex-team.ru>  Fri, 12 Sep 2014 13:48:22 +0400

mastermind (2.9.18) lucid; urgency=low

  * Additional option of processes number for recovery job

 -- Andrey Vasilenkov <indigo@yandex-team.ru>  Fri, 12 Sep 2014 13:17:16 +0400

mastermind (2.9.17) lucid; urgency=low

  * Minor fix

 -- Andrey Vasilenkov <indigo@yandex-team.ru>  Thu, 11 Sep 2014 16:58:42 +0400

mastermind (2.9.16) lucid; urgency=low

  * Additional parameters for recovery dc

 -- Andrey Vasilenkov <indigo@yandex-team.ru>  Thu, 11 Sep 2014 16:51:51 +0400

mastermind (2.9.15) lucid; urgency=low

  * Fix for setting task start time

 -- Andrey Vasilenkov <indigo@yandex-team.ru>  Mon, 08 Sep 2014 14:50:13 +0400

mastermind (2.9.14) lucid; urgency=low

  * Use all remotes when creating recovery dc jobs

 -- Andrey Vasilenkov <indigo@yandex-team.ru>  Fri, 05 Sep 2014 18:13:46 +0400

mastermind (2.9.13) lucid; urgency=low

  * Minor fix

 -- Andrey Vasilenkov <indigo@yandex-team.ru>  Fri, 05 Sep 2014 15:43:36 +0400

mastermind (2.9.12) lucid; urgency=low

  * Implemented recover dc jobs

 -- Andrey Vasilenkov <indigo@yandex-team.ru>  Fri, 05 Sep 2014 15:31:40 +0400

mastermind (2.9.11) lucid; urgency=low

  * Compatible fetching eblob path from config

 -- Andrey Vasilenkov <indigo@yandex-team.ru>  Thu, 04 Sep 2014 12:42:34 +0400

mastermind (2.9.10) lucid; urgency=low

  * Fix for fetching the list of all namespaces when there are broken couples
  * Support of new elliptics 26 monitor stat format

 -- Andrey Vasilenkov <indigo@yandex-team.ru>  Wed, 03 Sep 2014 17:32:57 +0400

mastermind (2.9.9) lucid; urgency=low

  * Tasks fixes

 -- Andrey Vasilenkov <indigo@yandex-team.ru>  Thu, 28 Aug 2014 13:55:09 +0400

mastermind (2.9.8) lucid; urgency=low

  * Jobs fixes

 -- Andrey Vasilenkov <indigo@yandex-team.ru>  Thu, 28 Aug 2014 11:53:23 +0400

mastermind (2.9.7) lucid; urgency=low

  * Fix for jobs processor logs messages

 -- Andrey Vasilenkov <indigo@yandex-team.ru>  Tue, 26 Aug 2014 19:40:37 +0400

mastermind (2.9.6) lucid; urgency=low

  * Manual move job creation: checking uncoupled group dc
  * Fix for application name parameter for console util

 -- Andrey Vasilenkov <indigo@yandex-team.ru>  Tue, 26 Aug 2014 16:39:27 +0400

mastermind (2.9.5) lucid; urgency=low

  * Tasks parameters for minions updated to using node backends

 -- Andrey Vasilenkov <indigo@yandex-team.ru>  Mon, 25 Aug 2014 16:28:27 +0400

mastermind (2.9.4) lucid; urgency=low

  * Cache handlers turned back on
  * Using only necessary monitor stat categories

 -- Andrey Vasilenkov <indigo@yandex-team.ru>  Mon, 25 Aug 2014 11:01:18 +0400

mastermind (2.9.3) lucid; urgency=low

  * Fix for mixing old and new history records

 -- Andrey Vasilenkov <indigo@yandex-team.ru>  Fri, 22 Aug 2014 17:11:34 +0400

mastermind (2.9.2) lucid; urgency=low

  * Fix for deployment script

 -- Andrey Vasilenkov <indigo@yandex-team.ru>  Fri, 22 Aug 2014 13:43:32 +0400

mastermind (2.9.1) lucid; urgency=low

  * Optional mastermind app name for mastermind util

 -- Andrey Vasilenkov <indigo@yandex-team.ru>  Fri, 22 Aug 2014 12:37:16 +0400

mastermind (2.9.0) lucid; urgency=low

  * Support for elliptics26

 -- Andrey Vasilenkov <indigo@yandex-team.ru>  Thu, 21 Aug 2014 18:57:53 +0400

mastermind (2.8.49) lucid; urgency=low

  * Storage location option for namespace setup
  * Required parameters for couple build command: namespace and initial state

 -- Andrey Vasilenkov <indigo@yandex-team.ru>  Mon, 15 Sep 2014 15:28:50 +0400

mastermind (2.8.48) lucid; urgency=low

  * Group weights handler accepts namespace as optional parameter

 -- Andrey Vasilenkov <indigo@yandex-team.ru>  Fri, 12 Sep 2014 17:32:30 +0400

mastermind (2.8.47) lucid; urgency=low

  * Fix for minion nc http fetcher

 -- Andrey Vasilenkov <indigo@yandex-team.ru>  Wed, 10 Sep 2014 18:08:33 +0400

mastermind (2.8.46) lucid; urgency=low

  * Fix for empty couples namespace

 -- Andrey Vasilenkov <indigo@yandex-team.ru>  Tue, 09 Sep 2014 16:52:50 +0400

mastermind (2.8.45) lucid; urgency=low

  * Added optional move task for move jobs
  * Fix for applying smoother plan simultaneously from several workers
  * Handler for elliptics remote nodes list

 -- Andrey Vasilenkov <indigo@yandex-team.ru>  Wed, 20 Aug 2014 17:38:25 +0400

mastermind (2.8.44) lucid; urgency=low

  * Additional checkings for move jobs: number of keys of uncoupled group

 -- Andrey Vasilenkov <indigo@yandex-team.ru>  Thu, 14 Aug 2014 12:47:09 +0400

mastermind (2.8.43) lucid; urgency=low

  * Fix for couple build with all n groups are mandatory

 -- Andrey Vasilenkov <indigo@yandex-team.ru>  Wed, 13 Aug 2014 16:27:13 +0400

mastermind (2.8.42) lucid; urgency=low

  * Fix for couple info namespace key

 -- Andrey Vasilenkov <indigo@yandex-team.ru>  Tue, 12 Aug 2014 17:19:45 +0400

mastermind (2.8.41) lucid; urgency=low

  * Explicit family for elliptics nodes

 -- Andrey Vasilenkov <indigo@yandex-team.ru>  Tue, 12 Aug 2014 16:34:29 +0400

mastermind (2.8.40) lucid; urgency=low

  * Fix for couple broken namespace checking
  * Implemented broken jobs and dedicated node stop tasks for enhanced checking

 -- Andrey Vasilenkov <indigo@yandex-team.ru>  Tue, 12 Aug 2014 15:53:54 +0400
mastermind (2.8.39) lucid; urgency=low

  * Jobs logging changed
  * Syncing infrastructure state before updating

 -- Andrey Vasilenkov <indigo@yandex-team.ru>  Mon, 11 Aug 2014 16:25:39 +0400

mastermind (2.8.38) lucid; urgency=low

  * Creation of +N nonoverlapping couples if dcs are available

 -- Andrey Vasilenkov <indigo@yandex-team.ru>  Fri, 08 Aug 2014 19:43:38 +0400

mastermind (2.8.37) lucid; urgency=low

  * Update namespaces settings by default, overwrite is optional
  * Prefer using group with the most alive keys number for restoration
  * Creation of +N nonoverlapping couples if dcs are available
  * Independent timeout for elliptics nodes and elliptics meta nodes

 -- Andrey Vasilenkov <indigo@yandex-team.ru>  Thu, 07 Aug 2014 16:10:57 +0400

mastermind (2.8.36) lucid; urgency=low

  * Filtering groups by total space for building couples
  * All space counters of namespaces statistics as integers (bytes)
  * Additional parameter for move jobs: group file path for removal

 -- Andrey Vasilenkov <indigo@yandex-team.ru>  Tue, 05 Aug 2014 17:58:56 +0400

mastermind (2.8.35) lucid; urgency=low

  * Fix for minions commands status processing

 -- Andrey Vasilenkov <indigo@yandex-team.ru>  Mon, 04 Aug 2014 15:18:24 +0400

mastermind (2.8.34) lucid; urgency=low

  * Namespaces statistics handle
  * Creating groups move tasks is disabled by default
  * Minor fixes

 -- Andrey Vasilenkov <indigo@yandex-team.ru>  Fri, 01 Aug 2014 14:40:33 +0400

mastermind (2.8.33) lucid; urgency=low

  * Fix for cocaine app deployment

 -- Andrey Vasilenkov <indigo@yandex-team.ru>  Thu, 31 Jul 2014 12:57:17 +0400

mastermind (2.8.32) lucid; urgency=low

  * Jobs processing turned on
  * Treemap filtering
  * Outages statistics

 -- Andrey Vasilenkov <indigo@yandex-team.ru>  Wed, 30 Jul 2014 19:02:53 +0400

mastermind (2.8.31) lucid; urgency=low

  * Fix for namespace balancer couple weights

 -- Andrey Vasilenkov <indigo@yandex-team.ru>  Fri, 18 Jul 2014 14:49:14 +0400

mastermind (2.8.30) lucid; urgency=low

  * Fix for cmd restore status fetching, added retries
  * Content length threshold namespace settings
  * Fix for statistics of groups with no nodes

 -- Andrey Vasilenkov <indigo@yandex-team.ru>  Wed, 16 Jul 2014 15:55:46 +0400

mastermind (2.8.29) lucid; urgency=low

  * Group restore updated: checking for DHT rings and starting node up after restoration

 -- Andrey Vasilenkov <indigo@yandex-team.ru>  Thu, 10 Jul 2014 17:23:03 +0400

mastermind (2.8.28) lucid; urgency=low

  * Temporary disabled new modules

 -- Andrey Vasilenkov <indigo@yandex-team.ru>  Wed, 09 Jul 2014 19:34:45 +0400

mastermind (2.8.27) lucid; urgency=low

  * Fix for elliptics id transforming

 -- Andrey Vasilenkov <indigo@yandex-team.ru>  Wed, 09 Jul 2014 19:29:19 +0400

mastermind (2.8.26) lucid; urgency=low

  * Fix for metakey parallel read

 -- Andrey Vasilenkov <indigo@yandex-team.ru>  Wed, 09 Jul 2014 19:22:11 +0400

mastermind (2.8.25) lucid; urgency=low

  * Fix for ns settings fetching from elliptics indexes

 -- Andrey Vasilenkov <indigo@yandex-team.ru>  Wed, 09 Jul 2014 12:26:24 +0400

mastermind (2.8.24) lucid; urgency=low

  * Settings for elliptics client pools in mastermind config

 -- Andrey Vasilenkov <indigo@yandex-team.ru>  Thu, 03 Jul 2014 17:34:51 +0400

mastermind (2.8.23) lucid; urgency=low

  * Fix for cocaine crashlog content

 -- Andrey Vasilenkov <indigo@yandex-team.ru>  Tue, 24 Jun 2014 16:55:28 +0400

mastermind (2.8.22) lucid; urgency=low

  * Multipurpose authkey namespace settings

 -- Andrey Vasilenkov <indigo@yandex-team.ru>  Fri, 20 Jun 2014 19:22:04 +0400

mastermind (2.8.21) lucid; urgency=low

  * Fix for couple namespace processing

 -- Andrey Vasilenkov <indigo@yandex-team.ru>  Fri, 25 Apr 2014 19:36:56 +0400

mastermind (2.8.20) lucid; urgency=low

  * Keys statistics and fragmentation tree map

 -- Andrey Vasilenkov <indigo@yandex-team.ru>  Wed, 23 Apr 2014 18:46:24 +0400

mastermind (2.8.19) lucid; urgency=low

  * Minor change in couple statistics format

 -- Andrey Vasilenkov <indigo@yandex-team.ru>  Mon, 14 Apr 2014 14:50:00 +0400

mastermind (2.8.18) lucid; urgency=low

  * Fix for python 2.6.5 logging handlers

 -- Andrey Vasilenkov <indigo@yandex-team.ru>  Thu, 10 Apr 2014 17:02:44 +0400

mastermind (2.8.17) lucid; urgency=low

  * By-state formatter for couples list
  * Fix for couple breaking (couple metadata is also being removed)
  * Logging refactored

 -- Andrey Vasilenkov <indigo@yandex-team.ru>  Thu, 10 Apr 2014 16:34:44 +0400

mastermind (2.8.16) lucid; urgency=low

  * Used space stats for couples

 -- Andrey Vasilenkov <indigo@yandex-team.ru>  Thu, 03 Apr 2014 17:44:41 +0400

mastermind (2.8.15) lucid; urgency=low

  * Do not start if elliptics nodes and/or metanodes are unavailable

 -- Andrey Vasilenkov <indigo@yandex-team.ru>  Thu, 03 Apr 2014 17:08:35 +0400

mastermind (2.8.14) lucid; urgency=low

  * Network map for namespaces

 -- Andrey Vasilenkov <indigo@yandex-team.ru>  Thu, 03 Apr 2014 15:09:28 +0400

mastermind (2.8.13) lucid; urgency=low

  * Couple statistics for flowmastermind
  * Namespace signature settings added

 -- Andrey Vasilenkov <indigo@yandex-team.ru>  Tue, 01 Apr 2014 16:39:16 +0400

mastermind (2.8.12) lucid; urgency=low

  * Json output for couples list command

 -- Andrey Vasilenkov <indigo@yandex-team.ru>  Thu, 27 Mar 2014 14:46:04 +0400

mastermind (2.8.11) lucid; urgency=low

  * Fix for fetching closed couples info
  * Mastermind-utils handle for fetching metadata and any arbitrary key from group
  * Used space returned along with free space for group info
  * Bash completion for command options
  * Universal couple list handle unifying all list-xxx handles
  * Fix for minions tasks status fetching
  * Admin actions log

 -- Andrey Vasilenkov <indigo@yandex-team.ru>  Thu, 27 Mar 2014 13:16:45 +0400

mastermind (2.8.10) lucid; urgency=low

  * Fix: fix for detaching inexistent nodes

 -- Andrey Vasilenkov <indigo@yandex-team.ru>  Tue, 18 Mar 2014 18:55:06 +0400

mastermind (2.8.9) lucid; urgency=low

  * Fix: closed couples added to treemap

 -- Andrey Vasilenkov <indigo@yandex-team.ru>  Fri, 14 Mar 2014 19:03:39 +0400

mastermind (2.8.8) lucid; urgency=low

  * Fix: closed couples added to treemap

 -- Andrey Vasilenkov <indigo@yandex-team.ru>  Fri, 14 Mar 2014 18:49:30 +0400

mastermind (2.8.7) lucid; urgency=low

  * Fix: flowmastermind statistics fix

 -- Andrey Vasilenkov <indigo@yandex-team.ru>  Thu, 13 Mar 2014 18:38:51 +0400

mastermind (2.8.6) lucid; urgency=low

  * Feature: treemap groups statistics for flowmastermind

 -- Andrey Vasilenkov <indigo@yandex-team.ru>  Thu, 13 Mar 2014 13:38:12 +0400

mastermind (2.8.5) lucid; urgency=low

  * Fix: removing manifest for safe deploy to cocaine v11 cloud

 -- Andrey Vasilenkov <indigo@yandex-team.ru>  Mon, 24 Feb 2014 17:40:12 +0400

mastermind (2.8.4) lucid; urgency=low

  * Feature: handle for forcing nodes stats update
  * Feature: handles for namespace setup

 -- Andrey Vasilenkov <indigo@yandex-team.ru>  Mon, 24 Feb 2014 12:26:51 +0400

mastermind (2.8.3) lucid; urgency=low

  * Feature: added couple free size to get_group_weights handle

 -- Andrey Vasilenkov <indigo@yandex-team.ru>  Wed, 19 Feb 2014 15:21:58 +0400

mastermind (2.8.2) lucid; urgency=low

  * Fix: configurable minion port

 -- Andrey Vasilenkov <indigo@yandex-team.ru>  Wed, 19 Feb 2014 12:48:38 +0400

mastermind (2.8.1) lucid; urgency=low

  * Feature: using minion for remote command execution
  * Feature: minion commands history for flowmastermind

 -- Andrey Vasilenkov <indigo@yandex-team.ru>  Tue, 18 Feb 2014 16:34:34 +0400

mastermind (2.7.18) lucid; urgency=low

  * Feature: configurable wait_timeout for elliptics sessions
  * Fix: sleep on startup to wait for elliptics nodes to collect data

 -- Andrey Vasilenkov <indigo@yandex-team.ru>  Tue, 28 Jan 2014 17:17:24 +0400

mastermind (2.7.17) lucid; urgency=low

  * Feature: closed and bad couples statistics for flowmastermind
  * Feature: couple info handler added
  * Feature: command for detaching node from group
  * Fix: synchronous node info update on worker start

 -- Andrey Vasilenkov <indigo@yandex-team.ru>  Mon, 27 Jan 2014 15:31:00 +0400

mastermind (2.7.16) lucid; urgency=low

  * Fix: couple break handler

 -- Andrey Vasilenkov <indigo@yandex-team.ru>  Wed, 25 Dec 2013 19:53:28 +0400

mastermind (2.7.15) lucid; urgency=low

  * Feature: data memory availability feature for flowmastermind

 -- Andrey Vasilenkov <indigo@yandex-team.ru>  Wed, 25 Dec 2013 18:47:50 +0400

mastermind (2.7.14) lucid; urgency=low

  * Feature: added per namespace statistics for flowmastermind
  * Feature: closed couple marker for group info request
  * Fix: inventory queries logging

 -- Andrey Vasilenkov <indigo@yandex-team.ru>  Tue, 24 Dec 2013 20:30:13 +0400

mastermind (2.7.13) lucid; urgency=low

  * Fix: flowmastermind total counters fix

 -- Andrey Vasilenkov <indigo@yandex-team.ru>  Fri, 20 Dec 2013 17:10:37 +0400

mastermind (2.7.12) lucid; urgency=low

  * Fix: dc data cache in metastorage for inventory failovers
  * Feature: flowmastermind statistics export handler
  * Feature: configurable cocaine worker disown timeout

 -- Andrey Vasilenkov <indigo@yandex-team.ru>  Fri, 20 Dec 2013 14:45:47 +0400

mastermind (2.7.11) lucid; urgency=low

  * node info updater delayed

 -- Andrey Vasilenkov <indigo@yandex-team.ru>  Wed, 11 Dec 2013 02:18:07 +0400

mastermind (2.7.10) lucid; urgency=low

  * Disabled inventory (temp)

 -- Andrey Vasilenkov <indigo@yandex-team.ru>  Wed, 11 Dec 2013 02:05:53 +0400

mastermind (2.7.9) lucid; urgency=low

  * Removed node info updating on start

 -- Andrey Vasilenkov <indigo@yandex-team.ru>  Wed, 11 Dec 2013 01:57:03 +0400

mastermind (2.7.8) lucid; urgency=low

  * Feature: elliptics statistics compatibility (2.24.14.30)
  * Feature: bash completion

 -- Andrey Vasilenkov <indigo@yandex-team.ru>  Tue, 03 Dec 2013 17:45:47 +0400

mastermind (2.7.7) lucid; urgency=low

  * Feature: elliptics async api compatibility (2.24.14.29)

 -- Andrey Vasilenkov <indigo@yandex-team.ru>  Thu, 28 Nov 2013 19:07:56 +0400

mastermind (2.7.6) lucid; urgency=low

  * Fix: removed lower threshold of 100 IOPS for maximum node performance

 -- Andrey Vasilenkov <indigo@yandex-team.ru>  Tue, 26 Nov 2013 13:15:22 +0400

mastermind (2.7.5) lucid; urgency=low

  * Feature: removed cached state usage
  * Fix: balancer load average counter
  * Fix: do not unlink nodes from group automatically

 -- Andrey Vasilenkov <indigo@yandex-team.ru>  Mon, 25 Nov 2013 16:55:21 +0400

mastermind (2.7.4) lucid; urgency=low

  * Feature: async node statistics requests
  * Fix: do not create couples from bad groups

 -- Andrey Vasilenkov <indigo@yandex-team.ru>  Fri, 22 Nov 2013 16:32:28 +0400

mastermind (2.7.3) lucid; urgency=low

  * Feature: degradational requests frequency for nodes with constant timeout experiences

 -- Andrey Vasilenkov <indigo@yandex-team.ru>  Tue, 19 Nov 2013 20:27:20 +0400

mastermind (2.7.2) lucid; urgency=low

  * Fix: couple creation using groups with empty nodes list
  * Fix: unnecessary infrastructure state update removed

 -- Andrey Vasilenkov <indigo@yandex-team.ru>  Mon, 18 Nov 2013 19:15:12 +0400

mastermind (2.7.1) lucid; urgency=low

  * Feature: history of group nodes
  * Feature: group restoration command generation and execution

 -- Andrey Vasilenkov <indigo@yandex-team.ru>  Wed, 13 Nov 2013 19:18:41 +0400

mastermind (2.6.5) lucid; urgency=low

  * Feature: list of couple namespaces

 -- Andrey Vasilenkov <indigo@yandex-team.ru>  Fri, 08 Nov 2013 16:01:26 +0400

mastermind (2.6.4+2elliptics2.20) lucid; urgency=low

  * Fix: inventory import

 -- Andrey Vasilenkov <indigo@yandex-team.ru>  Wed, 13 Nov 2013 14:03:47 +0400

mastermind (2.6.4+1elliptics2.20) lucid; urgency=low

  * Feature: compatibility with elliptics 2.20

 -- Andrey Vasilenkov <indigo@yandex-team.ru>  Wed, 30 Oct 2013 13:24:30 +0400

mastermind (2.6.4) lucid; urgency=low

  * Feature: storage cached state via cocaine cache storage

 -- Andrey Vasilenkov <indigo@yandex-team.ru>  Wed, 30 Oct 2013 13:23:20 +0400

mastermind (2.6.3) lucid; urgency=low

  * List of balancer closed groups feature

 -- Andrey Vasilenkov <indigo@yandex-team.ru>  Thu, 24 Oct 2013 18:39:54 +0400

mastermind (2.6.2) lucid; urgency=low

  * Fix for zero bandwidth bug

 -- Andrey Vasilenkov <indigo@yandex-team.ru>  Wed, 16 Oct 2013 16:33:44 +0400

mastermind (2.6.1) lucid; urgency=low

  * Fix for couple weights with different couple sizes

 -- Andrey Vasilenkov <indigo@yandex-team.ru>  Mon, 14 Oct 2013 18:55:46 +0400

mastermind (2.6.0) lucid; urgency=low

  * Cache using gatlinggun

 -- Andrey Vasilenkov <indigo@yandex-team.ru>  Fri, 11 Oct 2013 19:58:40 +0400

mastermind (2.5) lucid; urgency=low

  * New feature: frozen couples

 -- Andrey Vasilenkov <indigo@yandex-team.ru>  Tue, 08 Oct 2013 18:10:01 +0400

mastermind (2.4) lucid; urgency=low

  * Compatibility with cocaine 0.10.6 

 -- Andrey Vasilenkov <indigo@yandex-team.ru>  Mon, 07 Oct 2013 13:19:17 +0400

mastermind (2.3) lucid; urgency=low

  * Namespaces implemented
  * mastermind util updated

 -- Andrey Vasilenkov <indigo@yandex-team.ru>  Tue, 10 Sep 2013 15:26:33 +0400

mastermind (2.2) lucid; urgency=low

  * Updated create_group_ids to work with new mastermind
  * Updated deploy scripts

 -- Anton Kortunov <toshik@yandex-team.ru>  Thu, 15 Aug 2013 17:41:25 +0400

mastermind (2.1) lucid; urgency=low

  * mastermind_deploy.sh updated to work with cocaine v10
  * Added debian/*.install files

 -- Anton Kortunov <toshik@yandex-team.ru>  Mon, 05 Aug 2013 20:50:00 +0400

mastermind (2.0) lucid; urgency=low

  * New storage model
  * Cocaine v10 support

 -- Anton Kortunov <toshik@yandex-team.ru>  Mon, 05 Aug 2013 20:15:08 +0400

mastermind (1.9) lucid; urgency=low

  * Fixed get-group-weight

 -- Anton Kortunov <toshik@yandex-team.ru>  Mon, 27 May 2013 21:13:42 +0400

mastermind (1.8) lucid; urgency=low

  * Show couples in bad groups

 -- Anton Kortunov <toshik@yandex-team.ru>  Mon, 27 May 2013 20:52:31 +0400

mastermind (1.7) lucid; urgency=low

  * Fixed damon flag in collection thread
  * Set pool-limit to 10 in manifest

 -- Anton Kortunov <toshik@yandex-team.ru>  Thu, 23 May 2013 14:50:21 +0400

mastermind (1.6) lucid; urgency=low

  * Set collecting thread as daemon for normal shutdown

 -- Anton Kortunov <toshik@yandex-team.ru>  Wed, 22 May 2013 21:26:02 +0400

mastermind (1.5) lucid; urgency=low

  * Fixed statistics expiration time

 -- Anton Kortunov <toshik@yandex-team.ru>  Thu, 04 Apr 2013 15:00:39 +0400

mastermind (1.4) lucid; urgency=low

  * Improved statistics collection

 -- Anton Kortunov <toshik@yandex-team.ru>  Thu, 21 Mar 2013 14:51:25 +0400

mastermind (1.3) lucid; urgency=low

  * ver++ 

 -- Andrey Godin <agodin@yandex-team.ru>  Wed, 26 Dec 2012 16:23:11 +0400

mastermind (1.2) lucid; urgency=low

  * change path to config mastermind; 

 -- Andrey Godin <agodin@yandex-team.ru>  Wed, 26 Dec 2012 16:11:58 +0400

mastermind (1.1) lucid; urgency=low

  * Fixed signature mismatch

 -- Anton Kortunov <toshik@yandex-team.ru>  Mon, 24 Dec 2012 16:44:32 +0400

mastermind (1.0) lucid; urgency=low

  * Use balancelogic

 -- Anton Kortunov <toshik@yandex-team.ru>  Fri, 21 Dec 2012 13:58:12 +0400

mastermind (0.11) lucid; urgency=low

  * Fixed lookup_addr function call

 -- Anton Kortunov <toshik@yandex-team.ru>  Fri, 21 Dec 2012 13:35:58 +0400

mastermind (0.10) lucid; urgency=low

  * fixed reading metabalancer key

 -- Anton Kortunov <toshik@yandex-team.ru>  Mon, 17 Dec 2012 15:03:22 +0400

mastermind (0.9) lucid; urgency=low

  * chow logging dir 

 -- Andrey Godin <agodin@yandex-team.ru>  Fri, 14 Dec 2012 14:26:15 +0400

mastermind (0.8) lucid; urgency=low

  * Removed unnecessary return in couple_groups

 -- toshik <toshik@elisto22f.dev.yandex.net>  Mon, 10 Dec 2012 13:06:43 +0400

mastermind (0.7) unstable; urgency=low

  * Raise correct exception
    

 -- Andrey Godin <agodin@yandex-team.ru>  Fri, 07 Dec 2012 19:31:07 +0400

mastermind (0.6) unstable; urgency=low

  * add support inventory; 
  * add create group by suggest;	

 -- Andrey Godin <agodin@yandex-team.ru>  Fri, 07 Dec 2012 16:21:05 +0400

mastermind (0.5) unstable; urgency=low

  * fix remove bad-groups
  * add dev version invetory.py 

 -- Andrey Godin <agodin@yandex-team.ru>  Thu, 06 Dec 2012 17:35:58 +0400

mastermind (0.4) unstable; urgency=low

  * Call collect() from timer event, not from aggregate() 

 -- Andrey Godin <agodin@yandex-team.ru>  Thu, 06 Dec 2012 13:09:34 +0400

mastermind (0.1) unstable; urgency=low

  * Initial Release.

 -- Andrey Godin <agodin@yandex-team.ru>  Tue, 13 Nov 2012 10:58:14 +0400<|MERGE_RESOLUTION|>--- conflicted
+++ resolved
@@ -1,14 +1,10 @@
-<<<<<<< HEAD
+mastermind (2.28.160) trusty; urgency=medium
+
+  * Add backend to history record only when its statistics is fresh
+
+ -- Andrey Vasilenkov <indigo@yandex-team.ru>  Tue, 07 Feb 2017 18:42:10 +0300
+
 mastermind (2.28.159) trusty; urgency=medium
-=======
-mastermind-cocainev11 (2.28.160) trusty; urgency=medium
-
-  * Add backend to history record only when its statistics is fresh
-
- -- Andrey Vasilenkov <indigo@yandex-team.ru>  Tue, 07 Feb 2017 18:42:10 +0300
-
-mastermind-cocainev11 (2.28.159) trusty; urgency=medium
->>>>>>> 7b38e70a
 
   * Skip acquiring global 'jobs' lock when stopping jobs
   * Check lrc groupset status before creating restore job
